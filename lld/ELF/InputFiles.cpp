--- conflicted
+++ resolved
@@ -1879,7 +1879,6 @@
                    STT_OBJECT, data.size(), 0, nullptr});
 }
 
-<<<<<<< HEAD
 static std::string findProgramByName(StringRef name, StringRef ctx) {
   ErrorOr<std::string> errorOrPath = sys::findProgramByName(name);
   if (std::error_code ec = errorOrPath.getError())
@@ -2396,10 +2395,7 @@
   return changed;
 }
 
-InputFile *elf::createInternalFile(StringRef name) {
-=======
 InputFile *elf::createInternalFile(Ctx &ctx, StringRef name) {
->>>>>>> 929cbe7f
   auto *file =
       make<InputFile>(ctx, InputFile::InternalKind, MemoryBufferRef("", name));
   // References from an internal file do not lead to --warn-backrefs
