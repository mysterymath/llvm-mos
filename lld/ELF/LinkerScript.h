--- conflicted
+++ resolved
@@ -416,9 +416,8 @@
   // Sections that will be warned/errored by --orphan-handling.
   SmallVector<const InputSectionBase *, 0> orphanSections;
 
-<<<<<<< HEAD
   SmallVector<SectionCommand *, 0> outputFormat;
-=======
+
   // Stores the mapping: PROVIDE symbol -> symbols referred in the PROVIDE
   // expression. For example, if the PROVIDE command is:
   //
@@ -426,7 +425,6 @@
   //
   // then provideMap should contain the mapping: 'v' -> ['a', 'b', 'c']
   llvm::MapVector<StringRef, SmallVector<StringRef, 0>> provideMap;
->>>>>>> 5a7341a7
 };
 
 LLVM_LIBRARY_VISIBILITY extern std::unique_ptr<LinkerScript> script;
