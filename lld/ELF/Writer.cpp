--- conflicted
+++ resolved
@@ -1479,23 +1479,16 @@
 
   uint32_t pass = 0, assignPasses = 0;
   for (;;) {
-<<<<<<< HEAD
     bool changed = false;
     if (ctx.xo65Enclave) {
       changed |= ctx.xo65Enclave->link();
       if (changed)
-        script->assignAddresses();
-    }
-
-    changed |= target->needsThunks ? tc.createThunks(pass, ctx.outputSections)
-                                   : target->relaxOnce(pass);
-    bool spilled = script->spillSections();
-=======
-    bool changed = ctx.target->needsThunks
-                       ? tc.createThunks(pass, ctx.outputSections)
-                       : ctx.target->relaxOnce(pass);
+        ctx.script->assignAddresses();
+    }
+
+    changed |= ctx.target->needsThunks ? tc.createThunks(pass, ctx.outputSections)
+                                   : ctx.target->relaxOnce(pass);
     bool spilled = ctx.script->spillSections();
->>>>>>> 0367305a
     changed |= spilled;
     ++pass;
 
