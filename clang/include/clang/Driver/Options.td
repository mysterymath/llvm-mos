--- conflicted
+++ resolved
@@ -3985,15 +3985,11 @@
   HelpText<"Provide information about a particular module file">;
 def mthumb : Flag<["-"], "mthumb">, Group<m_Group>;
 def mtune_EQ : Joined<["-"], "mtune=">, Group<m_Group>,
-<<<<<<< HEAD
-  HelpText<"Only supported on X86 and RISC-V. Otherwise accepted for compatibility with GCC.">;
+  HelpText<"Only supported on AArch64, PowerPC, RISC-V, SystemZ, and X86">;
 def mlto_zp_EQ : Joined<["-"], "mlto-zp=">, Group<m_Group>,
   HelpText<"Allocate a number of bytes of zero page for use by the compiler in LTO.">;
 def mreserve_zp_EQ : Joined<["-"], "mreserve-zp=">, Group<m_Group>,
   HelpText<"Reserve a number of bytes of zero page from the region allocated to the compiler in LTO">;
-=======
-  HelpText<"Only supported on AArch64, PowerPC, RISC-V, SystemZ, and X86">;
->>>>>>> 65923012
 def multi__module : Flag<["-"], "multi_module">;
 def multiply__defined__unused : Separate<["-"], "multiply_defined_unused">;
 def multiply__defined : Separate<["-"], "multiply_defined">;
