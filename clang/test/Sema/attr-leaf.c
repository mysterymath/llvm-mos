// RUN: %clang_cc1 -verify -fsyntax-only %s

<<<<<<< HEAD

void f1() __attribute__((leaf));
=======
void f1(void) __attribute__((leaf));
>>>>>>> a3beb340

void f2(void) __attribute__((leaf("abc"))); // expected-error {{'leaf' attribute takes no argument}}

int var __attribute__ ((leaf())); // expected-warning {{'leaf' attribute only applies to functions and statements}}

// FIXME: Might diagnose a warning if leaf attribute is used in function definition
// The leaf attribute has no effect on functions defined within the current compilation unit
__attribute__((leaf)) void f3(void) {
}<|MERGE_RESOLUTION|>--- conflicted
+++ resolved
@@ -1,11 +1,6 @@
 // RUN: %clang_cc1 -verify -fsyntax-only %s
 
-<<<<<<< HEAD
-
-void f1() __attribute__((leaf));
-=======
 void f1(void) __attribute__((leaf));
->>>>>>> a3beb340
 
 void f2(void) __attribute__((leaf("abc"))); // expected-error {{'leaf' attribute takes no argument}}
 
