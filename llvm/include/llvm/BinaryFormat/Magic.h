--- conflicted
+++ resolved
@@ -42,22 +42,6 @@
     macho_universal_binary,                   ///< Mach-O universal binary
     macho_file_set,                           ///< Mach-O file set binary
     minidump,                                 ///< Windows minidump file
-<<<<<<< HEAD
-    coff_cl_gl_object,   ///< Microsoft cl.exe's intermediate code file
-    coff_object,         ///< COFF object file
-    coff_import_library, ///< COFF import library
-    pecoff_executable,   ///< PECOFF executable file
-    windows_resource,    ///< Windows compiled resource file (.res)
-    xcoff_object_32,     ///< 32-bit XCOFF object file
-    xcoff_object_64,     ///< 64-bit XCOFF object file
-    wasm_object,         ///< WebAssembly Object file
-    pdb,                 ///< Windows PDB debug info file
-    tapi_file,           ///< Text-based Dynamic Library Stub file
-    cuda_fatbinary,      ///< CUDA Fatbinary object file
-    offload_binary,      ///< LLVM offload object file
-    xo65_object,         ///< XO65 object file
-    dxcontainer_object,  ///< DirectX container file
-=======
     coff_cl_gl_object,         ///< Microsoft cl.exe's intermediate code file
     coff_object,               ///< COFF object file
     coff_import_library,       ///< COFF import library
@@ -70,10 +54,10 @@
     tapi_file,                 ///< Text-based Dynamic Library Stub file
     cuda_fatbinary,            ///< CUDA Fatbinary object file
     offload_binary,            ///< LLVM offload object file
+    xo65_object,               ///< XO65 object file
     dxcontainer_object,        ///< DirectX container file
     offload_bundle,            ///< Clang offload bundle file
     offload_bundle_compressed, ///< Compressed clang offload bundle file
->>>>>>> f4c6947a
   };
 
   bool is_object() const { return V != unknown; }
