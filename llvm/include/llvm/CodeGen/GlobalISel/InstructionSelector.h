//===- llvm/CodeGen/GlobalISel/InstructionSelector.h ------------*- C++ -*-===//
//
// Part of the LLVM Project, under the Apache License v2.0 with LLVM Exceptions.
// See https://llvm.org/LICENSE.txt for license information.
// SPDX-License-Identifier: Apache-2.0 WITH LLVM-exception
//
//===----------------------------------------------------------------------===//
//
/// \file This file declares the API for the instruction selector.
//
//===----------------------------------------------------------------------===//

#ifndef LLVM_CODEGEN_GLOBALISEL_INSTRUCTIONSELECTOR_H
#define LLVM_CODEGEN_GLOBALISEL_INSTRUCTIONSELECTOR_H

#include "llvm/CodeGen/GlobalISel/GIMatchTableExecutor.h"

namespace llvm {
class InstructionSelector : public GIMatchTableExecutor {
public:
  virtual ~InstructionSelector();

  /// Select the (possibly generic) instruction \p I to only use target-specific
  /// opcodes. It is OK to insert multiple instructions, but they cannot be
  /// generic pre-isel instructions.
  ///
  /// \returns whether selection succeeded.
  /// \pre  I.getParent() && I.getParent()->getParent()
  /// \post
  ///   if returns true:
  ///     for I in all mutated/inserted instructions:
  ///       !isPreISelGenericOpcode(I.getOpcode())
  virtual bool select(MachineInstr &I) = 0;
<<<<<<< HEAD

  CodeGenCoverage *CoverageInfo = nullptr;
  GISelKnownBits *KnownBits = nullptr;
  MachineFunction *MF = nullptr;
  ProfileSummaryInfo *PSI = nullptr;
  BlockFrequencyInfo *BFI = nullptr;
  AAResults *AA = nullptr;
  // For some predicates, we need to track the current MBB.
  MachineBasicBlock *CurMBB = nullptr;

  virtual void setupGeneratedPerFunctionState(MachineFunction &MF) {
    llvm_unreachable("TableGen should have emitted implementation");
  }

  /// Setup per-MF selector state.
  virtual void setupMF(MachineFunction &mf, GISelKnownBits *KB,
                       CodeGenCoverage &covinfo, ProfileSummaryInfo *psi,
                       BlockFrequencyInfo *bfi, AAResults *aa) {
    CoverageInfo = &covinfo;
    KnownBits = KB;
    MF = &mf;
    PSI = psi;
    BFI = bfi;
    AA = aa;
    CurMBB = nullptr;
    setupGeneratedPerFunctionState(mf);
  }

protected:
  using ComplexRendererFns =
      std::optional<SmallVector<std::function<void(MachineInstrBuilder &)>, 4>>;
  using RecordedMIVector = SmallVector<MachineInstr *, 4>;
  using NewMIVector = SmallVector<MachineInstrBuilder, 4>;

  struct MatcherState {
    std::vector<ComplexRendererFns::value_type> Renderers;
    RecordedMIVector MIs;
    DenseMap<unsigned, unsigned> TempRegisters;
    /// Named operands that predicate with 'let PredicateCodeUsesOperands = 1'
    /// referenced in its argument list. Operands are inserted at index set by
    /// emitter, it corresponds to the order in which names appear in argument
    /// list. Currently such predicates don't have more then 3 arguments.
    std::array<const MachineOperand *, 3> RecordedOperands;

    MatcherState(unsigned MaxRenderers);
  };

  bool shouldOptForSize(const MachineFunction *MF) const {
    const auto &F = MF->getFunction();
    return F.hasOptSize() || F.hasMinSize() ||
           (PSI && BFI && CurMBB && llvm::shouldOptForSize(*CurMBB, PSI, BFI));
  }

public:
  template <class PredicateBitset, class ComplexMatcherMemFn,
            class CustomRendererFn>
  struct ISelInfoTy {
    ISelInfoTy(const LLT *TypeObjects, size_t NumTypeObjects,
               const PredicateBitset *FeatureBitsets,
               const ComplexMatcherMemFn *ComplexPredicates,
               const CustomRendererFn *CustomRenderers)
        : TypeObjects(TypeObjects),
          FeatureBitsets(FeatureBitsets),
          ComplexPredicates(ComplexPredicates),
          CustomRenderers(CustomRenderers) {

      for (size_t I = 0; I < NumTypeObjects; ++I)
        TypeIDMap[TypeObjects[I]] = I;
    }
    const LLT *TypeObjects;
    const PredicateBitset *FeatureBitsets;
    const ComplexMatcherMemFn *ComplexPredicates;
    const CustomRendererFn *CustomRenderers;

    SmallDenseMap<LLT, unsigned, 64> TypeIDMap;
  };

protected:
  InstructionSelector();

  /// Execute a given matcher table and return true if the match was successful
  /// and false otherwise.
  template <class TgtInstructionSelector, class PredicateBitset,
            class ComplexMatcherMemFn, class CustomRendererFn>
  bool executeMatchTable(
      TgtInstructionSelector &ISel, NewMIVector &OutMIs, MatcherState &State,
      const ISelInfoTy<PredicateBitset, ComplexMatcherMemFn, CustomRendererFn>
          &ISelInfo,
      const int64_t *MatchTable, const TargetInstrInfo &TII,
      MachineRegisterInfo &MRI, const TargetRegisterInfo &TRI,
      const RegisterBankInfo &RBI, const PredicateBitset &AvailableFeatures,
      CodeGenCoverage &CoverageInfo) const;

  virtual const int64_t *getMatchTable() const {
    llvm_unreachable("Should have been overridden by tablegen if used");
  }

  virtual bool testImmPredicate_I64(unsigned, int64_t) const {
    llvm_unreachable(
        "Subclasses must override this with a tablegen-erated function");
  }
  virtual bool testImmPredicate_APInt(unsigned, const APInt &) const {
    llvm_unreachable(
        "Subclasses must override this with a tablegen-erated function");
  }
  virtual bool testImmPredicate_APFloat(unsigned, const APFloat &) const {
    llvm_unreachable(
        "Subclasses must override this with a tablegen-erated function");
  }
  virtual bool testMIPredicate_MI(
      unsigned, const MachineInstr &,
      const std::array<const MachineOperand *, 3> &Operands) const {
    llvm_unreachable(
        "Subclasses must override this with a tablegen-erated function");
  }

  bool isOperandImmEqual(const MachineOperand &MO, int64_t Value,
                         const MachineRegisterInfo &MRI) const;

  /// Return true if the specified operand is a G_PTR_ADD with a G_CONSTANT on the
  /// right-hand side. GlobalISel's separation of pointer and integer types
  /// means that we don't need to worry about G_OR with equivalent semantics.
  bool isBaseWithConstantOffset(const MachineOperand &Root,
                                const MachineRegisterInfo &MRI) const;

  /// Return true if MI can obviously be folded into IntoMI.
  /// MI and IntoMI do not need to be in the same basic blocks, but MI must
  /// preceed IntoMI.
  bool isObviouslySafeToFold(MachineInstr &MI, MachineInstr &IntoMI) const;
=======
>>>>>>> ebb2e5eb
};
} // namespace llvm

#endif<|MERGE_RESOLUTION|>--- conflicted
+++ resolved
@@ -31,138 +31,6 @@
   ///     for I in all mutated/inserted instructions:
   ///       !isPreISelGenericOpcode(I.getOpcode())
   virtual bool select(MachineInstr &I) = 0;
-<<<<<<< HEAD
-
-  CodeGenCoverage *CoverageInfo = nullptr;
-  GISelKnownBits *KnownBits = nullptr;
-  MachineFunction *MF = nullptr;
-  ProfileSummaryInfo *PSI = nullptr;
-  BlockFrequencyInfo *BFI = nullptr;
-  AAResults *AA = nullptr;
-  // For some predicates, we need to track the current MBB.
-  MachineBasicBlock *CurMBB = nullptr;
-
-  virtual void setupGeneratedPerFunctionState(MachineFunction &MF) {
-    llvm_unreachable("TableGen should have emitted implementation");
-  }
-
-  /// Setup per-MF selector state.
-  virtual void setupMF(MachineFunction &mf, GISelKnownBits *KB,
-                       CodeGenCoverage &covinfo, ProfileSummaryInfo *psi,
-                       BlockFrequencyInfo *bfi, AAResults *aa) {
-    CoverageInfo = &covinfo;
-    KnownBits = KB;
-    MF = &mf;
-    PSI = psi;
-    BFI = bfi;
-    AA = aa;
-    CurMBB = nullptr;
-    setupGeneratedPerFunctionState(mf);
-  }
-
-protected:
-  using ComplexRendererFns =
-      std::optional<SmallVector<std::function<void(MachineInstrBuilder &)>, 4>>;
-  using RecordedMIVector = SmallVector<MachineInstr *, 4>;
-  using NewMIVector = SmallVector<MachineInstrBuilder, 4>;
-
-  struct MatcherState {
-    std::vector<ComplexRendererFns::value_type> Renderers;
-    RecordedMIVector MIs;
-    DenseMap<unsigned, unsigned> TempRegisters;
-    /// Named operands that predicate with 'let PredicateCodeUsesOperands = 1'
-    /// referenced in its argument list. Operands are inserted at index set by
-    /// emitter, it corresponds to the order in which names appear in argument
-    /// list. Currently such predicates don't have more then 3 arguments.
-    std::array<const MachineOperand *, 3> RecordedOperands;
-
-    MatcherState(unsigned MaxRenderers);
-  };
-
-  bool shouldOptForSize(const MachineFunction *MF) const {
-    const auto &F = MF->getFunction();
-    return F.hasOptSize() || F.hasMinSize() ||
-           (PSI && BFI && CurMBB && llvm::shouldOptForSize(*CurMBB, PSI, BFI));
-  }
-
-public:
-  template <class PredicateBitset, class ComplexMatcherMemFn,
-            class CustomRendererFn>
-  struct ISelInfoTy {
-    ISelInfoTy(const LLT *TypeObjects, size_t NumTypeObjects,
-               const PredicateBitset *FeatureBitsets,
-               const ComplexMatcherMemFn *ComplexPredicates,
-               const CustomRendererFn *CustomRenderers)
-        : TypeObjects(TypeObjects),
-          FeatureBitsets(FeatureBitsets),
-          ComplexPredicates(ComplexPredicates),
-          CustomRenderers(CustomRenderers) {
-
-      for (size_t I = 0; I < NumTypeObjects; ++I)
-        TypeIDMap[TypeObjects[I]] = I;
-    }
-    const LLT *TypeObjects;
-    const PredicateBitset *FeatureBitsets;
-    const ComplexMatcherMemFn *ComplexPredicates;
-    const CustomRendererFn *CustomRenderers;
-
-    SmallDenseMap<LLT, unsigned, 64> TypeIDMap;
-  };
-
-protected:
-  InstructionSelector();
-
-  /// Execute a given matcher table and return true if the match was successful
-  /// and false otherwise.
-  template <class TgtInstructionSelector, class PredicateBitset,
-            class ComplexMatcherMemFn, class CustomRendererFn>
-  bool executeMatchTable(
-      TgtInstructionSelector &ISel, NewMIVector &OutMIs, MatcherState &State,
-      const ISelInfoTy<PredicateBitset, ComplexMatcherMemFn, CustomRendererFn>
-          &ISelInfo,
-      const int64_t *MatchTable, const TargetInstrInfo &TII,
-      MachineRegisterInfo &MRI, const TargetRegisterInfo &TRI,
-      const RegisterBankInfo &RBI, const PredicateBitset &AvailableFeatures,
-      CodeGenCoverage &CoverageInfo) const;
-
-  virtual const int64_t *getMatchTable() const {
-    llvm_unreachable("Should have been overridden by tablegen if used");
-  }
-
-  virtual bool testImmPredicate_I64(unsigned, int64_t) const {
-    llvm_unreachable(
-        "Subclasses must override this with a tablegen-erated function");
-  }
-  virtual bool testImmPredicate_APInt(unsigned, const APInt &) const {
-    llvm_unreachable(
-        "Subclasses must override this with a tablegen-erated function");
-  }
-  virtual bool testImmPredicate_APFloat(unsigned, const APFloat &) const {
-    llvm_unreachable(
-        "Subclasses must override this with a tablegen-erated function");
-  }
-  virtual bool testMIPredicate_MI(
-      unsigned, const MachineInstr &,
-      const std::array<const MachineOperand *, 3> &Operands) const {
-    llvm_unreachable(
-        "Subclasses must override this with a tablegen-erated function");
-  }
-
-  bool isOperandImmEqual(const MachineOperand &MO, int64_t Value,
-                         const MachineRegisterInfo &MRI) const;
-
-  /// Return true if the specified operand is a G_PTR_ADD with a G_CONSTANT on the
-  /// right-hand side. GlobalISel's separation of pointer and integer types
-  /// means that we don't need to worry about G_OR with equivalent semantics.
-  bool isBaseWithConstantOffset(const MachineOperand &Root,
-                                const MachineRegisterInfo &MRI) const;
-
-  /// Return true if MI can obviously be folded into IntoMI.
-  /// MI and IntoMI do not need to be in the same basic blocks, but MI must
-  /// preceed IntoMI.
-  bool isObviouslySafeToFold(MachineInstr &MI, MachineInstr &IntoMI) const;
-=======
->>>>>>> ebb2e5eb
 };
 } // namespace llvm
 
