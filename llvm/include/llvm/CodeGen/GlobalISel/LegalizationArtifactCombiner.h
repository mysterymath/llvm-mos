//===-- llvm/CodeGen/GlobalISel/LegalizationArtifactCombiner.h -----*- C++ -*-//
//
// Part of the LLVM Project, under the Apache License v2.0 with LLVM Exceptions.
// See https://llvm.org/LICENSE.txt for license information.
// SPDX-License-Identifier: Apache-2.0 WITH LLVM-exception
//
//===----------------------------------------------------------------------===//
// This file contains some helper functions which try to cleanup artifacts
// such as G_TRUNCs/G_[ZSA]EXTENDS that were created during legalization to make
// the types match. This file also contains some combines of merges that happens
// at the end of the legalization.
//===----------------------------------------------------------------------===//


#ifndef LLVM_CODEGEN_GLOBALISEL_LEGALIZATIONARTIFACTCOMBINER_H
#define LLVM_CODEGEN_GLOBALISEL_LEGALIZATIONARTIFACTCOMBINER_H

#include "llvm/ADT/SmallBitVector.h"
#include "llvm/CodeGen/GlobalISel/GISelChangeObserver.h"
#include "llvm/CodeGen/GlobalISel/GenericMachineInstrs.h"
#include "llvm/CodeGen/GlobalISel/Legalizer.h"
#include "llvm/CodeGen/GlobalISel/LegalizerInfo.h"
#include "llvm/CodeGen/GlobalISel/MIPatternMatch.h"
#include "llvm/CodeGen/GlobalISel/MachineIRBuilder.h"
#include "llvm/CodeGen/GlobalISel/Utils.h"
#include "llvm/CodeGen/MachineRegisterInfo.h"
#include "llvm/CodeGen/Register.h"
#include "llvm/CodeGen/TargetOpcodes.h"
#include "llvm/IR/Constants.h"
#include "llvm/Support/Debug.h"

#define DEBUG_TYPE "legalizer"

namespace llvm {
class LegalizationArtifactCombiner {
  MachineIRBuilder &Builder;
  MachineRegisterInfo &MRI;
  const LegalizerInfo &LI;
  GISelKnownBits *KB;

  static bool isArtifactCast(unsigned Opc) {
    switch (Opc) {
    case TargetOpcode::G_TRUNC:
    case TargetOpcode::G_SEXT:
    case TargetOpcode::G_ZEXT:
    case TargetOpcode::G_ANYEXT:
      return true;
    default:
      return false;
    }
  }

public:
  LegalizationArtifactCombiner(MachineIRBuilder &B, MachineRegisterInfo &MRI,
                               const LegalizerInfo &LI,
                               GISelKnownBits *KB = nullptr)
      : Builder(B), MRI(MRI), LI(LI), KB(KB) {}

  bool tryCombineAnyExt(MachineInstr &MI,
                        SmallVectorImpl<MachineInstr *> &DeadInsts,
                        SmallVectorImpl<Register> &UpdatedDefs,
                        GISelObserverWrapper &Observer) {
    using namespace llvm::MIPatternMatch;
    assert(MI.getOpcode() == TargetOpcode::G_ANYEXT);

    Builder.setInstrAndDebugLoc(MI);
    Register DstReg = MI.getOperand(0).getReg();
    Register SrcReg = lookThroughCopyInstrs(MI.getOperand(1).getReg());

    // aext(trunc x) - > aext/copy/trunc x
    Register TruncSrc;
    if (mi_match(SrcReg, MRI, m_GTrunc(m_Reg(TruncSrc)))) {
      LLVM_DEBUG(dbgs() << ".. Combine MI: " << MI;);
      if (MRI.getType(DstReg) == MRI.getType(TruncSrc))
        replaceRegOrBuildCopy(DstReg, TruncSrc, MRI, Builder, UpdatedDefs,
                              Observer);
      else
        Builder.buildAnyExtOrTrunc(DstReg, TruncSrc);
      UpdatedDefs.push_back(DstReg);
      markInstAndDefDead(MI, *MRI.getVRegDef(SrcReg), DeadInsts);
      return true;
    }

    // aext([asz]ext x) -> [asz]ext x
    Register ExtSrc;
    MachineInstr *ExtMI;
    if (mi_match(SrcReg, MRI,
                 m_all_of(m_MInstr(ExtMI), m_any_of(m_GAnyExt(m_Reg(ExtSrc)),
                                                    m_GSExt(m_Reg(ExtSrc)),
                                                    m_GZExt(m_Reg(ExtSrc)))))) {
      Builder.buildInstr(ExtMI->getOpcode(), {DstReg}, {ExtSrc});
      UpdatedDefs.push_back(DstReg);
      markInstAndDefDead(MI, *ExtMI, DeadInsts);
      return true;
    }

    // Try to fold aext(g_constant) when the larger constant type is legal.
    auto *SrcMI = MRI.getVRegDef(SrcReg);
    if (SrcMI->getOpcode() == TargetOpcode::G_CONSTANT) {
      const LLT DstTy = MRI.getType(DstReg);
      if (isInstLegal({TargetOpcode::G_CONSTANT, {DstTy}})) {
        auto &CstVal = SrcMI->getOperand(1);
        APInt WideVal =
            LI.preferZext()
                ? CstVal.getCImm()->getValue().zext(DstTy.getSizeInBits())
                : CstVal.getCImm()->getValue().sext(DstTy.getSizeInBits());
        Builder.buildConstant(DstReg, WideVal);
        UpdatedDefs.push_back(DstReg);
        markInstAndDefDead(MI, *SrcMI, DeadInsts);
        return true;
      }
    }
    return tryFoldImplicitDef(MI, DeadInsts, UpdatedDefs);
  }

  bool tryCombineZExt(MachineInstr &MI,
                      SmallVectorImpl<MachineInstr *> &DeadInsts,
                      SmallVectorImpl<Register> &UpdatedDefs,
                      GISelObserverWrapper &Observer) {
    using namespace llvm::MIPatternMatch;
    assert(MI.getOpcode() == TargetOpcode::G_ZEXT);

    Builder.setInstrAndDebugLoc(MI);
    Register DstReg = MI.getOperand(0).getReg();
    Register SrcReg = lookThroughCopyInstrs(MI.getOperand(1).getReg());

    // zext(trunc x) - > and (aext/copy/trunc x), mask
    // zext(sext x) -> and (sext x), mask
    Register TruncSrc;
    Register SextSrc;
    if (mi_match(SrcReg, MRI, m_GTrunc(m_Reg(TruncSrc))) ||
        mi_match(SrcReg, MRI, m_GSExt(m_Reg(SextSrc)))) {
      LLT DstTy = MRI.getType(DstReg);
      if (isInstUnsupported({TargetOpcode::G_AND, {DstTy}}) ||
          isConstantUnsupported(DstTy))
        return false;
      LLVM_DEBUG(dbgs() << ".. Combine MI: " << MI;);
      LLT SrcTy = MRI.getType(SrcReg);
      APInt MaskVal = APInt::getAllOnes(SrcTy.getScalarSizeInBits());
      if (SextSrc && (DstTy != MRI.getType(SextSrc)))
        SextSrc = Builder.buildSExtOrTrunc(DstTy, SextSrc).getReg(0);
      if (TruncSrc && (DstTy != MRI.getType(TruncSrc)))
        TruncSrc = Builder.buildAnyExtOrTrunc(DstTy, TruncSrc).getReg(0);
      APInt ExtMaskVal = MaskVal.zext(DstTy.getScalarSizeInBits());
      Register AndSrc = SextSrc ? SextSrc : TruncSrc;
      // Elide G_AND and mask constant if possible.
      // The G_AND would also be removed by the post-legalize redundant_and
      // combine, but in this very common case, eliding early and regardless of
      // OptLevel results in significant compile-time and O0 code-size
      // improvements. Inserting unnecessary instructions between boolean defs
      // and uses hinders a lot of folding during ISel.
      if (KB && (KB->getKnownZeroes(AndSrc) | ExtMaskVal).isAllOnes()) {
        replaceRegOrBuildCopy(DstReg, AndSrc, MRI, Builder, UpdatedDefs,
                              Observer);
      } else {
        auto Mask = Builder.buildConstant(DstTy, ExtMaskVal);
        Builder.buildAnd(DstReg, AndSrc, Mask);
      }
      markInstAndDefDead(MI, *MRI.getVRegDef(SrcReg), DeadInsts);
      return true;
    }

    // zext(zext x) -> (zext x)
    Register ZextSrc;
    if (mi_match(SrcReg, MRI, m_GZExt(m_Reg(ZextSrc)))) {
      LLVM_DEBUG(dbgs() << ".. Combine MI: " << MI);
      Observer.changingInstr(MI);
      MI.getOperand(1).setReg(ZextSrc);
      Observer.changedInstr(MI);
      UpdatedDefs.push_back(DstReg);
      markDefDead(MI, *MRI.getVRegDef(SrcReg), DeadInsts);
      return true;
    }

    // Try to fold zext(g_constant) when the larger constant type is legal.
    auto *SrcMI = MRI.getVRegDef(SrcReg);
    if (SrcMI->getOpcode() == TargetOpcode::G_CONSTANT) {
      const LLT DstTy = MRI.getType(DstReg);
      if (isInstLegal({TargetOpcode::G_CONSTANT, {DstTy}})) {
        auto &CstVal = SrcMI->getOperand(1);
        Builder.buildConstant(
            DstReg, CstVal.getCImm()->getValue().zext(DstTy.getSizeInBits()));
        UpdatedDefs.push_back(DstReg);
        markInstAndDefDead(MI, *SrcMI, DeadInsts);
        return true;
      }
    }
    return tryFoldImplicitDef(MI, DeadInsts, UpdatedDefs);
  }

  bool tryCombineSExt(MachineInstr &MI,
                      SmallVectorImpl<MachineInstr *> &DeadInsts,
                      SmallVectorImpl<Register> &UpdatedDefs) {
    using namespace llvm::MIPatternMatch;
    assert(MI.getOpcode() == TargetOpcode::G_SEXT);

    Builder.setInstrAndDebugLoc(MI);
    Register DstReg = MI.getOperand(0).getReg();
    Register SrcReg = lookThroughCopyInstrs(MI.getOperand(1).getReg());

    // sext(trunc x) - > (sext_inreg (aext/copy/trunc x), c)
    Register TruncSrc;
    if (mi_match(SrcReg, MRI, m_GTrunc(m_Reg(TruncSrc)))) {
      LLT DstTy = MRI.getType(DstReg);
      if (isInstUnsupported({TargetOpcode::G_SEXT_INREG, {DstTy}}))
        return false;
      LLVM_DEBUG(dbgs() << ".. Combine MI: " << MI;);
      LLT SrcTy = MRI.getType(SrcReg);
      uint64_t SizeInBits = SrcTy.getScalarSizeInBits();
      if (DstTy != MRI.getType(TruncSrc))
        TruncSrc = Builder.buildAnyExtOrTrunc(DstTy, TruncSrc).getReg(0);
      Builder.buildSExtInReg(DstReg, TruncSrc, SizeInBits);
      markInstAndDefDead(MI, *MRI.getVRegDef(SrcReg), DeadInsts);
      return true;
    }

    // sext(zext x) -> (zext x)
    // sext(sext x) -> (sext x)
    Register ExtSrc;
    MachineInstr *ExtMI;
    if (mi_match(SrcReg, MRI,
                 m_all_of(m_MInstr(ExtMI), m_any_of(m_GZExt(m_Reg(ExtSrc)),
                                                    m_GSExt(m_Reg(ExtSrc)))))) {
      LLVM_DEBUG(dbgs() << ".. Combine MI: " << MI);
      Builder.buildInstr(ExtMI->getOpcode(), {DstReg}, {ExtSrc});
      UpdatedDefs.push_back(DstReg);
      markInstAndDefDead(MI, *MRI.getVRegDef(SrcReg), DeadInsts);
      return true;
    }

    // Try to fold sext(g_constant) when the larger constant type is legal.
    auto *SrcMI = MRI.getVRegDef(SrcReg);
    if (SrcMI->getOpcode() == TargetOpcode::G_CONSTANT) {
      const LLT DstTy = MRI.getType(DstReg);
      if (isInstLegal({TargetOpcode::G_CONSTANT, {DstTy}})) {
        auto &CstVal = SrcMI->getOperand(1);
        Builder.buildConstant(
            DstReg, CstVal.getCImm()->getValue().sext(DstTy.getSizeInBits()));
        UpdatedDefs.push_back(DstReg);
        markInstAndDefDead(MI, *SrcMI, DeadInsts);
        return true;
      }
    }

    return tryFoldImplicitDef(MI, DeadInsts, UpdatedDefs);
  }

  bool tryCombineTrunc(MachineInstr &MI,
                       SmallVectorImpl<MachineInstr *> &DeadInsts,
                       SmallVectorImpl<Register> &UpdatedDefs,
                       GISelObserverWrapper &Observer) {
    using namespace llvm::MIPatternMatch;
    assert(MI.getOpcode() == TargetOpcode::G_TRUNC);

    Builder.setInstr(MI);
    Register DstReg = MI.getOperand(0).getReg();
    const LLT DstTy = MRI.getType(DstReg);
    Register SrcReg = lookThroughCopyInstrs(MI.getOperand(1).getReg());

    // Try to fold trunc(g_constant) when the smaller constant type is legal.
    auto *SrcMI = MRI.getVRegDef(SrcReg);
    if (SrcMI->getOpcode() == TargetOpcode::G_CONSTANT) {
      if (isInstLegal({TargetOpcode::G_CONSTANT, {DstTy}})) {
        auto &CstVal = SrcMI->getOperand(1);
        Builder.buildConstant(
            DstReg, CstVal.getCImm()->getValue().trunc(DstTy.getSizeInBits()));
        UpdatedDefs.push_back(DstReg);
        markInstAndDefDead(MI, *SrcMI, DeadInsts);
        return true;
      }
    }

    // Try to fold trunc(merge) to directly use the source of the merge.
    // This gets rid of large, difficult to legalize, merges
    if (auto *SrcMerge = dyn_cast<GMerge>(SrcMI)) {
      const Register MergeSrcReg = SrcMerge->getSourceReg(0);
      const LLT MergeSrcTy = MRI.getType(MergeSrcReg);
      const LLT SrcTy = MRI.getType(SrcReg);

      // Don't discount one of these combines if the source instruction is also
      // unsupported. A sequence of combines may eventually lower it to
      // something supported.
      bool IsSupported =
          !isInstUnsupported({TargetOpcode::G_TRUNC, {DstTy, SrcTy}});

      // We can only fold if the types are scalar
      const unsigned DstSize = DstTy.getSizeInBits();
      const unsigned MergeSrcSize = MergeSrcTy.getSizeInBits();
      if (!DstTy.isScalar() || !MergeSrcTy.isScalar())
        return false;

      if (DstSize < MergeSrcSize) {
        // When the merge source is larger than the destination, we can just
        // truncate the merge source directly
        if (IsSupported &&
            isInstUnsupported({TargetOpcode::G_TRUNC, {DstTy, MergeSrcTy}}))
          return false;

        LLVM_DEBUG(dbgs() << "Combining G_TRUNC(G_MERGE_VALUES) to G_TRUNC: "
                          << MI);

        Builder.buildTrunc(DstReg, MergeSrcReg);
        UpdatedDefs.push_back(DstReg);
      } else if (DstSize == MergeSrcSize) {
        // If the sizes match we can simply try to replace the register
        LLVM_DEBUG(
            dbgs() << "Replacing G_TRUNC(G_MERGE_VALUES) with merge input: "
                   << MI);
        replaceRegOrBuildCopy(DstReg, MergeSrcReg, MRI, Builder, UpdatedDefs,
                              Observer);
      } else if (DstSize % MergeSrcSize == 0) {
        // If the trunc size is a multiple of the merge source size we can use
        // a smaller merge instead
        if (IsSupported && isInstUnsupported({TargetOpcode::G_MERGE_VALUES,
                                              {DstTy, MergeSrcTy}}))
          return false;

        LLVM_DEBUG(
            dbgs() << "Combining G_TRUNC(G_MERGE_VALUES) to G_MERGE_VALUES: "
                   << MI);

        const unsigned NumSrcs = DstSize / MergeSrcSize;
        assert(NumSrcs < SrcMI->getNumOperands() - 1 &&
               "trunc(merge) should require less inputs than merge");
        SmallVector<Register, 8> SrcRegs(NumSrcs);
        for (unsigned i = 0; i < NumSrcs; ++i)
          SrcRegs[i] = SrcMerge->getSourceReg(i);

        Builder.buildMergeValues(DstReg, SrcRegs);
        UpdatedDefs.push_back(DstReg);
      } else {
        // Unable to combine
        return false;
      }

      markInstAndDefDead(MI, *SrcMerge, DeadInsts);
      return true;
    }

    // trunc(trunc) -> trunc
    Register TruncSrc;
    if (mi_match(SrcReg, MRI, m_GTrunc(m_Reg(TruncSrc)))) {
      // Always combine trunc(trunc) since the eventual resulting trunc must be
      // legal anyway as it must be legal for all outputs of the consumer type
      // set.
      LLVM_DEBUG(dbgs() << ".. Combine G_TRUNC(G_TRUNC): " << MI);

      Builder.buildTrunc(DstReg, TruncSrc);
      UpdatedDefs.push_back(DstReg);
      markInstAndDefDead(MI, *MRI.getVRegDef(TruncSrc), DeadInsts);
      return true;
    }

    // trunc(ext x) -> x
    ArtifactValueFinder Finder(MRI, Builder, LI);
    if (Register FoundReg =
            Finder.findValueFromDef(DstReg, 0, DstTy.getSizeInBits())) {
      LLT FoundRegTy = MRI.getType(FoundReg);
      if (DstTy == FoundRegTy) {
        LLVM_DEBUG(dbgs() << ".. Combine G_TRUNC(G_[S,Z,ANY]EXT/G_TRUNC...): "
                          << MI;);

        replaceRegOrBuildCopy(DstReg, FoundReg, MRI, Builder, UpdatedDefs,
                              Observer);
        UpdatedDefs.push_back(DstReg);
        markInstAndDefDead(MI, *MRI.getVRegDef(SrcReg), DeadInsts);
        return true;
      }
    }

    return false;
  }

  /// Try to fold G_[ASZ]EXT (G_IMPLICIT_DEF).
  bool tryFoldImplicitDef(MachineInstr &MI,
                          SmallVectorImpl<MachineInstr *> &DeadInsts,
                          SmallVectorImpl<Register> &UpdatedDefs) {
    unsigned Opcode = MI.getOpcode();
    assert(Opcode == TargetOpcode::G_ANYEXT || Opcode == TargetOpcode::G_ZEXT ||
           Opcode == TargetOpcode::G_SEXT);

    if (MachineInstr *DefMI = getOpcodeDef(TargetOpcode::G_IMPLICIT_DEF,
                                           MI.getOperand(1).getReg(), MRI)) {
      Builder.setInstr(MI);
      Register DstReg = MI.getOperand(0).getReg();
      LLT DstTy = MRI.getType(DstReg);

      if (Opcode == TargetOpcode::G_ANYEXT) {
        // G_ANYEXT (G_IMPLICIT_DEF) -> G_IMPLICIT_DEF
        if (!isInstLegal({TargetOpcode::G_IMPLICIT_DEF, {DstTy}}))
          return false;
        LLVM_DEBUG(dbgs() << ".. Combine G_ANYEXT(G_IMPLICIT_DEF): " << MI;);
        Builder.buildInstr(TargetOpcode::G_IMPLICIT_DEF, {DstReg}, {});
        UpdatedDefs.push_back(DstReg);
      } else {
        // G_[SZ]EXT (G_IMPLICIT_DEF) -> G_CONSTANT 0 because the top
        // bits will be 0 for G_ZEXT and 0/1 for the G_SEXT.
        if (isConstantUnsupported(DstTy))
          return false;
        LLVM_DEBUG(dbgs() << ".. Combine G_[SZ]EXT(G_IMPLICIT_DEF): " << MI;);
        Builder.buildConstant(DstReg, 0);
        UpdatedDefs.push_back(DstReg);
      }

      markInstAndDefDead(MI, *DefMI, DeadInsts);
      return true;
    }
    return false;
  }

  bool tryFoldUnmergeCast(MachineInstr &MI, MachineInstr &CastMI,
                          SmallVectorImpl<MachineInstr *> &DeadInsts,
                          SmallVectorImpl<Register> &UpdatedDefs) {

    assert(MI.getOpcode() == TargetOpcode::G_UNMERGE_VALUES);

    const unsigned CastOpc = CastMI.getOpcode();

    if (!isArtifactCast(CastOpc))
      return false;

    const unsigned NumDefs = MI.getNumOperands() - 1;

    const Register CastSrcReg = CastMI.getOperand(1).getReg();
    const LLT CastSrcTy = MRI.getType(CastSrcReg);
    const LLT DestTy = MRI.getType(MI.getOperand(0).getReg());
    const LLT SrcTy = MRI.getType(MI.getOperand(NumDefs).getReg());

    const unsigned CastSrcSize = CastSrcTy.getSizeInBits();
    const unsigned DestSize = DestTy.getSizeInBits();
    const unsigned SrcSize = SrcTy.getSizeInBits();

    // Don't discount one of these combines if the source instruction is also
    // unsupported. A sequence of combines may eventually lower it to
    // something supported.
    bool IsSupported =
        !isInstUnsupported({TargetOpcode::G_UNMERGE_VALUES, {DestTy, SrcTy}});

    switch (CastOpc) {
    case TargetOpcode::G_TRUNC: {
      if (SrcTy.isVector() && SrcTy.getScalarType() == DestTy.getScalarType()) {
        //  %1:_(<4 x s8>) = G_TRUNC %0(<4 x s32>)
        //  %2:_(s8), %3:_(s8), %4:_(s8), %5:_(s8) = G_UNMERGE_VALUES %1
        // =>
        //  %6:_(s32), %7:_(s32), %8:_(s32), %9:_(s32) = G_UNMERGE_VALUES %0
        //  %2:_(s8) = G_TRUNC %6
        //  %3:_(s8) = G_TRUNC %7
        //  %4:_(s8) = G_TRUNC %8
        //  %5:_(s8) = G_TRUNC %9

        unsigned UnmergeNumElts =
            DestTy.isVector() ? CastSrcTy.getNumElements() / NumDefs : 1;
        LLT UnmergeTy = CastSrcTy.changeElementCount(
            ElementCount::getFixed(UnmergeNumElts));
        LLT SrcWideTy =
            SrcTy.changeElementCount(ElementCount::getFixed(UnmergeNumElts));

<<<<<<< HEAD
        if (IsSupported && isInstUnsupported(
                {TargetOpcode::G_UNMERGE_VALUES, {UnmergeTy, CastSrcTy}}))
=======
        if (isInstUnsupported(
                {TargetOpcode::G_UNMERGE_VALUES, {UnmergeTy, CastSrcTy}}) ||
            LI.getAction({TargetOpcode::G_TRUNC, {SrcWideTy, UnmergeTy}})
                    .Action == LegalizeActions::MoreElements)
>>>>>>> 5a7341a7
          return false;

        Builder.setInstr(MI);
        auto NewUnmerge = Builder.buildUnmerge(UnmergeTy, CastSrcReg);

        for (unsigned I = 0; I != NumDefs; ++I) {
          Register DefReg = MI.getOperand(I).getReg();
          UpdatedDefs.push_back(DefReg);
          Builder.buildTrunc(DefReg, NewUnmerge.getReg(I));
        }

        markInstAndDefDead(MI, CastMI, DeadInsts);
        return true;
      }

      if (CastSrcTy.isScalar() && SrcTy.isScalar() && !DestTy.isVector()) {
        //  %1:_(s16) = G_TRUNC %0(s32)
        //  %2:_(s8), %3:_(s8) = G_UNMERGE_VALUES %1
        // =>
        //  %2:_(s8), %3:_(s8), %4:_(s8), %5:_(s8) = G_UNMERGE_VALUES %0

        // Unmerge(trunc) can be combined if the trunc source size is a multiple
        // of the unmerge destination size
        if (CastSrcSize % DestSize != 0)
          return false;

        // Check if the new unmerge is supported
        if (IsSupported && isInstUnsupported(
                {TargetOpcode::G_UNMERGE_VALUES, {DestTy, CastSrcTy}}))
          return false;

        // Gather the original destination registers and create new ones for the
        // unused bits
        const unsigned NewNumDefs = CastSrcSize / DestSize;
        SmallVector<Register, 8> DstRegs(NewNumDefs);
        for (unsigned Idx = 0; Idx < NewNumDefs; ++Idx) {
          if (Idx < NumDefs)
            DstRegs[Idx] = MI.getOperand(Idx).getReg();
          else
            DstRegs[Idx] = MRI.createGenericVirtualRegister(DestTy);
        }

        // Build new unmerge
        Builder.setInstr(MI);
        Builder.buildUnmerge(DstRegs, CastSrcReg);
        UpdatedDefs.append(DstRegs.begin(), DstRegs.begin() + NewNumDefs);
        markInstAndDefDead(MI, CastMI, DeadInsts);
        return true;
      }
      return false;
    }
    case TargetOpcode::G_ANYEXT: {
      if (CastSrcTy.isScalar() && SrcTy.isScalar() && !DestTy.isVector()) {
        //  %1:_(s32) = G_ANYEXT %0(s16)
        //  %2:_(s8), %3:_(s8), %4:_(s8), %5:_(s8) = G_UNMERGE_VALUES %1
        // =>
        //  %2:_(s8), %3:_(s8) = G_UNMERGE_VALUES %0
        //  %4:_(s8) = G_IMPLICIT_DEF
        //  %5:_(s8) = G_IMPLICIT_DEF

        // Unmerge(anyext) can be combined if the anyext source size is a
        // multiple of the unmerge destination size
        if (CastSrcSize % DestSize != 0)
          return false;

        // Check if the new unmerge is supported (just COPY if DestSize ==
        // CastSrcSize).
        if (IsSupported && CastSrcSize != DestSize &&
            isInstUnsupported(
                {TargetOpcode::G_UNMERGE_VALUES, {DestTy, CastSrcTy}}))
          return false;

        // Check if implicit def is supported.
        if (isInstUnsupported({TargetOpcode::G_IMPLICIT_DEF, {DestTy}}))
          return false;

        // Gather the original destination registers that will participate in
        // the new unmerge.
        const unsigned NumDefs = CastSrcSize / DestSize;
        SmallVector<Register, 8> DstRegs(NumDefs);
        for (unsigned Idx = 0; Idx < NumDefs; ++Idx)
          DstRegs[Idx] = MI.getOperand(Idx).getReg();

        // Build new unmerge
        Builder.setInstr(MI);
        if (DstRegs.size() == 1)
          Builder.buildCopy(DstRegs[0], CastSrcReg);
        else
          Builder.buildUnmerge(DstRegs, CastSrcReg);
        UpdatedDefs.append(DstRegs.begin(), DstRegs.end());

        // Build implicit defs for all remaining destination registers.
        for (unsigned Idx = NumDefs, End = SrcSize / DestSize; Idx < End; ++Idx)
          Builder.buildUndef(MI.getOperand(Idx));

        markInstAndDefDead(MI, CastMI, DeadInsts);
        return true;
      }
      return false;
    }
    default:
      // TODO: support combines with other casts as well
      return false;
    }
  }

  static bool canFoldMergeOpcode(unsigned MergeOp, unsigned ConvertOp, LLT OpTy,
                                 LLT DestTy) {
    // Check if we found a definition that is like G_MERGE_VALUES.
    switch (MergeOp) {
    default:
      return false;
    case TargetOpcode::G_BUILD_VECTOR:
    case TargetOpcode::G_MERGE_VALUES:
      // The convert operation that we will need to insert is
      // going to convert the input of that type of instruction (scalar)
      // to the destination type (DestTy).
      // The conversion needs to stay in the same domain (scalar to scalar
      // and vector to vector), so if we were to allow to fold the merge
      // we would need to insert some bitcasts.
      // E.g.,
      // <2 x s16> = build_vector s16, s16
      // <2 x s32> = zext <2 x s16>
      // <2 x s16>, <2 x s16> = unmerge <2 x s32>
      //
      // As is the folding would produce:
      // <2 x s16> = zext s16  <-- scalar to vector
      // <2 x s16> = zext s16  <-- scalar to vector
      // Which is invalid.
      // Instead we would want to generate:
      // s32 = zext s16
      // <2 x s16> = bitcast s32
      // s32 = zext s16
      // <2 x s16> = bitcast s32
      //
      // That is not done yet.
      if (ConvertOp == 0)
        return true;
      return !DestTy.isVector() && OpTy.isVector() &&
             DestTy == OpTy.getElementType();
    case TargetOpcode::G_CONCAT_VECTORS: {
      if (ConvertOp == 0)
        return true;
      if (!DestTy.isVector())
        return false;

      const unsigned OpEltSize = OpTy.getElementType().getSizeInBits();

      // Don't handle scalarization with a cast that isn't in the same
      // direction as the vector cast. This could be handled, but it would
      // require more intermediate unmerges.
      if (ConvertOp == TargetOpcode::G_TRUNC)
        return DestTy.getSizeInBits() <= OpEltSize;
      return DestTy.getSizeInBits() >= OpEltSize;
    }
    }
  }

  /// Try to replace DstReg with SrcReg or build a COPY instruction
  /// depending on the register constraints.
  static void replaceRegOrBuildCopy(Register DstReg, Register SrcReg,
                                    MachineRegisterInfo &MRI,
                                    MachineIRBuilder &Builder,
                                    SmallVectorImpl<Register> &UpdatedDefs,
                                    GISelChangeObserver &Observer) {
    if (!llvm::canReplaceReg(DstReg, SrcReg, MRI)) {
      Builder.buildCopy(DstReg, SrcReg);
      UpdatedDefs.push_back(DstReg);
      return;
    }
    SmallVector<MachineInstr *, 4> UseMIs;
    // Get the users and notify the observer before replacing.
    for (auto &UseMI : MRI.use_instructions(DstReg)) {
      UseMIs.push_back(&UseMI);
      Observer.changingInstr(UseMI);
    }
    // Replace the registers.
    MRI.replaceRegWith(DstReg, SrcReg);
    UpdatedDefs.push_back(SrcReg);
    // Notify the observer that we changed the instructions.
    for (auto *UseMI : UseMIs)
      Observer.changedInstr(*UseMI);
  }

  /// Return the operand index in \p MI that defines \p Def
  static unsigned getDefIndex(const MachineInstr &MI, Register SearchDef) {
    unsigned DefIdx = 0;
    for (const MachineOperand &Def : MI.defs()) {
      if (Def.getReg() == SearchDef)
        break;
      ++DefIdx;
    }

    return DefIdx;
  }

  /// This class provides utilities for finding source registers of specific
  /// bit ranges in an artifact. The routines can look through the source
  /// registers if they're other artifacts to try to find a non-artifact source
  /// of a value.
  class ArtifactValueFinder {
    MachineRegisterInfo &MRI;
    MachineIRBuilder &MIB;
    const LegalizerInfo &LI;

    // Stores the best register found in the current query so far.
    Register CurrentBest = Register();

    /// Given an concat_vector op \p Concat and a start bit and size, try to
    /// find the origin of the value defined by that start position and size.
    ///
    /// \returns a register with the requested size, or the current best
    /// register found during the current query.
    Register findValueFromConcat(GConcatVectors &Concat, unsigned StartBit,
                                 unsigned Size) {
      assert(Size > 0);

      // Find the source operand that provides the bits requested.
      Register Src1Reg = Concat.getSourceReg(0);
      unsigned SrcSize = MRI.getType(Src1Reg).getSizeInBits();

      // Operand index of the source that provides the start of the bit range.
      unsigned StartSrcIdx = (StartBit / SrcSize) + 1;
      // Offset into the source at which the bit range starts.
      unsigned InRegOffset = StartBit % SrcSize;
      // Check that the bits don't span multiple sources.
      // FIXME: we might be able return multiple sources? Or create an
      // appropriate concat to make it fit.
      if (InRegOffset + Size > SrcSize)
        return CurrentBest;

      Register SrcReg = Concat.getReg(StartSrcIdx);
      if (InRegOffset == 0 && Size == SrcSize) {
        CurrentBest = SrcReg;
        return findValueFromDefImpl(SrcReg, 0, Size);
      }

      return findValueFromDefImpl(SrcReg, InRegOffset, Size);
    }

    /// Given an build_vector op \p BV and a start bit and size, try to find
    /// the origin of the value defined by that start position and size.
    ///
    /// \returns a register with the requested size, or the current best
    /// register found during the current query.
    Register findValueFromBuildVector(GBuildVector &BV, unsigned StartBit,
                                      unsigned Size) {
      assert(Size > 0);

      // Find the source operand that provides the bits requested.
      Register Src1Reg = BV.getSourceReg(0);
      unsigned SrcSize = MRI.getType(Src1Reg).getSizeInBits();

      // Operand index of the source that provides the start of the bit range.
      unsigned StartSrcIdx = (StartBit / SrcSize) + 1;
      // Offset into the source at which the bit range starts.
      unsigned InRegOffset = StartBit % SrcSize;

      if (InRegOffset != 0)
        return CurrentBest; // Give up, bits don't start at a scalar source.
      if (Size < SrcSize)
        return CurrentBest; // Scalar source is too large for requested bits.

      // If the bits cover multiple sources evenly, then create a new
      // build_vector to synthesize the required size, if that's been requested.
      if (Size > SrcSize) {
        if (Size % SrcSize > 0)
          return CurrentBest; // Isn't covered exactly by sources.

        unsigned NumSrcsUsed = Size / SrcSize;
        // If we're requesting all of the sources, just return this def.
        if (NumSrcsUsed == BV.getNumSources())
          return BV.getReg(0);

        LLT SrcTy = MRI.getType(Src1Reg);
        LLT NewBVTy = LLT::fixed_vector(NumSrcsUsed, SrcTy);

        // Check if the resulting build vector would be legal.
        LegalizeActionStep ActionStep =
            LI.getAction({TargetOpcode::G_BUILD_VECTOR, {NewBVTy, SrcTy}});
        if (ActionStep.Action != LegalizeActions::Legal)
          return CurrentBest;

        SmallVector<Register> NewSrcs;
        for (unsigned SrcIdx = StartSrcIdx; SrcIdx < StartSrcIdx + NumSrcsUsed;
             ++SrcIdx)
          NewSrcs.push_back(BV.getReg(SrcIdx));
        MIB.setInstrAndDebugLoc(BV);
        return MIB.buildBuildVector(NewBVTy, NewSrcs).getReg(0);
      }
      // A single source is requested, just return it.
      return BV.getReg(StartSrcIdx);
    }

    /// Given an G_INSERT op \p MI and a start bit and size, try to find
    /// the origin of the value defined by that start position and size.
    ///
    /// \returns a register with the requested size, or the current best
    /// register found during the current query.
    Register findValueFromInsert(MachineInstr &MI, unsigned StartBit,
                                 unsigned Size) {
      assert(MI.getOpcode() == TargetOpcode::G_INSERT);
      assert(Size > 0);

      Register ContainerSrcReg = MI.getOperand(1).getReg();
      Register InsertedReg = MI.getOperand(2).getReg();
      LLT InsertedRegTy = MRI.getType(InsertedReg);
      unsigned InsertOffset = MI.getOperand(3).getImm();

      // There are 4 possible container/insertreg + requested bit-range layouts
      // that the instruction and query could be representing.
      // For: %_ = G_INSERT %CONTAINER, %INS, InsOff (abbrev. to 'IO')
      // and a start bit 'SB', with size S, giving an end bit 'EB', we could
      // have...
      // Scenario A:
      //   --------------------------
      //  |  INS    |  CONTAINER     |
      //   --------------------------
      //       |   |
      //       SB  EB
      //
      // Scenario B:
      //   --------------------------
      //  |  INS    |  CONTAINER     |
      //   --------------------------
      //                |    |
      //                SB   EB
      //
      // Scenario C:
      //   --------------------------
      //  |  CONTAINER    |  INS     |
      //   --------------------------
      //       |    |
      //       SB   EB
      //
      // Scenario D:
      //   --------------------------
      //  |  CONTAINER    |  INS     |
      //   --------------------------
      //                     |   |
      //                     SB  EB
      //
      // So therefore, A and D are requesting data from the INS operand, while
      // B and C are requesting from the container operand.

      unsigned InsertedEndBit = InsertOffset + InsertedRegTy.getSizeInBits();
      unsigned EndBit = StartBit + Size;
      unsigned NewStartBit;
      Register SrcRegToUse;
      if (EndBit <= InsertOffset || InsertedEndBit <= StartBit) {
        SrcRegToUse = ContainerSrcReg;
        NewStartBit = StartBit;
        return findValueFromDefImpl(SrcRegToUse, NewStartBit, Size);
      }
      if (InsertOffset <= StartBit && EndBit <= InsertedEndBit) {
        SrcRegToUse = InsertedReg;
        NewStartBit = StartBit - InsertOffset;
        if (NewStartBit == 0 &&
            Size == MRI.getType(SrcRegToUse).getSizeInBits())
          CurrentBest = SrcRegToUse;
        return findValueFromDefImpl(SrcRegToUse, NewStartBit, Size);
      }
      // The bit range spans both the inserted and container regions.
      return Register();
    }

    /// Given an G_SEXT, G_ZEXT, G_ANYEXT op \p MI and a start bit and
    /// size, try to find the origin of the value defined by that start
    /// position and size.
    ///
    /// \returns a register with the requested size, or the current best
    /// register found during the current query.
    Register findValueFromExt(MachineInstr &MI, unsigned StartBit,
                              unsigned Size) {
      assert(MI.getOpcode() == TargetOpcode::G_SEXT ||
             MI.getOpcode() == TargetOpcode::G_ZEXT ||
             MI.getOpcode() == TargetOpcode::G_ANYEXT);
      assert(Size > 0);

      Register SrcReg = MI.getOperand(1).getReg();
      LLT SrcType = MRI.getType(SrcReg);
      unsigned SrcSize = SrcType.getSizeInBits();

      // Currently we don't go into vectors.
      if (!SrcType.isScalar())
        return CurrentBest;

      if (StartBit + Size > SrcSize)
        return CurrentBest;

      if (StartBit == 0 && SrcType.getSizeInBits() == Size)
        CurrentBest = SrcReg;
      return findValueFromDefImpl(SrcReg, StartBit, Size);
    }

    /// Given an G_TRUNC op \p MI and a start bit and size, try to find
    /// the origin of the value defined by that start position and size.
    ///
    /// \returns a register with the requested size, or the current best
    /// register found during the current query.
    Register findValueFromTrunc(MachineInstr &MI, unsigned StartBit,
                                unsigned Size) {
      assert(MI.getOpcode() == TargetOpcode::G_TRUNC);
      assert(Size > 0);

      Register SrcReg = MI.getOperand(1).getReg();
      LLT SrcType = MRI.getType(SrcReg);

      // Currently we don't go into vectors.
      if (!SrcType.isScalar())
        return CurrentBest;

      return findValueFromDefImpl(SrcReg, StartBit, Size);
    }

    /// Internal implementation for findValueFromDef(). findValueFromDef()
    /// initializes some data like the CurrentBest register, which this method
    /// and its callees rely upon.
    Register findValueFromDefImpl(Register DefReg, unsigned StartBit,
                                  unsigned Size) {
      std::optional<DefinitionAndSourceRegister> DefSrcReg =
          getDefSrcRegIgnoringCopies(DefReg, MRI);
      MachineInstr *Def = DefSrcReg->MI;
      DefReg = DefSrcReg->Reg;
      // If the instruction has a single def, then simply delegate the search.
      // For unmerge however with multiple defs, we need to compute the offset
      // into the source of the unmerge.
      switch (Def->getOpcode()) {
      case TargetOpcode::G_CONCAT_VECTORS:
        return findValueFromConcat(cast<GConcatVectors>(*Def), StartBit, Size);
      case TargetOpcode::G_UNMERGE_VALUES: {
        unsigned DefStartBit = 0;
        unsigned DefSize = MRI.getType(DefReg).getSizeInBits();
        for (const auto &MO : Def->defs()) {
          if (MO.getReg() == DefReg)
            break;
          DefStartBit += DefSize;
        }
        Register SrcReg = Def->getOperand(Def->getNumOperands() - 1).getReg();
        Register SrcOriginReg =
            findValueFromDefImpl(SrcReg, StartBit + DefStartBit, Size);
        if (SrcOriginReg)
          return SrcOriginReg;
        // Failed to find a further value. If the StartBit and Size perfectly
        // covered the requested DefReg, return that since it's better than
        // nothing.
        if (StartBit == 0 && Size == DefSize)
          return DefReg;
        return CurrentBest;
      }
      case TargetOpcode::G_BUILD_VECTOR:
        return findValueFromBuildVector(cast<GBuildVector>(*Def), StartBit,
                                        Size);
      case TargetOpcode::G_INSERT:
        return findValueFromInsert(*Def, StartBit, Size);
      case TargetOpcode::G_TRUNC:
        return findValueFromTrunc(*Def, StartBit, Size);
      case TargetOpcode::G_SEXT:
      case TargetOpcode::G_ZEXT:
      case TargetOpcode::G_ANYEXT:
        return findValueFromExt(*Def, StartBit, Size);
      default:
        return CurrentBest;
      }
    }

  public:
    ArtifactValueFinder(MachineRegisterInfo &Mri, MachineIRBuilder &Builder,
                        const LegalizerInfo &Info)
        : MRI(Mri), MIB(Builder), LI(Info) {}

    /// Try to find a source of the value defined in the def \p DefReg, starting
    /// at position \p StartBit with size \p Size.
    /// \returns a register with the requested size, or an empty Register if no
    /// better value could be found.
    Register findValueFromDef(Register DefReg, unsigned StartBit,
                              unsigned Size) {
      CurrentBest = Register();
      Register FoundReg = findValueFromDefImpl(DefReg, StartBit, Size);
      return FoundReg != DefReg ? FoundReg : Register();
    }

    /// Try to combine the defs of an unmerge \p MI by attempting to find
    /// values that provides the bits for each def reg.
    /// \returns true if all the defs of the unmerge have been made dead.
    bool tryCombineUnmergeDefs(GUnmerge &MI, GISelChangeObserver &Observer,
                               SmallVectorImpl<Register> &UpdatedDefs) {
      unsigned NumDefs = MI.getNumDefs();
      LLT DestTy = MRI.getType(MI.getReg(0));

      SmallBitVector DeadDefs(NumDefs);
      for (unsigned DefIdx = 0; DefIdx < NumDefs; ++DefIdx) {
        Register DefReg = MI.getReg(DefIdx);
        if (MRI.use_nodbg_empty(DefReg)) {
          DeadDefs[DefIdx] = true;
          continue;
        }
        Register FoundVal = findValueFromDef(DefReg, 0, DestTy.getSizeInBits());
        if (!FoundVal)
          continue;
        if (MRI.getType(FoundVal) != DestTy)
          continue;

        replaceRegOrBuildCopy(DefReg, FoundVal, MRI, MIB, UpdatedDefs,
                              Observer);
        // We only want to replace the uses, not the def of the old reg.
        Observer.changingInstr(MI);
        MI.getOperand(DefIdx).setReg(DefReg);
        Observer.changedInstr(MI);
        DeadDefs[DefIdx] = true;
      }
      return DeadDefs.all();
    }

    GUnmerge *findUnmergeThatDefinesReg(Register Reg, unsigned Size,
                                        unsigned &DefOperandIdx) {
      if (Register Def = findValueFromDefImpl(Reg, 0, Size)) {
        if (auto *Unmerge = dyn_cast<GUnmerge>(MRI.getVRegDef(Def))) {
          DefOperandIdx = Unmerge->findRegisterDefOperandIdx(Def);
          return Unmerge;
        }
      }
      return nullptr;
    }

    // Check if sequence of elements from merge-like instruction is defined by
    // another sequence of elements defined by unmerge. Most often this is the
    // same sequence. Search for elements using findValueFromDefImpl.
    bool isSequenceFromUnmerge(GMergeLikeInstr &MI, unsigned MergeStartIdx,
                               GUnmerge *Unmerge, unsigned UnmergeIdxStart,
                               unsigned NumElts, unsigned EltSize,
                               bool AllowUndef) {
      assert(MergeStartIdx + NumElts <= MI.getNumSources());
      for (unsigned i = MergeStartIdx; i < MergeStartIdx + NumElts; ++i) {
        unsigned EltUnmergeIdx;
        GUnmerge *EltUnmerge = findUnmergeThatDefinesReg(
            MI.getSourceReg(i), EltSize, EltUnmergeIdx);
        // Check if source i comes from the same Unmerge.
        if (EltUnmerge == Unmerge) {
          // Check that source i's def has same index in sequence in Unmerge.
          if (i - MergeStartIdx != EltUnmergeIdx - UnmergeIdxStart)
            return false;
        } else if (!AllowUndef ||
                   MRI.getVRegDef(MI.getSourceReg(i))->getOpcode() !=
                       TargetOpcode::G_IMPLICIT_DEF)
          return false;
      }
      return true;
    }

    bool tryCombineMergeLike(GMergeLikeInstr &MI,
                             SmallVectorImpl<MachineInstr *> &DeadInsts,
                             SmallVectorImpl<Register> &UpdatedDefs,
                             GISelChangeObserver &Observer) {
      Register Elt0 = MI.getSourceReg(0);
      LLT EltTy = MRI.getType(Elt0);
      unsigned EltSize = EltTy.getSizeInBits();

      unsigned Elt0UnmergeIdx;
      // Search for unmerge that will be candidate for combine.
      auto *Unmerge = findUnmergeThatDefinesReg(Elt0, EltSize, Elt0UnmergeIdx);
      if (!Unmerge)
        return false;

      unsigned NumMIElts = MI.getNumSources();
      Register Dst = MI.getReg(0);
      LLT DstTy = MRI.getType(Dst);
      Register UnmergeSrc = Unmerge->getSourceReg();
      LLT UnmergeSrcTy = MRI.getType(UnmergeSrc);

      // Recognize copy of UnmergeSrc to Dst.
      // Unmerge UnmergeSrc and reassemble it using merge-like opcode into Dst.
      //
      // %0:_(EltTy), %1, ... = G_UNMERGE_VALUES %UnmergeSrc:_(Ty)
      // %Dst:_(Ty) = G_merge_like_opcode %0:_(EltTy), %1, ...
      //
      // %Dst:_(Ty) = COPY %UnmergeSrc:_(Ty)
      if ((DstTy == UnmergeSrcTy) && (Elt0UnmergeIdx == 0)) {
        if (!isSequenceFromUnmerge(MI, 0, Unmerge, 0, NumMIElts, EltSize,
                                   /*AllowUndef=*/DstTy.isVector()))
          return false;

        replaceRegOrBuildCopy(Dst, UnmergeSrc, MRI, MIB, UpdatedDefs, Observer);
        DeadInsts.push_back(&MI);
        return true;
      }

      // Recognize UnmergeSrc that can be unmerged to DstTy directly.
      // Types have to be either both vector or both non-vector types.
      // Merge-like opcodes are combined one at the time. First one creates new
      // unmerge, following should use the same unmerge (builder performs CSE).
      //
      // %0:_(EltTy), %1, %2, %3 = G_UNMERGE_VALUES %UnmergeSrc:_(UnmergeSrcTy)
      // %Dst:_(DstTy) = G_merge_like_opcode %0:_(EltTy), %1
      // %AnotherDst:_(DstTy) = G_merge_like_opcode %2:_(EltTy), %3
      //
      // %Dst:_(DstTy), %AnotherDst = G_UNMERGE_VALUES %UnmergeSrc
      if ((DstTy.isVector() == UnmergeSrcTy.isVector()) &&
          (Elt0UnmergeIdx % NumMIElts == 0) &&
          getCoverTy(UnmergeSrcTy, DstTy) == UnmergeSrcTy) {
        if (!isSequenceFromUnmerge(MI, 0, Unmerge, Elt0UnmergeIdx, NumMIElts,
                                   EltSize, false))
          return false;
        MIB.setInstrAndDebugLoc(MI);
        auto NewUnmerge = MIB.buildUnmerge(DstTy, Unmerge->getSourceReg());
        unsigned DstIdx = (Elt0UnmergeIdx * EltSize) / DstTy.getSizeInBits();
        replaceRegOrBuildCopy(Dst, NewUnmerge.getReg(DstIdx), MRI, MIB,
                              UpdatedDefs, Observer);
        DeadInsts.push_back(&MI);
        return true;
      }

      // Recognize when multiple unmerged sources with UnmergeSrcTy type
      // can be merged into Dst with DstTy type directly.
      // Types have to be either both vector or both non-vector types.

      // %0:_(EltTy), %1 = G_UNMERGE_VALUES %UnmergeSrc:_(UnmergeSrcTy)
      // %2:_(EltTy), %3 = G_UNMERGE_VALUES %AnotherUnmergeSrc:_(UnmergeSrcTy)
      // %Dst:_(DstTy) = G_merge_like_opcode %0:_(EltTy), %1, %2, %3
      //
      // %Dst:_(DstTy) = G_merge_like_opcode %UnmergeSrc, %AnotherUnmergeSrc

      if ((DstTy.isVector() == UnmergeSrcTy.isVector()) &&
          getCoverTy(DstTy, UnmergeSrcTy) == DstTy) {
        SmallVector<Register, 4> ConcatSources;
        unsigned NumElts = Unmerge->getNumDefs();
        for (unsigned i = 0; i < MI.getNumSources(); i += NumElts) {
          unsigned EltUnmergeIdx;
          auto *UnmergeI = findUnmergeThatDefinesReg(MI.getSourceReg(i),
                                                     EltSize, EltUnmergeIdx);
          // All unmerges have to be the same size.
          if ((!UnmergeI) || (UnmergeI->getNumDefs() != NumElts) ||
              (EltUnmergeIdx != 0))
            return false;
          if (!isSequenceFromUnmerge(MI, i, UnmergeI, 0, NumElts, EltSize,
                                     false))
            return false;
          ConcatSources.push_back(UnmergeI->getSourceReg());
        }

        MIB.setInstrAndDebugLoc(MI);
        MIB.buildMergeLikeInstr(Dst, ConcatSources);
        DeadInsts.push_back(&MI);
        return true;
      }

      return false;
    }
  };

  bool tryCombineUnmergeValues(GUnmerge &MI,
                               SmallVectorImpl<MachineInstr *> &DeadInsts,
                               SmallVectorImpl<Register> &UpdatedDefs,
                               GISelChangeObserver &Observer) {
    unsigned NumDefs = MI.getNumDefs();
    Register SrcReg = MI.getSourceReg();
    MachineInstr *SrcDef = getDefIgnoringCopies(SrcReg, MRI);
    if (!SrcDef)
      return false;

    LLT OpTy = MRI.getType(SrcReg);
    LLT DestTy = MRI.getType(MI.getReg(0));
    unsigned SrcDefIdx = getDefIndex(*SrcDef, SrcReg);

    Builder.setInstrAndDebugLoc(MI);

    ArtifactValueFinder Finder(MRI, Builder, LI);
    if (Finder.tryCombineUnmergeDefs(MI, Observer, UpdatedDefs)) {
      markInstAndDefDead(MI, *SrcDef, DeadInsts, SrcDefIdx);
      return true;
    }

    if (auto *SrcUnmerge = dyn_cast<GUnmerge>(SrcDef)) {
      // %0:_(<4 x s16>) = G_FOO
      // %1:_(<2 x s16>), %2:_(<2 x s16>) = G_UNMERGE_VALUES %0
      // %3:_(s16), %4:_(s16) = G_UNMERGE_VALUES %1
      //
      // %3:_(s16), %4:_(s16), %5:_(s16), %6:_(s16) = G_UNMERGE_VALUES %0
      Register SrcUnmergeSrc = SrcUnmerge->getSourceReg();
      LLT SrcUnmergeSrcTy = MRI.getType(SrcUnmergeSrc);

      // If we need to decrease the number of vector elements in the result type
      // of an unmerge, this would involve the creation of an equivalent unmerge
      // to copy back to the original result registers.
      LegalizeActionStep ActionStep = LI.getAction(
          {TargetOpcode::G_UNMERGE_VALUES, {OpTy, SrcUnmergeSrcTy}});
      switch (ActionStep.Action) {
      case LegalizeActions::Lower:
      case LegalizeActions::Unsupported:
        break;
      case LegalizeActions::FewerElements:
      case LegalizeActions::NarrowScalar:
        if (ActionStep.TypeIdx == 1)
          return false;
        break;
      default:
        return false;
      }

      auto NewUnmerge = Builder.buildUnmerge(DestTy, SrcUnmergeSrc);

      // TODO: Should we try to process out the other defs now? If the other
      // defs of the source unmerge are also unmerged, we end up with a separate
      // unmerge for each one.
      for (unsigned I = 0; I != NumDefs; ++I) {
        Register Def = MI.getReg(I);
        replaceRegOrBuildCopy(Def, NewUnmerge.getReg(SrcDefIdx * NumDefs + I),
                              MRI, Builder, UpdatedDefs, Observer);
      }

      markInstAndDefDead(MI, *SrcUnmerge, DeadInsts, SrcDefIdx);
      return true;
    }

    MachineInstr *MergeI = SrcDef;
    unsigned ConvertOp = 0;

    // Handle intermediate conversions
    unsigned SrcOp = SrcDef->getOpcode();
    if (isArtifactCast(SrcOp)) {
      ConvertOp = SrcOp;
      MergeI = getDefIgnoringCopies(SrcDef->getOperand(1).getReg(), MRI);
    }

    if (!MergeI ||
        !canFoldMergeOpcode(MergeI->getOpcode(), ConvertOp, OpTy, DestTy)) {
      // We might have a chance to combine later by trying to combine
      // unmerge(cast) first
      return tryFoldUnmergeCast(MI, *SrcDef, DeadInsts, UpdatedDefs);
    }

    const unsigned NumMergeRegs = MergeI->getNumOperands() - 1;

    if (NumMergeRegs < NumDefs) {
      if (NumDefs % NumMergeRegs != 0)
        return false;

      Builder.setInstr(MI);
      // Transform to UNMERGEs, for example
      //   %1 = G_MERGE_VALUES %4, %5
      //   %9, %10, %11, %12 = G_UNMERGE_VALUES %1
      // to
      //   %9, %10 = G_UNMERGE_VALUES %4
      //   %11, %12 = G_UNMERGE_VALUES %5

      const unsigned NewNumDefs = NumDefs / NumMergeRegs;
      for (unsigned Idx = 0; Idx < NumMergeRegs; ++Idx) {
        SmallVector<Register, 8> DstRegs;
        for (unsigned j = 0, DefIdx = Idx * NewNumDefs; j < NewNumDefs;
             ++j, ++DefIdx)
          DstRegs.push_back(MI.getReg(DefIdx));

        if (ConvertOp) {
          LLT MergeDstTy = MRI.getType(SrcDef->getOperand(0).getReg());

          // This is a vector that is being split and casted. Extract to the
          // element type, and do the conversion on the scalars (or smaller
          // vectors).
          LLT MergeEltTy = MergeDstTy.divide(NumMergeRegs);

          // Handle split to smaller vectors, with conversions.
          // %2(<8 x s8>) = G_CONCAT_VECTORS %0(<4 x s8>), %1(<4 x s8>)
          // %3(<8 x s16>) = G_SEXT %2
          // %4(<2 x s16>), %5(<2 x s16>), %6(<2 x s16>), %7(<2 x s16>) =
          // G_UNMERGE_VALUES %3
          //
          // =>
          //
          // %8(<4 x s16>) = G_SEXT %0
          // %9(<4 x s16>) = G_SEXT %1
          // %4(<2 x s16>), %5(<2 x s16>) = G_UNMERGE_VALUES %8
          // %7(<2 x s16>), %7(<2 x s16>) = G_UNMERGE_VALUES %9

          Register TmpReg = MRI.createGenericVirtualRegister(MergeEltTy);
          Builder.buildInstr(ConvertOp, {TmpReg},
                             {MergeI->getOperand(Idx + 1).getReg()});
          Builder.buildUnmerge(DstRegs, TmpReg);
        } else {
          Builder.buildUnmerge(DstRegs, MergeI->getOperand(Idx + 1).getReg());
        }
        UpdatedDefs.append(DstRegs.begin(), DstRegs.end());
      }

    } else if (NumMergeRegs > NumDefs) {
      if (ConvertOp != 0 || NumMergeRegs % NumDefs != 0)
        return false;

      Builder.setInstr(MI);
      // Transform to MERGEs
      //   %6 = G_MERGE_VALUES %17, %18, %19, %20
      //   %7, %8 = G_UNMERGE_VALUES %6
      // to
      //   %7 = G_MERGE_VALUES %17, %18
      //   %8 = G_MERGE_VALUES %19, %20

      const unsigned NumRegs = NumMergeRegs / NumDefs;
      for (unsigned DefIdx = 0; DefIdx < NumDefs; ++DefIdx) {
        SmallVector<Register, 8> Regs;
        for (unsigned j = 0, Idx = NumRegs * DefIdx + 1; j < NumRegs;
             ++j, ++Idx)
          Regs.push_back(MergeI->getOperand(Idx).getReg());

        Register DefReg = MI.getReg(DefIdx);
        Builder.buildMergeLikeInstr(DefReg, Regs);
        UpdatedDefs.push_back(DefReg);
      }

    } else {
      LLT MergeSrcTy = MRI.getType(MergeI->getOperand(1).getReg());

      if (!ConvertOp && DestTy != MergeSrcTy)
        ConvertOp = TargetOpcode::G_BITCAST;

      if (ConvertOp) {
        Builder.setInstr(MI);

        for (unsigned Idx = 0; Idx < NumDefs; ++Idx) {
          Register DefReg = MI.getOperand(Idx).getReg();
          Register MergeSrc = MergeI->getOperand(Idx + 1).getReg();

          if (!MRI.use_empty(DefReg)) {
            Builder.buildInstr(ConvertOp, {DefReg}, {MergeSrc});
            UpdatedDefs.push_back(DefReg);
          }
        }

        markInstAndDefDead(MI, *MergeI, DeadInsts);
        return true;
      }

      assert(DestTy == MergeSrcTy &&
             "Bitcast and the other kinds of conversions should "
             "have happened earlier");

      Builder.setInstr(MI);
      for (unsigned Idx = 0; Idx < NumDefs; ++Idx) {
        Register DstReg = MI.getOperand(Idx).getReg();
        Register SrcReg = MergeI->getOperand(Idx + 1).getReg();
        replaceRegOrBuildCopy(DstReg, SrcReg, MRI, Builder, UpdatedDefs,
                              Observer);
      }
    }

    markInstAndDefDead(MI, *MergeI, DeadInsts);
    return true;
  }

  bool tryCombineExtract(MachineInstr &MI,
                         SmallVectorImpl<MachineInstr *> &DeadInsts,
                         SmallVectorImpl<Register> &UpdatedDefs) {
    assert(MI.getOpcode() == TargetOpcode::G_EXTRACT);

    // Try to use the source registers from a G_MERGE_VALUES
    //
    // %2 = G_MERGE_VALUES %0, %1
    // %3 = G_EXTRACT %2, N
    // =>
    //
    // for N < %2.getSizeInBits() / 2
    //     %3 = G_EXTRACT %0, N
    //
    // for N >= %2.getSizeInBits() / 2
    //    %3 = G_EXTRACT %1, (N - %0.getSizeInBits()

    Register SrcReg = lookThroughCopyInstrs(MI.getOperand(1).getReg());
    MachineInstr *MergeI = MRI.getVRegDef(SrcReg);
    if (!MergeI || !isa<GMergeLikeInstr>(MergeI))
      return false;

    Register DstReg = MI.getOperand(0).getReg();
    LLT DstTy = MRI.getType(DstReg);
    LLT SrcTy = MRI.getType(SrcReg);

    // TODO: Do we need to check if the resulting extract is supported?
    unsigned ExtractDstSize = DstTy.getSizeInBits();
    unsigned Offset = MI.getOperand(2).getImm();
    unsigned NumMergeSrcs = MergeI->getNumOperands() - 1;
    unsigned MergeSrcSize = SrcTy.getSizeInBits() / NumMergeSrcs;
    unsigned MergeSrcIdx = Offset / MergeSrcSize;

    // Compute the offset of the last bit the extract needs.
    unsigned EndMergeSrcIdx = (Offset + ExtractDstSize - 1) / MergeSrcSize;

    // Can't handle the case where the extract spans multiple inputs.
    if (MergeSrcIdx != EndMergeSrcIdx)
      return false;

    // TODO: We could modify MI in place in most cases.
    Builder.setInstr(MI);
    Builder.buildExtract(DstReg, MergeI->getOperand(MergeSrcIdx + 1).getReg(),
                         Offset - MergeSrcIdx * MergeSrcSize);
    UpdatedDefs.push_back(DstReg);
    markInstAndDefDead(MI, *MergeI, DeadInsts);
    return true;
  }

  /// Try to combine away MI.
  /// Returns true if it combined away the MI.
  /// Adds instructions that are dead as a result of the combine
  /// into DeadInsts, which can include MI.
  bool tryCombineInstruction(MachineInstr &MI,
                             SmallVectorImpl<MachineInstr *> &DeadInsts,
                             GISelObserverWrapper &WrapperObserver) {
    ArtifactValueFinder Finder(MRI, Builder, LI);

    // This might be a recursive call, and we might have DeadInsts already
    // populated. To avoid bad things happening later with multiple vreg defs
    // etc, process the dead instructions now if any.
    if (!DeadInsts.empty())
      deleteMarkedDeadInsts(DeadInsts, WrapperObserver);

    // Put here every vreg that was redefined in such a way that it's at least
    // possible that one (or more) of its users (immediate or COPY-separated)
    // could become artifact combinable with the new definition (or the
    // instruction reachable from it through a chain of copies if any).
    SmallVector<Register, 4> UpdatedDefs;
    bool Changed = false;
    switch (MI.getOpcode()) {
    default:
      return false;
    case TargetOpcode::G_ANYEXT:
      Changed = tryCombineAnyExt(MI, DeadInsts, UpdatedDefs, WrapperObserver);
      break;
    case TargetOpcode::G_ZEXT:
      Changed = tryCombineZExt(MI, DeadInsts, UpdatedDefs, WrapperObserver);
      break;
    case TargetOpcode::G_SEXT:
      Changed = tryCombineSExt(MI, DeadInsts, UpdatedDefs);
      break;
    case TargetOpcode::G_UNMERGE_VALUES:
      Changed = tryCombineUnmergeValues(cast<GUnmerge>(MI), DeadInsts,
                                        UpdatedDefs, WrapperObserver);
      break;
    case TargetOpcode::G_MERGE_VALUES:
    case TargetOpcode::G_BUILD_VECTOR:
    case TargetOpcode::G_CONCAT_VECTORS:
      // If any of the users of this merge are an unmerge, then add them to the
      // artifact worklist in case there's folding that can be done looking up.
      for (MachineInstr &U : MRI.use_instructions(MI.getOperand(0).getReg())) {
        if (U.getOpcode() == TargetOpcode::G_UNMERGE_VALUES ||
            U.getOpcode() == TargetOpcode::G_TRUNC) {
          UpdatedDefs.push_back(MI.getOperand(0).getReg());
          break;
        }
      }
      Changed = Finder.tryCombineMergeLike(cast<GMergeLikeInstr>(MI), DeadInsts,
                                           UpdatedDefs, WrapperObserver);
      break;
    case TargetOpcode::G_EXTRACT:
      Changed = tryCombineExtract(MI, DeadInsts, UpdatedDefs);
      break;
    case TargetOpcode::G_TRUNC:
      Changed = tryCombineTrunc(MI, DeadInsts, UpdatedDefs, WrapperObserver);
      if (!Changed) {
        // Try to combine truncates away even if they are legal. As all artifact
        // combines at the moment look only "up" the def-use chains, we achieve
        // that by throwing truncates' users (with look through copies) into the
        // ArtifactList again.
        UpdatedDefs.push_back(MI.getOperand(0).getReg());
      }
      break;
    }
    // If the main loop through the ArtifactList found at least one combinable
    // pair of artifacts, not only combine it away (as done above), but also
    // follow the def-use chain from there to combine everything that can be
    // combined within this def-use chain of artifacts.
    while (!UpdatedDefs.empty()) {
      Register NewDef = UpdatedDefs.pop_back_val();
      assert(NewDef.isVirtual() && "Unexpected redefinition of a physreg");
      for (MachineInstr &Use : MRI.use_instructions(NewDef)) {
        switch (Use.getOpcode()) {
        // Keep this list in sync with the list of all artifact combines.
        case TargetOpcode::G_ANYEXT:
        case TargetOpcode::G_ZEXT:
        case TargetOpcode::G_SEXT:
        case TargetOpcode::G_UNMERGE_VALUES:
        case TargetOpcode::G_EXTRACT:
        case TargetOpcode::G_TRUNC:
        case TargetOpcode::G_BUILD_VECTOR:
          // Adding Use to ArtifactList.
          WrapperObserver.changedInstr(Use);
          break;
        case TargetOpcode::G_ASSERT_SEXT:
        case TargetOpcode::G_ASSERT_ZEXT:
        case TargetOpcode::G_ASSERT_ALIGN:
        case TargetOpcode::COPY: {
          Register Copy = Use.getOperand(0).getReg();
          if (Copy.isVirtual())
            UpdatedDefs.push_back(Copy);
          break;
        }
        default:
          // If we do not have an artifact combine for the opcode, there is no
          // point in adding it to the ArtifactList as nothing interesting will
          // be done to it anyway.
          break;
        }
      }
    }
    return Changed;
  }

private:
  static Register getArtifactSrcReg(const MachineInstr &MI) {
    switch (MI.getOpcode()) {
    case TargetOpcode::COPY:
    case TargetOpcode::G_TRUNC:
    case TargetOpcode::G_ZEXT:
    case TargetOpcode::G_ANYEXT:
    case TargetOpcode::G_SEXT:
    case TargetOpcode::G_EXTRACT:
    case TargetOpcode::G_ASSERT_SEXT:
    case TargetOpcode::G_ASSERT_ZEXT:
    case TargetOpcode::G_ASSERT_ALIGN:
      return MI.getOperand(1).getReg();
    case TargetOpcode::G_UNMERGE_VALUES:
      return MI.getOperand(MI.getNumOperands() - 1).getReg();
    default:
      llvm_unreachable("Not a legalization artifact happen");
    }
  }

  /// Mark a def of one of MI's original operands, DefMI, as dead if changing MI
  /// (either by killing it or changing operands) results in DefMI being dead
  /// too. In-between COPYs or artifact-casts are also collected if they are
  /// dead.
  /// MI is not marked dead.
  void markDefDead(MachineInstr &MI, MachineInstr &DefMI,
                   SmallVectorImpl<MachineInstr *> &DeadInsts,
                   unsigned DefIdx = 0) {
    // Collect all the copy instructions that are made dead, due to deleting
    // this instruction. Collect all of them until the Trunc(DefMI).
    // Eg,
    // %1(s1) = G_TRUNC %0(s32)
    // %2(s1) = COPY %1(s1)
    // %3(s1) = COPY %2(s1)
    // %4(s32) = G_ANYEXT %3(s1)
    // In this case, we would have replaced %4 with a copy of %0,
    // and as a result, %3, %2, %1 are dead.
    MachineInstr *PrevMI = &MI;
    while (PrevMI != &DefMI) {
      Register PrevRegSrc = getArtifactSrcReg(*PrevMI);

      MachineInstr *TmpDef = MRI.getVRegDef(PrevRegSrc);
      if (MRI.hasOneUse(PrevRegSrc)) {
        if (TmpDef != &DefMI) {
          assert((TmpDef->getOpcode() == TargetOpcode::COPY ||
                  isArtifactCast(TmpDef->getOpcode()) ||
                  isPreISelGenericOptimizationHint(TmpDef->getOpcode())) &&
                 "Expecting copy or artifact cast here");

          DeadInsts.push_back(TmpDef);
        }
      } else
        break;
      PrevMI = TmpDef;
    }

    if (PrevMI == &DefMI) {
      unsigned I = 0;
      bool IsDead = true;
      for (MachineOperand &Def : DefMI.defs()) {
        if (I != DefIdx) {
          if (!MRI.use_empty(Def.getReg())) {
            IsDead = false;
            break;
          }
        } else {
          if (!MRI.hasOneUse(DefMI.getOperand(DefIdx).getReg()))
            break;
        }

        ++I;
      }

      if (IsDead)
        DeadInsts.push_back(&DefMI);
    }
  }

  /// Mark MI as dead. If a def of one of MI's operands, DefMI, would also be
  /// dead due to MI being killed, then mark DefMI as dead too.
  /// Some of the combines (extends(trunc)), try to walk through redundant
  /// copies in between the extends and the truncs, and this attempts to collect
  /// the in between copies if they're dead.
  void markInstAndDefDead(MachineInstr &MI, MachineInstr &DefMI,
                          SmallVectorImpl<MachineInstr *> &DeadInsts,
                          unsigned DefIdx = 0) {
    DeadInsts.push_back(&MI);
    markDefDead(MI, DefMI, DeadInsts, DefIdx);
  }

  /// Erase the dead instructions in the list and call the observer hooks.
  /// Normally the Legalizer will deal with erasing instructions that have been
  /// marked dead. However, for the trunc(ext(x)) cases we can end up trying to
  /// process instructions which have been marked dead, but otherwise break the
  /// MIR by introducing multiple vreg defs. For those cases, allow the combines
  /// to explicitly delete the instructions before we run into trouble.
  void deleteMarkedDeadInsts(SmallVectorImpl<MachineInstr *> &DeadInsts,
                             GISelObserverWrapper &WrapperObserver) {
    for (auto *DeadMI : DeadInsts) {
      LLVM_DEBUG(dbgs() << *DeadMI << "Is dead, eagerly deleting\n");
      WrapperObserver.erasingInstr(*DeadMI);
      DeadMI->eraseFromParent();
    }
    DeadInsts.clear();
  }

  /// Checks if the target legalizer info has specified anything about the
  /// instruction, or if unsupported.
  bool isInstUnsupported(const LegalityQuery &Query) const {
    using namespace LegalizeActions;
    auto Step = LI.getAction(Query);
    return Step.Action == Unsupported || Step.Action == NotFound;
  }

  bool isInstLegal(const LegalityQuery &Query) const {
    return LI.getAction(Query).Action == LegalizeActions::Legal;
  }

  bool isConstantUnsupported(LLT Ty) const {
    if (!Ty.isVector())
      return isInstUnsupported({TargetOpcode::G_CONSTANT, {Ty}});

    LLT EltTy = Ty.getElementType();
    return isInstUnsupported({TargetOpcode::G_CONSTANT, {EltTy}}) ||
           isInstUnsupported({TargetOpcode::G_BUILD_VECTOR, {Ty, EltTy}});
  }

  /// Looks through copy instructions and returns the actual
  /// source register.
  Register lookThroughCopyInstrs(Register Reg) {
    Register TmpReg = getSrcRegIgnoringCopies(Reg, MRI);
    return TmpReg.isValid() ? TmpReg : Reg;
  }
};

} // namespace llvm

#endif // LLVM_CODEGEN_GLOBALISEL_LEGALIZATIONARTIFACTCOMBINER_H<|MERGE_RESOLUTION|>--- conflicted
+++ resolved
@@ -455,15 +455,11 @@
         LLT SrcWideTy =
             SrcTy.changeElementCount(ElementCount::getFixed(UnmergeNumElts));
 
-<<<<<<< HEAD
-        if (IsSupported && isInstUnsupported(
-                {TargetOpcode::G_UNMERGE_VALUES, {UnmergeTy, CastSrcTy}}))
-=======
-        if (isInstUnsupported(
-                {TargetOpcode::G_UNMERGE_VALUES, {UnmergeTy, CastSrcTy}}) ||
-            LI.getAction({TargetOpcode::G_TRUNC, {SrcWideTy, UnmergeTy}})
-                    .Action == LegalizeActions::MoreElements)
->>>>>>> 5a7341a7
+        if (IsSupported &&
+            (isInstUnsupported(
+                 {TargetOpcode::G_UNMERGE_VALUES, {UnmergeTy, CastSrcTy}}) ||
+             LI.getAction({TargetOpcode::G_TRUNC, {SrcWideTy, UnmergeTy}})
+                     .Action == LegalizeActions::MoreElements))
           return false;
 
         Builder.setInstr(MI);
