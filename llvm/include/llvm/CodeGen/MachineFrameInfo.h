//===-- CodeGen/MachineFrameInfo.h - Abstract Stack Frame Rep. --*- C++ -*-===//
//
// Part of the LLVM Project, under the Apache License v2.0 with LLVM Exceptions.
// See https://llvm.org/LICENSE.txt for license information.
// SPDX-License-Identifier: Apache-2.0 WITH LLVM-exception
//
//===----------------------------------------------------------------------===//
//
// The file defines the MachineFrameInfo class.
//
//===----------------------------------------------------------------------===//


#ifndef LLVM_CODEGEN_MACHINEFRAMEINFO_H
#define LLVM_CODEGEN_MACHINEFRAMEINFO_H

#include "llvm/ADT/SmallVector.h"
#include "llvm/CodeGen/Register.h"
#include "llvm/Support/Alignment.h"
#include "llvm/Support/DataTypes.h"
#include <cassert>
#include <vector>

namespace llvm {
class raw_ostream;
class MachineFunction;
class MachineBasicBlock;
class BitVector;
class AllocaInst;

/// The CalleeSavedInfo class tracks the information need to locate where a
/// callee saved register is in the current frame.
/// Callee saved reg can also be saved to a different register rather than
/// on the stack by setting DstReg instead of FrameIdx.
class CalleeSavedInfo {
  Register Reg;
  union {
    int FrameIdx;
    unsigned DstReg;
  };
  /// Flag indicating whether the register is actually restored in the epilog.
  /// In most cases, if a register is saved, it is also restored. There are
  /// some situations, though, when this is not the case. For example, the
  /// LR register on ARM is usually saved, but on exit from the function its
  /// saved value may be loaded directly into PC. Since liveness tracking of
  /// physical registers treats callee-saved registers are live outside of
  /// the function, LR would be treated as live-on-exit, even though in these
  /// scenarios it is not. This flag is added to indicate that the saved
  /// register described by this object is not restored in the epilog.
  /// The long-term solution is to model the liveness of callee-saved registers
  /// by implicit uses on the return instructions, however, the required
  /// changes in the ARM backend would be quite extensive.
  bool Restored = true;
  /// Flag indicating whether the register is spilled to stack or another
  /// register.
  bool SpilledToReg = false;

  /// Flag indicating that the register is spilled using some mechanism unknown
  /// to PEI. In this case, neither getFrameIdx() nor getDestReg() will return
  /// meaningful results.
  bool TargetSpilled;

public:
<<<<<<< HEAD
  explicit CalleeSavedInfo(unsigned R, int FI = 0)
      : Reg(R), FrameIdx(FI), Restored(true), SpilledToReg(false),
        TargetSpilled(false) {}
=======
  explicit CalleeSavedInfo(unsigned R, int FI = 0) : Reg(R), FrameIdx(FI) {}
>>>>>>> a3beb340

  // Accessors.
  Register getReg()                        const { return Reg; }
  int getFrameIdx()                        const { return FrameIdx; }
  unsigned getDstReg()                     const { return DstReg; }
  void setFrameIdx(int FI) {
    FrameIdx = FI;
    SpilledToReg = false;
  }
  void setDstReg(Register SpillReg) {
    DstReg = SpillReg;
    SpilledToReg = true;
  }
  void setTargetSpilled() {
    SpilledToReg = false;
    TargetSpilled = true;
  }
  bool isRestored()                        const { return Restored; }
  void setRestored(bool R)                       { Restored = R; }
  bool isSpilledToReg()                    const { return SpilledToReg; }
  bool isTargetSpilled()                   const { return TargetSpilled; }
};

/// The MachineFrameInfo class represents an abstract stack frame until
/// prolog/epilog code is inserted.  This class is key to allowing stack frame
/// representation optimizations, such as frame pointer elimination.  It also
/// allows more mundane (but still important) optimizations, such as reordering
/// of abstract objects on the stack frame.
///
/// To support this, the class assigns unique integer identifiers to stack
/// objects requested clients.  These identifiers are negative integers for
/// fixed stack objects (such as arguments passed on the stack) or nonnegative
/// for objects that may be reordered.  Instructions which refer to stack
/// objects use a special MO_FrameIndex operand to represent these frame
/// indexes.
///
/// Because this class keeps track of all references to the stack frame, it
/// knows when a variable sized object is allocated on the stack.  This is the
/// sole condition which prevents frame pointer elimination, which is an
/// important optimization on register-poor architectures.  Because original
/// variable sized alloca's in the source program are the only source of
/// variable sized stack objects, it is safe to decide whether there will be
/// any variable sized objects before all stack objects are known (for
/// example, register allocator spill code never needs variable sized
/// objects).
///
/// When prolog/epilog code emission is performed, the final stack frame is
/// built and the machine instructions are modified to refer to the actual
/// stack offsets of the object, eliminating all MO_FrameIndex operands from
/// the program.
///
/// Abstract Stack Frame Information
class MachineFrameInfo {
public:
  /// Stack Smashing Protection (SSP) rules require that vulnerable stack
  /// allocations are located close the stack protector.
  enum SSPLayoutKind {
    SSPLK_None,       ///< Did not trigger a stack protector.  No effect on data
                      ///< layout.
    SSPLK_LargeArray, ///< Array or nested array >= SSP-buffer-size.  Closest
                      ///< to the stack protector.
    SSPLK_SmallArray, ///< Array or nested array < SSP-buffer-size. 2nd closest
                      ///< to the stack protector.
    SSPLK_AddrOf      ///< The address of this allocation is exposed and
                      ///< triggered protection.  3rd closest to the protector.
  };

private:
  // Represent a single object allocated on the stack.
  struct StackObject {
    // The offset of this object from the stack pointer on entry to
    // the function.  This field has no meaning for a variable sized element.
    int64_t SPOffset;

    // The size of this object on the stack. 0 means a variable sized object,
    // ~0ULL means a dead object.
    uint64_t Size;

    // The required alignment of this stack slot.
    Align Alignment;

    // If true, the value of the stack object is set before
    // entering the function and is not modified inside the function. By
    // default, fixed objects are immutable unless marked otherwise.
    bool isImmutable;

    // If true the stack object is used as spill slot. It
    // cannot alias any other memory objects.
    bool isSpillSlot;

    /// If true, this stack slot is used to spill a value (could be deopt
    /// and/or GC related) over a statepoint. We know that the address of the
    /// slot can't alias any LLVM IR value.  This is very similar to a Spill
    /// Slot, but is created by statepoint lowering is SelectionDAG, not the
    /// register allocator.
    bool isStatepointSpillSlot = false;

    /// Identifier for stack memory type analagous to address space. If this is
    /// non-0, the meaning is target defined. Offsets cannot be directly
    /// compared between objects with different stack IDs. The object may not
    /// necessarily reside in the same contiguous memory block as other stack
    /// objects. Objects with differing stack IDs should not be merged or
    /// replaced substituted for each other.
    //
    /// It is assumed a target uses consecutive, increasing stack IDs starting
    /// from 1.
    uint8_t StackID;

    /// If this stack object is originated from an Alloca instruction
    /// this value saves the original IR allocation. Can be NULL.
    const AllocaInst *Alloca;

    // If true, the object was mapped into the local frame
    // block and doesn't need additional handling for allocation beyond that.
    bool PreAllocated = false;

    // If true, an LLVM IR value might point to this object.
    // Normally, spill slots and fixed-offset objects don't alias IR-accessible
    // objects, but there are exceptions (on PowerPC, for example, some byval
    // arguments have ABI-prescribed offsets).
    bool isAliased;

    /// If true, the object has been zero-extended.
    bool isZExt = false;

    /// If true, the object has been sign-extended.
    bool isSExt = false;

    uint8_t SSPLayout = SSPLK_None;

    StackObject(uint64_t Size, Align Alignment, int64_t SPOffset,
                bool IsImmutable, bool IsSpillSlot, const AllocaInst *Alloca,
                bool IsAliased, uint8_t StackID = 0)
        : SPOffset(SPOffset), Size(Size), Alignment(Alignment),
          isImmutable(IsImmutable), isSpillSlot(IsSpillSlot), StackID(StackID),
          Alloca(Alloca), isAliased(IsAliased) {}
  };

  /// The alignment of the stack.
  Align StackAlignment;

  /// Can the stack be realigned. This can be false if the target does not
  /// support stack realignment, or if the user asks us not to realign the
  /// stack. In this situation, overaligned allocas are all treated as dynamic
  /// allocations and the target must handle them as part of DYNAMIC_STACKALLOC
  /// lowering. All non-alloca stack objects have their alignment clamped to the
  /// base ABI stack alignment.
  /// FIXME: There is room for improvement in this case, in terms of
  /// grouping overaligned allocas into a "secondary stack frame" and
  /// then only use a single alloca to allocate this frame and only a
  /// single virtual register to access it. Currently, without such an
  /// optimization, each such alloca gets its own dynamic realignment.
  bool StackRealignable;

  /// Whether the function has the \c alignstack attribute.
  bool ForcedRealign;

  /// The list of stack objects allocated.
  std::vector<StackObject> Objects;

  /// This contains the number of fixed objects contained on
  /// the stack.  Because fixed objects are stored at a negative index in the
  /// Objects list, this is also the index to the 0th object in the list.
  unsigned NumFixedObjects = 0;

  /// This boolean keeps track of whether any variable
  /// sized objects have been allocated yet.
  bool HasVarSizedObjects = false;

  /// This boolean keeps track of whether there is a call
  /// to builtin \@llvm.frameaddress.
  bool FrameAddressTaken = false;

  /// This boolean keeps track of whether there is a call
  /// to builtin \@llvm.returnaddress.
  bool ReturnAddressTaken = false;

  /// This boolean keeps track of whether there is a call
  /// to builtin \@llvm.experimental.stackmap.
  bool HasStackMap = false;

  /// This boolean keeps track of whether there is a call
  /// to builtin \@llvm.experimental.patchpoint.
  bool HasPatchPoint = false;

  /// The prolog/epilog code inserter calculates the final stack
  /// offsets for all of the fixed size objects, updating the Objects list
  /// above.  It then updates StackSize to contain the number of bytes that need
  /// to be allocated on entry to the function.
  uint64_t StackSize = 0;

  /// The amount that a frame offset needs to be adjusted to
  /// have the actual offset from the stack/frame pointer.  The exact usage of
  /// this is target-dependent, but it is typically used to adjust between
  /// SP-relative and FP-relative offsets.  E.G., if objects are accessed via
  /// SP then OffsetAdjustment is zero; if FP is used, OffsetAdjustment is set
  /// to the distance between the initial SP and the value in FP.  For many
  /// targets, this value is only used when generating debug info (via
  /// TargetRegisterInfo::getFrameIndexReference); when generating code, the
  /// corresponding adjustments are performed directly.
  int OffsetAdjustment = 0;

  /// The prolog/epilog code inserter may process objects that require greater
  /// alignment than the default alignment the target provides.
  /// To handle this, MaxAlignment is set to the maximum alignment
  /// needed by the objects on the current frame.  If this is greater than the
  /// native alignment maintained by the compiler, dynamic alignment code will
  /// be needed.
  ///
  Align MaxAlignment;

  /// Set to true if this function adjusts the stack -- e.g.,
  /// when calling another function. This is only valid during and after
  /// prolog/epilog code insertion.
  bool AdjustsStack = false;

  /// Set to true if this function has any function calls.
  bool HasCalls = false;

  /// The frame index for the stack protector.
  int StackProtectorIdx = -1;

  /// The frame index for the function context. Used for SjLj exceptions.
  int FunctionContextIdx = -1;

  /// This contains the size of the largest call frame if the target uses frame
  /// setup/destroy pseudo instructions (as defined in the TargetFrameInfo
  /// class).  This information is important for frame pointer elimination.
  /// It is only valid during and after prolog/epilog code insertion.
  unsigned MaxCallFrameSize = ~0u;

  /// The number of bytes of callee saved registers that the target wants to
  /// report for the current function in the CodeView S_FRAMEPROC record.
  unsigned CVBytesOfCalleeSavedRegisters = 0;

  /// The prolog/epilog code inserter fills in this vector with each
  /// callee saved register saved in either the frame or a different
  /// register.  Beyond its use by the prolog/ epilog code inserter,
  /// this data is used for debug info and exception handling.
  std::vector<CalleeSavedInfo> CSInfo;

  /// Has CSInfo been set yet?
  bool CSIValid = false;

  /// References to frame indices which are mapped
  /// into the local frame allocation block. <FrameIdx, LocalOffset>
  SmallVector<std::pair<int, int64_t>, 32> LocalFrameObjects;

  /// Size of the pre-allocated local frame block.
  int64_t LocalFrameSize = 0;

  /// Required alignment of the local object blob, which is the strictest
  /// alignment of any object in it.
  Align LocalFrameMaxAlign;

  /// Whether the local object blob needs to be allocated together. If not,
  /// PEI should ignore the isPreAllocated flags on the stack objects and
  /// just allocate them normally.
  bool UseLocalStackAllocationBlock = false;

  /// True if the function dynamically adjusts the stack pointer through some
  /// opaque mechanism like inline assembly or Win32 EH.
  bool HasOpaqueSPAdjustment = false;

  /// True if the function contains operations which will lower down to
  /// instructions which manipulate the stack pointer.
  bool HasCopyImplyingStackAdjustment = false;

  /// True if the function contains a call to the llvm.vastart intrinsic.
  bool HasVAStart = false;

  /// True if this is a varargs function that contains a musttail call.
  bool HasMustTailInVarArgFunc = false;

  /// True if this function contains a tail call. If so immutable objects like
  /// function arguments are no longer so. A tail call *can* override fixed
  /// stack objects like arguments so we can't treat them as immutable.
  bool HasTailCall = false;

  /// Not null, if shrink-wrapping found a better place for the prologue.
  MachineBasicBlock *Save = nullptr;
  /// Not null, if shrink-wrapping found a better place for the epilogue.
  MachineBasicBlock *Restore = nullptr;

public:
  explicit MachineFrameInfo(unsigned StackAlignment, bool StackRealignable,
                            bool ForcedRealign)
      : StackAlignment(assumeAligned(StackAlignment)),
        StackRealignable(StackRealignable), ForcedRealign(ForcedRealign) {}

  MachineFrameInfo(const MachineFrameInfo &) = delete;

  /// Return true if there are any stack objects in this function.
  bool hasStackObjects() const { return !Objects.empty(); }

  /// This method may be called any time after instruction
  /// selection is complete to determine if the stack frame for this function
  /// contains any variable sized objects.
  bool hasVarSizedObjects() const { return HasVarSizedObjects; }

  /// Return the index for the stack protector object.
  int getStackProtectorIndex() const { return StackProtectorIdx; }
  void setStackProtectorIndex(int I) { StackProtectorIdx = I; }
  bool hasStackProtectorIndex() const { return StackProtectorIdx != -1; }

  /// Return the index for the function context object.
  /// This object is used for SjLj exceptions.
  int getFunctionContextIndex() const { return FunctionContextIdx; }
  void setFunctionContextIndex(int I) { FunctionContextIdx = I; }

  /// This method may be called any time after instruction
  /// selection is complete to determine if there is a call to
  /// \@llvm.frameaddress in this function.
  bool isFrameAddressTaken() const { return FrameAddressTaken; }
  void setFrameAddressIsTaken(bool T) { FrameAddressTaken = T; }

  /// This method may be called any time after
  /// instruction selection is complete to determine if there is a call to
  /// \@llvm.returnaddress in this function.
  bool isReturnAddressTaken() const { return ReturnAddressTaken; }
  void setReturnAddressIsTaken(bool s) { ReturnAddressTaken = s; }

  /// This method may be called any time after instruction
  /// selection is complete to determine if there is a call to builtin
  /// \@llvm.experimental.stackmap.
  bool hasStackMap() const { return HasStackMap; }
  void setHasStackMap(bool s = true) { HasStackMap = s; }

  /// This method may be called any time after instruction
  /// selection is complete to determine if there is a call to builtin
  /// \@llvm.experimental.patchpoint.
  bool hasPatchPoint() const { return HasPatchPoint; }
  void setHasPatchPoint(bool s = true) { HasPatchPoint = s; }

  /// Return the minimum frame object index.
  int getObjectIndexBegin() const { return -NumFixedObjects; }

  /// Return one past the maximum frame object index.
  int getObjectIndexEnd() const { return (int)Objects.size()-NumFixedObjects; }

  /// Return the number of fixed objects.
  unsigned getNumFixedObjects() const { return NumFixedObjects; }

  /// Return the number of objects.
  unsigned getNumObjects() const { return Objects.size(); }

  /// Map a frame index into the local object block
  void mapLocalFrameObject(int ObjectIndex, int64_t Offset) {
    LocalFrameObjects.push_back(std::pair<int, int64_t>(ObjectIndex, Offset));
    Objects[ObjectIndex + NumFixedObjects].PreAllocated = true;
  }

  /// Get the local offset mapping for a for an object.
  std::pair<int, int64_t> getLocalFrameObjectMap(int i) const {
    assert (i >= 0 && (unsigned)i < LocalFrameObjects.size() &&
            "Invalid local object reference!");
    return LocalFrameObjects[i];
  }

  /// Return the number of objects allocated into the local object block.
  int64_t getLocalFrameObjectCount() const { return LocalFrameObjects.size(); }

  /// Set the size of the local object blob.
  void setLocalFrameSize(int64_t sz) { LocalFrameSize = sz; }

  /// Get the size of the local object blob.
  int64_t getLocalFrameSize() const { return LocalFrameSize; }

  /// Required alignment of the local object blob,
  /// which is the strictest alignment of any object in it.
  void setLocalFrameMaxAlign(Align Alignment) {
    LocalFrameMaxAlign = Alignment;
  }

  /// Return the required alignment of the local object blob.
  Align getLocalFrameMaxAlign() const { return LocalFrameMaxAlign; }

  /// Get whether the local allocation blob should be allocated together or
  /// let PEI allocate the locals in it directly.
  bool getUseLocalStackAllocationBlock() const {
    return UseLocalStackAllocationBlock;
  }

  /// setUseLocalStackAllocationBlock - Set whether the local allocation blob
  /// should be allocated together or let PEI allocate the locals in it
  /// directly.
  void setUseLocalStackAllocationBlock(bool v) {
    UseLocalStackAllocationBlock = v;
  }

  /// Return true if the object was pre-allocated into the local block.
  bool isObjectPreAllocated(int ObjectIdx) const {
    assert(unsigned(ObjectIdx+NumFixedObjects) < Objects.size() &&
           "Invalid Object Idx!");
    return Objects[ObjectIdx+NumFixedObjects].PreAllocated;
  }

  /// Return the size of the specified object.
  int64_t getObjectSize(int ObjectIdx) const {
    assert(unsigned(ObjectIdx+NumFixedObjects) < Objects.size() &&
           "Invalid Object Idx!");
    return Objects[ObjectIdx+NumFixedObjects].Size;
  }

  /// Change the size of the specified stack object.
  void setObjectSize(int ObjectIdx, int64_t Size) {
    assert(unsigned(ObjectIdx+NumFixedObjects) < Objects.size() &&
           "Invalid Object Idx!");
    Objects[ObjectIdx+NumFixedObjects].Size = Size;
  }

  /// Return the alignment of the specified stack object.
  Align getObjectAlign(int ObjectIdx) const {
    assert(unsigned(ObjectIdx + NumFixedObjects) < Objects.size() &&
           "Invalid Object Idx!");
    return Objects[ObjectIdx + NumFixedObjects].Alignment;
  }

  /// setObjectAlignment - Change the alignment of the specified stack object.
  void setObjectAlignment(int ObjectIdx, Align Alignment) {
    assert(unsigned(ObjectIdx + NumFixedObjects) < Objects.size() &&
           "Invalid Object Idx!");
    Objects[ObjectIdx + NumFixedObjects].Alignment = Alignment;

    // Only ensure max alignment for the default stack.
    if (getStackID(ObjectIdx) == 0)
      ensureMaxAlignment(Alignment);
  }

  /// Return the underlying Alloca of the specified
  /// stack object if it exists. Returns 0 if none exists.
  const AllocaInst* getObjectAllocation(int ObjectIdx) const {
    assert(unsigned(ObjectIdx+NumFixedObjects) < Objects.size() &&
           "Invalid Object Idx!");
    return Objects[ObjectIdx+NumFixedObjects].Alloca;
  }

  /// Return the assigned stack offset of the specified object
  /// from the incoming stack pointer.
  int64_t getObjectOffset(int ObjectIdx) const {
    assert(unsigned(ObjectIdx+NumFixedObjects) < Objects.size() &&
           "Invalid Object Idx!");
    assert(!isDeadObjectIndex(ObjectIdx) &&
           "Getting frame offset for a dead object?");
    return Objects[ObjectIdx+NumFixedObjects].SPOffset;
  }

  bool isObjectZExt(int ObjectIdx) const {
    assert(unsigned(ObjectIdx+NumFixedObjects) < Objects.size() &&
           "Invalid Object Idx!");
    return Objects[ObjectIdx+NumFixedObjects].isZExt;
  }

  void setObjectZExt(int ObjectIdx, bool IsZExt) {
    assert(unsigned(ObjectIdx+NumFixedObjects) < Objects.size() &&
           "Invalid Object Idx!");
    Objects[ObjectIdx+NumFixedObjects].isZExt = IsZExt;
  }

  bool isObjectSExt(int ObjectIdx) const {
    assert(unsigned(ObjectIdx+NumFixedObjects) < Objects.size() &&
           "Invalid Object Idx!");
    return Objects[ObjectIdx+NumFixedObjects].isSExt;
  }

  void setObjectSExt(int ObjectIdx, bool IsSExt) {
    assert(unsigned(ObjectIdx+NumFixedObjects) < Objects.size() &&
           "Invalid Object Idx!");
    Objects[ObjectIdx+NumFixedObjects].isSExt = IsSExt;
  }

  /// Set the stack frame offset of the specified object. The
  /// offset is relative to the stack pointer on entry to the function.
  void setObjectOffset(int ObjectIdx, int64_t SPOffset) {
    assert(unsigned(ObjectIdx+NumFixedObjects) < Objects.size() &&
           "Invalid Object Idx!");
    assert(!isDeadObjectIndex(ObjectIdx) &&
           "Setting frame offset for a dead object?");
    Objects[ObjectIdx+NumFixedObjects].SPOffset = SPOffset;
  }

  SSPLayoutKind getObjectSSPLayout(int ObjectIdx) const {
    assert(unsigned(ObjectIdx+NumFixedObjects) < Objects.size() &&
           "Invalid Object Idx!");
    return (SSPLayoutKind)Objects[ObjectIdx+NumFixedObjects].SSPLayout;
  }

  void setObjectSSPLayout(int ObjectIdx, SSPLayoutKind Kind) {
    assert(unsigned(ObjectIdx+NumFixedObjects) < Objects.size() &&
           "Invalid Object Idx!");
    assert(!isDeadObjectIndex(ObjectIdx) &&
           "Setting SSP layout for a dead object?");
    Objects[ObjectIdx+NumFixedObjects].SSPLayout = Kind;
  }

  /// Return the number of bytes that must be allocated to hold
  /// all of the fixed size frame objects.  This is only valid after
  /// Prolog/Epilog code insertion has finalized the stack frame layout.
  uint64_t getStackSize() const { return StackSize; }

  /// Set the size of the stack.
  void setStackSize(uint64_t Size) { StackSize = Size; }

  /// Estimate and return the size of the stack frame.
  uint64_t estimateStackSize(const MachineFunction &MF) const;

  /// Return the correction for frame offsets.
  int getOffsetAdjustment() const { return OffsetAdjustment; }

  /// Set the correction for frame offsets.
  void setOffsetAdjustment(int Adj) { OffsetAdjustment = Adj; }

  /// Return the alignment in bytes that this function must be aligned to,
  /// which is greater than the default stack alignment provided by the target.
  Align getMaxAlign() const { return MaxAlignment; }

  /// Make sure the function is at least Align bytes aligned.
  void ensureMaxAlignment(Align Alignment);

  /// Return true if this function adjusts the stack -- e.g.,
  /// when calling another function. This is only valid during and after
  /// prolog/epilog code insertion.
  bool adjustsStack() const { return AdjustsStack; }
  void setAdjustsStack(bool V) { AdjustsStack = V; }

  /// Return true if the current function has any function calls.
  bool hasCalls() const { return HasCalls; }
  void setHasCalls(bool V) { HasCalls = V; }

  /// Returns true if the function contains opaque dynamic stack adjustments.
  bool hasOpaqueSPAdjustment() const { return HasOpaqueSPAdjustment; }
  void setHasOpaqueSPAdjustment(bool B) { HasOpaqueSPAdjustment = B; }

  /// Returns true if the function contains operations which will lower down to
  /// instructions which manipulate the stack pointer.
  bool hasCopyImplyingStackAdjustment() const {
    return HasCopyImplyingStackAdjustment;
  }
  void setHasCopyImplyingStackAdjustment(bool B) {
    HasCopyImplyingStackAdjustment = B;
  }

  /// Returns true if the function calls the llvm.va_start intrinsic.
  bool hasVAStart() const { return HasVAStart; }
  void setHasVAStart(bool B) { HasVAStart = B; }

  /// Returns true if the function is variadic and contains a musttail call.
  bool hasMustTailInVarArgFunc() const { return HasMustTailInVarArgFunc; }
  void setHasMustTailInVarArgFunc(bool B) { HasMustTailInVarArgFunc = B; }

  /// Returns true if the function contains a tail call.
  bool hasTailCall() const { return HasTailCall; }
  void setHasTailCall(bool V = true) { HasTailCall = V; }

  /// Computes the maximum size of a callframe and the AdjustsStack property.
  /// This only works for targets defining
  /// TargetInstrInfo::getCallFrameSetupOpcode(), getCallFrameDestroyOpcode(),
  /// and getFrameSize().
  /// This is usually computed by the prologue epilogue inserter but some
  /// targets may call this to compute it earlier.
  void computeMaxCallFrameSize(const MachineFunction &MF);

  /// Return the maximum size of a call frame that must be
  /// allocated for an outgoing function call.  This is only available if
  /// CallFrameSetup/Destroy pseudo instructions are used by the target, and
  /// then only during or after prolog/epilog code insertion.
  ///
  unsigned getMaxCallFrameSize() const {
    // TODO: Enable this assert when targets are fixed.
    //assert(isMaxCallFrameSizeComputed() && "MaxCallFrameSize not computed yet");
    if (!isMaxCallFrameSizeComputed())
      return 0;
    return MaxCallFrameSize;
  }
  bool isMaxCallFrameSizeComputed() const {
    return MaxCallFrameSize != ~0u;
  }
  void setMaxCallFrameSize(unsigned S) { MaxCallFrameSize = S; }

  /// Returns how many bytes of callee-saved registers the target pushed in the
  /// prologue. Only used for debug info.
  unsigned getCVBytesOfCalleeSavedRegisters() const {
    return CVBytesOfCalleeSavedRegisters;
  }
  void setCVBytesOfCalleeSavedRegisters(unsigned S) {
    CVBytesOfCalleeSavedRegisters = S;
  }

  /// Create a new object at a fixed location on the stack.
  /// All fixed objects should be created before other objects are created for
  /// efficiency. By default, fixed objects are not pointed to by LLVM IR
  /// values. This returns an index with a negative value.
  int CreateFixedObject(uint64_t Size, int64_t SPOffset, bool IsImmutable,
                        bool isAliased = false);

  /// Create a spill slot at a fixed location on the stack.
  /// Returns an index with a negative value.
  int CreateFixedSpillStackObject(uint64_t Size, int64_t SPOffset,
                                  bool IsImmutable = false);

  /// Returns true if the specified index corresponds to a fixed stack object.
  bool isFixedObjectIndex(int ObjectIdx) const {
    return ObjectIdx < 0 && (ObjectIdx >= -(int)NumFixedObjects);
  }

  /// Returns true if the specified index corresponds
  /// to an object that might be pointed to by an LLVM IR value.
  bool isAliasedObjectIndex(int ObjectIdx) const {
    assert(unsigned(ObjectIdx+NumFixedObjects) < Objects.size() &&
           "Invalid Object Idx!");
    return Objects[ObjectIdx+NumFixedObjects].isAliased;
  }

  /// Returns true if the specified index corresponds to an immutable object.
  bool isImmutableObjectIndex(int ObjectIdx) const {
    // Tail calling functions can clobber their function arguments.
    if (HasTailCall)
      return false;
    assert(unsigned(ObjectIdx+NumFixedObjects) < Objects.size() &&
           "Invalid Object Idx!");
    return Objects[ObjectIdx+NumFixedObjects].isImmutable;
  }

  /// Marks the immutability of an object.
  void setIsImmutableObjectIndex(int ObjectIdx, bool IsImmutable) {
    assert(unsigned(ObjectIdx+NumFixedObjects) < Objects.size() &&
           "Invalid Object Idx!");
    Objects[ObjectIdx+NumFixedObjects].isImmutable = IsImmutable;
  }

  /// Returns true if the specified index corresponds to a spill slot.
  bool isSpillSlotObjectIndex(int ObjectIdx) const {
    assert(unsigned(ObjectIdx+NumFixedObjects) < Objects.size() &&
           "Invalid Object Idx!");
    return Objects[ObjectIdx+NumFixedObjects].isSpillSlot;
  }

  bool isStatepointSpillSlotObjectIndex(int ObjectIdx) const {
    assert(unsigned(ObjectIdx+NumFixedObjects) < Objects.size() &&
           "Invalid Object Idx!");
    return Objects[ObjectIdx+NumFixedObjects].isStatepointSpillSlot;
  }

  /// \see StackID
  uint8_t getStackID(int ObjectIdx) const {
    return Objects[ObjectIdx+NumFixedObjects].StackID;
  }

  /// \see StackID
  void setStackID(int ObjectIdx, uint8_t ID) {
    assert(unsigned(ObjectIdx+NumFixedObjects) < Objects.size() &&
           "Invalid Object Idx!");
    Objects[ObjectIdx+NumFixedObjects].StackID = ID;
    // If ID > 0, MaxAlignment may now be overly conservative.
    // If ID == 0, MaxAlignment will need to be updated separately.
  }

  /// Returns true if the specified index corresponds to a dead object.
  bool isDeadObjectIndex(int ObjectIdx) const {
    assert(unsigned(ObjectIdx+NumFixedObjects) < Objects.size() &&
           "Invalid Object Idx!");
    return Objects[ObjectIdx+NumFixedObjects].Size == ~0ULL;
  }

  /// Returns true if the specified index corresponds to a variable sized
  /// object.
  bool isVariableSizedObjectIndex(int ObjectIdx) const {
    assert(unsigned(ObjectIdx + NumFixedObjects) < Objects.size() &&
           "Invalid Object Idx!");
    return Objects[ObjectIdx + NumFixedObjects].Size == 0;
  }

  void markAsStatepointSpillSlotObjectIndex(int ObjectIdx) {
    assert(unsigned(ObjectIdx+NumFixedObjects) < Objects.size() &&
           "Invalid Object Idx!");
    Objects[ObjectIdx+NumFixedObjects].isStatepointSpillSlot = true;
    assert(isStatepointSpillSlotObjectIndex(ObjectIdx) && "inconsistent");
  }

  /// Create a new statically sized stack object, returning
  /// a nonnegative identifier to represent it.
  int CreateStackObject(uint64_t Size, Align Alignment, bool isSpillSlot,
                        const AllocaInst *Alloca = nullptr, uint8_t ID = 0);

  /// Create a new statically sized stack object that represents a spill slot,
  /// returning a nonnegative identifier to represent it.
  int CreateSpillStackObject(uint64_t Size, Align Alignment);

  /// Remove or mark dead a statically sized stack object.
  void RemoveStackObject(int ObjectIdx) {
    // Mark it dead.
    Objects[ObjectIdx+NumFixedObjects].Size = ~0ULL;
  }

  /// Notify the MachineFrameInfo object that a variable sized object has been
  /// created.  This must be created whenever a variable sized object is
  /// created, whether or not the index returned is actually used.
  int CreateVariableSizedObject(Align Alignment, const AllocaInst *Alloca);

  /// Returns a reference to call saved info vector for the current function.
  const std::vector<CalleeSavedInfo> &getCalleeSavedInfo() const {
    return CSInfo;
  }
  /// \copydoc getCalleeSavedInfo()
  std::vector<CalleeSavedInfo> &getCalleeSavedInfo() { return CSInfo; }

  /// Used by prolog/epilog inserter to set the function's callee saved
  /// information.
  void setCalleeSavedInfo(std::vector<CalleeSavedInfo> CSI) {
    CSInfo = std::move(CSI);
  }

  /// Has the callee saved info been calculated yet?
  bool isCalleeSavedInfoValid() const { return CSIValid; }

  void setCalleeSavedInfoValid(bool v) { CSIValid = v; }

  MachineBasicBlock *getSavePoint() const { return Save; }
  void setSavePoint(MachineBasicBlock *NewSave) { Save = NewSave; }
  MachineBasicBlock *getRestorePoint() const { return Restore; }
  void setRestorePoint(MachineBasicBlock *NewRestore) { Restore = NewRestore; }

  /// Return a set of physical registers that are pristine.
  ///
  /// Pristine registers hold a value that is useless to the current function,
  /// but that must be preserved - they are callee saved registers that are not
  /// saved.
  ///
  /// Before the PrologueEpilogueInserter has placed the CSR spill code, this
  /// method always returns an empty set.
  BitVector getPristineRegs(const MachineFunction &MF) const;

  /// Used by the MachineFunction printer to print information about
  /// stack objects. Implemented in MachineFunction.cpp.
  void print(const MachineFunction &MF, raw_ostream &OS) const;

  /// dump - Print the function to stderr.
  void dump(const MachineFunction &MF) const;
};

} // End llvm namespace

#endif<|MERGE_RESOLUTION|>--- conflicted
+++ resolved
@@ -58,16 +58,10 @@
   /// Flag indicating that the register is spilled using some mechanism unknown
   /// to PEI. In this case, neither getFrameIdx() nor getDestReg() will return
   /// meaningful results.
-  bool TargetSpilled;
+  bool TargetSpilled = false;
 
 public:
-<<<<<<< HEAD
-  explicit CalleeSavedInfo(unsigned R, int FI = 0)
-      : Reg(R), FrameIdx(FI), Restored(true), SpilledToReg(false),
-        TargetSpilled(false) {}
-=======
   explicit CalleeSavedInfo(unsigned R, int FI = 0) : Reg(R), FrameIdx(FI) {}
->>>>>>> a3beb340
 
   // Accessors.
   Register getReg()                        const { return Reg; }
