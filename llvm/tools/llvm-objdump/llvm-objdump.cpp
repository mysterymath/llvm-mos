--- conflicted
+++ resolved
@@ -1283,24 +1283,15 @@
   }
 }
 
-<<<<<<< HEAD
-static void collectLocalBranchTargets(
-    ArrayRef<uint8_t> Bytes, const MCInstrAnalysis *MIA, MCDisassembler *DisAsm,
-    MCInstPrinter *IP, const MCSubtargetInfo *STI, uint64_t SectionAddr,
-    uint64_t Start, uint64_t End, std::unordered_map<uint64_t, std::string> &Labels) {
-  // So far only supports MOS, PowerPC and X86.
-  if (!STI->getTargetTriple().isMOS() && !STI->getTargetTriple().isPPC()
-      && !STI->getTargetTriple().isX86())
-=======
 static void
 collectLocalBranchTargets(ArrayRef<uint8_t> Bytes, MCInstrAnalysis *MIA,
                           MCDisassembler *DisAsm, MCInstPrinter *IP,
                           const MCSubtargetInfo *STI, uint64_t SectionAddr,
                           uint64_t Start, uint64_t End,
                           std::unordered_map<uint64_t, std::string> &Labels) {
-  // So far only supports PowerPC and X86.
-  if (!STI->getTargetTriple().isPPC() && !STI->getTargetTriple().isX86())
->>>>>>> f4c6947a
+  // So far only supports PowerPC, MOS, and X86.
+  if (!STI->getTargetTriple().isPPC() && !STI->getTargetTriple().isMOS() &&
+      !STI->getTargetTriple().isX86())
     return;
 
   if (MIA)
