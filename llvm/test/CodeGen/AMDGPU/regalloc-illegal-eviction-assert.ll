; RUN: not llc -march=amdgcn -mcpu=gfx908 -verify-machineinstrs -o - %s 2>%t.err | FileCheck %s
; RUN: FileCheck -check-prefix=ERR %s < %t.err

; This testcase would fail on an "illegal eviction". If the assert was
; relaxed to allow equivalent cascade numbers, it would infinite loop.

; ERR: error: inline assembly requires more registers than available
; ERR: error: inline assembly requires more registers than available

%asm.output = type { <16 x i32>, <8 x i32>, <5 x i32>, <4 x i32>, <16 x i32> }

; CHECK-LABEL: {{^}}illegal_eviction_assert:
; COM:CHECK: ; def v[4:19] v[20:27] v[0:4] v[0:3] a[0:15]
; CHECK: ; clobber
<<<<<<< HEAD
; COM:CHECK: ; use v[4:19] v[20:27] v[0:4] v[0:3] a[1:16]
define void @illegal_eviction_assert(<32 x i32> addrspace(1)* %arg) #0 {
=======
; CHECK: ; use v[4:19] v[20:27] v[0:4] v[0:3] a[1:16]
define void @illegal_eviction_assert(ptr addrspace(1) %arg) #0 {
>>>>>>> f4225d32
  ;%agpr0 = call i32 asm sideeffect "; def $0","=${a0}"()
  %asm = call %asm.output asm sideeffect "; def $0 $1 $2 $3 $4","=v,=v,=v,=v,={a[0:15]}"()
  %vgpr0 = extractvalue %asm.output %asm, 0
  %vgpr1 = extractvalue %asm.output %asm, 1
  %vgpr2 = extractvalue %asm.output %asm, 2
  %vgpr3 = extractvalue %asm.output %asm, 3
  %agpr0 = extractvalue %asm.output %asm, 4
  call void asm sideeffect "; clobber", "~{v[0:31]}"()
  call void asm sideeffect "; use $0 $1 $2 $3 $4","v,v,v,v,{a[1:16]}"(<16 x i32> %vgpr0, <8 x i32> %vgpr1, <5 x i32> %vgpr2, <4 x i32> %vgpr3, <16 x i32> %agpr0)
  ret void
}

attributes #0 = { "amdgpu-waves-per-eu"="8,8" }<|MERGE_RESOLUTION|>--- conflicted
+++ resolved
@@ -12,13 +12,8 @@
 ; CHECK-LABEL: {{^}}illegal_eviction_assert:
 ; COM:CHECK: ; def v[4:19] v[20:27] v[0:4] v[0:3] a[0:15]
 ; CHECK: ; clobber
-<<<<<<< HEAD
 ; COM:CHECK: ; use v[4:19] v[20:27] v[0:4] v[0:3] a[1:16]
-define void @illegal_eviction_assert(<32 x i32> addrspace(1)* %arg) #0 {
-=======
-; CHECK: ; use v[4:19] v[20:27] v[0:4] v[0:3] a[1:16]
-define void @illegal_eviction_assert(ptr addrspace(1) %arg) #0 {
->>>>>>> f4225d32
+define void @illegal_eviction_assert(ptr addrspace(1)* %arg) #0 {
   ;%agpr0 = call i32 asm sideeffect "; def $0","=${a0}"()
   %asm = call %asm.output asm sideeffect "; def $0 $1 $2 $3 $4","=v,=v,=v,=v,={a[0:15]}"()
   %vgpr0 = extractvalue %asm.output %asm, 0
