--- conflicted
+++ resolved
@@ -19,16 +19,6 @@
   ; CHECK: bb.0:
   ; CHECK-NEXT:   successors: %bb.1(0x80000000)
   ; CHECK-NEXT: {{  $}}
-<<<<<<< HEAD
-  ; CHECK-NEXT:   undef %5.sub1:vreg_64 = V_MOV_B32_e32 1786773504, implicit $exec
-  ; CHECK-NEXT:   dead [[V_MUL_F32_e32_:%[0-9]+]]:vgpr_32 = V_MUL_F32_e32 0, %5.sub1, implicit $mode, implicit $exec
-  ; CHECK-NEXT:   undef %8.sub1:vreg_64 = V_MAC_F32_e32 0, undef %1:vgpr_32, undef %8.sub1, implicit $mode, implicit $exec
-  ; CHECK-NEXT:   SI_SPILL_V64_SAVE %8, %stack.0, $sgpr32, 0, implicit $exec :: (store (s64) into %stack.0, align 4, addrspace 5)
-  ; CHECK-NEXT: {{  $}}
-  ; CHECK-NEXT: bb.1:
-  ; CHECK-NEXT:   undef %7.sub1:vreg_64 = V_MOV_B32_e32 1786773504, implicit $exec
-  ; CHECK-NEXT:   S_NOP 0, implicit %7.sub1
-=======
   ; CHECK-NEXT:   undef [[V_MOV_B32_e32_:%[0-9]+]].sub1:vreg_64 = V_MOV_B32_e32 1786773504, implicit $exec
   ; CHECK-NEXT:   dead [[V_MUL_F32_e32_:%[0-9]+]]:vgpr_32 = V_MUL_F32_e32 0, [[V_MOV_B32_e32_]].sub1, implicit $mode, implicit $exec
   ; CHECK-NEXT:   undef [[V_MAC_F32_e32_:%[0-9]+]].sub1:vreg_64 = V_MAC_F32_e32 0, undef %1:vgpr_32, undef [[V_MAC_F32_e32_]].sub1, implicit $mode, implicit $exec
@@ -37,10 +27,9 @@
   ; CHECK-NEXT: bb.1:
   ; CHECK-NEXT:   undef [[V_MOV_B32_e32_1:%[0-9]+]].sub1:vreg_64 = V_MOV_B32_e32 1786773504, implicit $exec
   ; CHECK-NEXT:   S_NOP 0, implicit [[V_MOV_B32_e32_1]].sub1
->>>>>>> fa1d1359
   ; CHECK-NEXT:   [[SI_SPILL_V64_RESTORE:%[0-9]+]]:vreg_64 = SI_SPILL_V64_RESTORE %stack.0, $sgpr32, 0, implicit $exec :: (load (s64) from %stack.0, align 4, addrspace 5)
   ; CHECK-NEXT:   S_NOP 0, implicit [[SI_SPILL_V64_RESTORE]].sub1
-  ; CHECK-NEXT:   S_NOP 0, implicit undef %10.sub0:vreg_64
+  ; CHECK-NEXT:   S_NOP 0, implicit undef %9.sub0:vreg_64
   bb.0:
     successors: %bb.1
 
