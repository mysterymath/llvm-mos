; NOTE: Assertions have been autogenerated by utils/update_llc_test_checks.py
; RUN: llc < %s -mtriple=i686-unknown-unknown | FileCheck %s --check-prefix=X86-NOBMI
; RUN: llc < %s -mtriple=i686-unknown-unknown -mattr=+bmi2 | FileCheck %s --check-prefix=X86-BMI
; RUN: llc < %s -mtriple=x86_64-unknown-unknown | FileCheck %s --check-prefix=X64-NOBMI
; RUN: llc < %s -mtriple=x86_64-unknown-unknown -mattr=+bmi2 | FileCheck %s --check-prefix=X64-BMI
; FIXME(llvm-mos): This is broken now.

; PR1198

; Modified by Daniel Thornburgh (mysterymath@gmail.com).

define i64 @foo(i64 %x, i64 %y) nounwind {
; X86-NOBMI-LABEL: foo:
; X86-NOBMI:       # %bb.0:
; X86-NOBMI-NEXT:    pushl %ebp
; X86-NOBMI-NEXT:    pushl %ebx
; X86-NOBMI-NEXT:    pushl %edi
; X86-NOBMI-NEXT:    pushl %esi
; X86-NOBMI-NEXT:    movl {{[0-9]+}}(%esp), %esi
; X86-NOBMI-NEXT:    movl {{[0-9]+}}(%esp), %ebp
; X86-NOBMI-NEXT:    movl {{[0-9]+}}(%esp), %ebx
; X86-NOBMI-NEXT:    movl {{[0-9]+}}(%esp), %ecx
; X86-NOBMI-NEXT:    movl %esi, %eax
; X86-NOBMI-NEXT:    mull %ebx
; X86-NOBMI-NEXT:    movl %edx, %edi
; X86-NOBMI-NEXT:    movl %ebp, %eax
; X86-NOBMI-NEXT:    mull %ebx
; X86-NOBMI-NEXT:    movl %edx, %ebx
; X86-NOBMI-NEXT:    movl %eax, %ebp
; X86-NOBMI-NEXT:    addl %edi, %ebp
; X86-NOBMI-NEXT:    adcl $0, %ebx
; X86-NOBMI-NEXT:    movl %esi, %eax
; X86-NOBMI-NEXT:    mull %ecx
; X86-NOBMI-NEXT:    movl %edx, %esi
; X86-NOBMI-NEXT:    addl %ebp, %eax
; X86-NOBMI-NEXT:    adcl %ebx, %esi
; X86-NOBMI-NEXT:    setb %al
; X86-NOBMI-NEXT:    movzbl %al, %edi
; X86-NOBMI-NEXT:    movl {{[0-9]+}}(%esp), %eax
; X86-NOBMI-NEXT:    mull %ecx
; X86-NOBMI-NEXT:    addl %esi, %eax
; X86-NOBMI-NEXT:    adcl %edi, %edx
; X86-NOBMI-NEXT:    popl %esi
; X86-NOBMI-NEXT:    popl %edi
; X86-NOBMI-NEXT:    popl %ebx
; X86-NOBMI-NEXT:    popl %ebp
; X86-NOBMI-NEXT:    retl
;
; X86-BMI-LABEL: foo:
; X86-BMI:       # %bb.0:
; X86-BMI-NEXT:    pushl %ebp
; X86-BMI-NEXT:    pushl %ebx
; X86-BMI-NEXT:    pushl %edi
; X86-BMI-NEXT:    pushl %esi
; X86-BMI-NEXT:    movl {{[0-9]+}}(%esp), %ecx
; X86-BMI-NEXT:    movl {{[0-9]+}}(%esp), %eax
; X86-BMI-NEXT:    movl {{[0-9]+}}(%esp), %edi
; X86-BMI-NEXT:    movl {{[0-9]+}}(%esp), %esi
; X86-BMI-NEXT:    movl %ecx, %edx
; X86-BMI-NEXT:    mulxl %edi, %ebx, %ebx
; X86-BMI-NEXT:    movl %eax, %edx
; X86-BMI-NEXT:    mulxl %edi, %edi, %ebp
; X86-BMI-NEXT:    addl %ebx, %edi
; X86-BMI-NEXT:    adcl $0, %ebp
; X86-BMI-NEXT:    movl %ecx, %edx
; X86-BMI-NEXT:    mulxl %esi, %ecx, %ebx
; X86-BMI-NEXT:    addl %edi, %ecx
; X86-BMI-NEXT:    adcl %ebp, %ebx
; X86-BMI-NEXT:    setb %cl
; X86-BMI-NEXT:    movzbl %cl, %ecx
; X86-BMI-NEXT:    movl %eax, %edx
; X86-BMI-NEXT:    mulxl %esi, %eax, %edx
; X86-BMI-NEXT:    addl %ebx, %eax
; X86-BMI-NEXT:    adcl %ecx, %edx
; X86-BMI-NEXT:    popl %esi
; X86-BMI-NEXT:    popl %edi
; X86-BMI-NEXT:    popl %ebx
; X86-BMI-NEXT:    popl %ebp
; X86-BMI-NEXT:    retl
;
; X64-NOBMI-LABEL: foo:
; X64-NOBMI:       # %bb.0:
; X64-NOBMI-NEXT:    movq %rdi, %rax
; X64-NOBMI-NEXT:    mulq %rsi
; X64-NOBMI-NEXT:    movq %rdx, %rax
; X64-NOBMI-NEXT:    retq
;
; X64-BMI-LABEL: foo:
; X64-BMI:       # %bb.0:
; X64-BMI-NEXT:    movq %rdi, %rdx
; X64-BMI-NEXT:    mulxq %rsi, %rax, %rax
; X64-BMI-NEXT:    retq
  %tmp0 = zext i64 %x to i128
  %tmp1 = zext i64 %y to i128
  %tmp2 = mul i128 %tmp0, %tmp1
  %tmp7 = zext i32 64 to i128
  %tmp3 = lshr i128 %tmp2, %tmp7
  %tmp4 = trunc i128 %tmp3 to i64
  ret i64 %tmp4
}

; <rdar://problem/14096009> superfluous multiply by high part of
; zero-extended value.

define i64 @mul1(i64 %n, i64* nocapture %z, i64* nocapture %x, i64 %y) nounwind {
; X86-NOBMI-LABEL: mul1:
; X86-NOBMI:       # %bb.0: # %entry
; X86-NOBMI-NEXT:    pushl %ebp
; X86-NOBMI-NEXT:    pushl %ebx
; X86-NOBMI-NEXT:    pushl %edi
; X86-NOBMI-NEXT:    pushl %esi
; X86-NOBMI-NEXT:    subl $24, %esp
; X86-NOBMI-NEXT:    movl {{[0-9]+}}(%esp), %edi
; X86-NOBMI-NEXT:    movl {{[0-9]+}}(%esp), %eax
; X86-NOBMI-NEXT:    orl %edi, %eax
; X86-NOBMI-NEXT:    je .LBB1_3
; X86-NOBMI-NEXT:  # %bb.1: # %for.body.preheader
; X86-NOBMI-NEXT:    xorl %eax, %eax
; X86-NOBMI-NEXT:    xorl %edx, %edx
<<<<<<< HEAD
; X86-NOBMI-NEXT:    xorl %ebx, %ebx
; X86-NOBMI-NEXT:    movl $0, {{[-0-9]+}}(%e{{[sb]}}p) # 4-byte Folded Spill
=======
; X86-NOBMI-NEXT:    xorl %ecx, %ecx
; X86-NOBMI-NEXT:    movl $0, (%esp) # 4-byte Folded Spill
>>>>>>> 64eaffb6
; X86-NOBMI-NEXT:    .p2align 4, 0x90
; X86-NOBMI-NEXT:  .LBB1_2: # %for.body
; X86-NOBMI-NEXT:    # =>This Inner Loop Header: Depth=1
; X86-NOBMI-NEXT:    movl %edx, {{[-0-9]+}}(%e{{[sb]}}p) # 4-byte Spill
; X86-NOBMI-NEXT:    movl %eax, (%esp) # 4-byte Spill
; X86-NOBMI-NEXT:    movl {{[0-9]+}}(%esp), %eax
<<<<<<< HEAD
; X86-NOBMI-NEXT:    movl %ebx, %edi
; X86-NOBMI-NEXT:    movl (%eax,%ebx,8), %esi
; X86-NOBMI-NEXT:    movl 4(%eax,%ebx,8), %ebx
=======
; X86-NOBMI-NEXT:    movl (%eax,%ecx,8), %esi
; X86-NOBMI-NEXT:    movl 4(%eax,%ecx,8), %ebx
>>>>>>> 64eaffb6
; X86-NOBMI-NEXT:    movl %ebx, {{[-0-9]+}}(%e{{[sb]}}p) # 4-byte Spill
; X86-NOBMI-NEXT:    movl %esi, %eax
; X86-NOBMI-NEXT:    movl {{[0-9]+}}(%esp), %ecx
; X86-NOBMI-NEXT:    mull %ecx
; X86-NOBMI-NEXT:    movl %edx, {{[-0-9]+}}(%e{{[sb]}}p) # 4-byte Spill
; X86-NOBMI-NEXT:    movl %eax, {{[-0-9]+}}(%e{{[sb]}}p) # 4-byte Spill
; X86-NOBMI-NEXT:    movl %ebx, %eax
<<<<<<< HEAD
; X86-NOBMI-NEXT:    mull %ecx
=======
; X86-NOBMI-NEXT:    mull %edi
>>>>>>> 64eaffb6
; X86-NOBMI-NEXT:    movl %edx, %ebp
; X86-NOBMI-NEXT:    movl %eax, %ebx
; X86-NOBMI-NEXT:    addl {{[-0-9]+}}(%e{{[sb]}}p), %ebx # 4-byte Folded Reload
; X86-NOBMI-NEXT:    adcl $0, %ebp
; X86-NOBMI-NEXT:    movl %esi, %eax
; X86-NOBMI-NEXT:    movl {{[0-9]+}}(%esp), %edx
; X86-NOBMI-NEXT:    mull %edx
<<<<<<< HEAD
; X86-NOBMI-NEXT:    movl %edx, %esi
; X86-NOBMI-NEXT:    addl %ebx, %eax
; X86-NOBMI-NEXT:    movl %eax, %ecx
; X86-NOBMI-NEXT:    adcl %ebp, %esi
; X86-NOBMI-NEXT:    movl {{[0-9]+}}(%esp), %ebp
; X86-NOBMI-NEXT:    setb %bl
; X86-NOBMI-NEXT:    movl {{[-0-9]+}}(%e{{[sb]}}p), %eax # 4-byte Reload
; X86-NOBMI-NEXT:    mull {{[0-9]+}}(%esp)
; X86-NOBMI-NEXT:    addl %esi, %eax
; X86-NOBMI-NEXT:    movzbl %bl, %esi
; X86-NOBMI-NEXT:    movl {{[0-9]+}}(%esp), %ebx
; X86-NOBMI-NEXT:    adcl %esi, %edx
; X86-NOBMI-NEXT:    movl {{[-0-9]+}}(%e{{[sb]}}p), %esi # 4-byte Reload
; X86-NOBMI-NEXT:    addl (%esp), %esi # 4-byte Folded Reload
; X86-NOBMI-NEXT:    movl %esi, {{[-0-9]+}}(%e{{[sb]}}p) # 4-byte Spill
; X86-NOBMI-NEXT:    adcl {{[-0-9]+}}(%e{{[sb]}}p), %ecx # 4-byte Folded Reload
; X86-NOBMI-NEXT:    movl %ecx, (%esp) # 4-byte Spill
; X86-NOBMI-NEXT:    adcl $0, %eax
; X86-NOBMI-NEXT:    adcl $0, %edx
; X86-NOBMI-NEXT:    movl {{[-0-9]+}}(%e{{[sb]}}p), %esi # 4-byte Reload
; X86-NOBMI-NEXT:    movl {{[0-9]+}}(%esp), %ecx
; X86-NOBMI-NEXT:    movl %esi, (%ecx,%edi,8)
; X86-NOBMI-NEXT:    movl {{[0-9]+}}(%esp), %esi
; X86-NOBMI-NEXT:    movl (%esp), %ecx # 4-byte Reload
; X86-NOBMI-NEXT:    movl %ecx, 4(%esi,%edi,8)
; X86-NOBMI-NEXT:    addl $1, %edi
; X86-NOBMI-NEXT:    movl {{[-0-9]+}}(%e{{[sb]}}p), %ecx # 4-byte Reload
; X86-NOBMI-NEXT:    adcl $0, %ecx
; X86-NOBMI-NEXT:    movl %ebx, %esi
; X86-NOBMI-NEXT:    movl %edi, %ebx
; X86-NOBMI-NEXT:    xorl %edi, %esi
; X86-NOBMI-NEXT:    movl %ebp, %edi
; X86-NOBMI-NEXT:    movl %ecx, {{[-0-9]+}}(%e{{[sb]}}p) # 4-byte Spill
; X86-NOBMI-NEXT:    xorl %ecx, %edi
=======
; X86-NOBMI-NEXT:    movl %edx, %edi
; X86-NOBMI-NEXT:    movl %eax, %esi
; X86-NOBMI-NEXT:    addl %ebx, %esi
; X86-NOBMI-NEXT:    adcl %ebp, %edi
; X86-NOBMI-NEXT:    setb %bl
; X86-NOBMI-NEXT:    movl {{[-0-9]+}}(%e{{[sb]}}p), %eax # 4-byte Reload
; X86-NOBMI-NEXT:    mull {{[0-9]+}}(%esp)
; X86-NOBMI-NEXT:    addl %edi, %eax
; X86-NOBMI-NEXT:    movzbl %bl, %edi
; X86-NOBMI-NEXT:    movl {{[0-9]+}}(%esp), %ebp
; X86-NOBMI-NEXT:    adcl %edi, %edx
; X86-NOBMI-NEXT:    movl %ecx, %ebx
; X86-NOBMI-NEXT:    movl {{[-0-9]+}}(%e{{[sb]}}p), %ecx # 4-byte Reload
; X86-NOBMI-NEXT:    addl {{[-0-9]+}}(%e{{[sb]}}p), %ecx # 4-byte Folded Reload
; X86-NOBMI-NEXT:    adcl {{[-0-9]+}}(%e{{[sb]}}p), %esi # 4-byte Folded Reload
; X86-NOBMI-NEXT:    adcl $0, %eax
; X86-NOBMI-NEXT:    adcl $0, %edx
; X86-NOBMI-NEXT:    movl {{[0-9]+}}(%esp), %edi
; X86-NOBMI-NEXT:    movl %ecx, (%edi,%ebx,8)
; X86-NOBMI-NEXT:    movl %ebx, %ecx
; X86-NOBMI-NEXT:    movl %esi, 4(%edi,%ebx,8)
; X86-NOBMI-NEXT:    addl $1, %ecx
; X86-NOBMI-NEXT:    movl (%esp), %edi # 4-byte Reload
; X86-NOBMI-NEXT:    adcl $0, %edi
; X86-NOBMI-NEXT:    movl %ecx, %esi
; X86-NOBMI-NEXT:    xorl {{[0-9]+}}(%esp), %esi
; X86-NOBMI-NEXT:    movl %edi, (%esp) # 4-byte Spill
; X86-NOBMI-NEXT:    xorl %ebp, %edi
>>>>>>> 64eaffb6
; X86-NOBMI-NEXT:    orl %esi, %edi
; X86-NOBMI-NEXT:    jne .LBB1_2
; X86-NOBMI-NEXT:  .LBB1_3: # %for.end
; X86-NOBMI-NEXT:    xorl %eax, %eax
; X86-NOBMI-NEXT:    xorl %edx, %edx
; X86-NOBMI-NEXT:    addl $24, %esp
; X86-NOBMI-NEXT:    popl %esi
; X86-NOBMI-NEXT:    popl %edi
; X86-NOBMI-NEXT:    popl %ebx
; X86-NOBMI-NEXT:    popl %ebp
; X86-NOBMI-NEXT:    retl
;
; X86-BMI-LABEL: mul1:
; X86-BMI:       # %bb.0: # %entry
; X86-BMI-NEXT:    pushl %ebp
; X86-BMI-NEXT:    pushl %ebx
; X86-BMI-NEXT:    pushl %edi
; X86-BMI-NEXT:    pushl %esi
<<<<<<< HEAD
; X86-BMI-NEXT:    subl $16, %esp
; X86-BMI-NEXT:    movl {{[0-9]+}}(%esp), %esi
=======
; X86-BMI-NEXT:    subl $20, %esp
; X86-BMI-NEXT:    movl {{[0-9]+}}(%esp), %ecx
>>>>>>> 64eaffb6
; X86-BMI-NEXT:    movl {{[0-9]+}}(%esp), %eax
; X86-BMI-NEXT:    orl %esi, %eax
; X86-BMI-NEXT:    je .LBB1_3
; X86-BMI-NEXT:  # %bb.1: # %for.body.preheader
; X86-BMI-NEXT:    xorl %ecx, %ecx
; X86-BMI-NEXT:    xorl %eax, %eax
; X86-BMI-NEXT:    xorl %ebx, %ebx
; X86-BMI-NEXT:    xorl %ebp, %ebp
; X86-BMI-NEXT:    .p2align 4, 0x90
; X86-BMI-NEXT:  .LBB1_2: # %for.body
; X86-BMI-NEXT:    # =>This Inner Loop Header: Depth=1
; X86-BMI-NEXT:    movl %ecx, {{[-0-9]+}}(%e{{[sb]}}p) # 4-byte Spill
; X86-BMI-NEXT:    movl %eax, (%esp) # 4-byte Spill
; X86-BMI-NEXT:    movl %ebp, {{[-0-9]+}}(%e{{[sb]}}p) # 4-byte Spill
; X86-BMI-NEXT:    movl {{[0-9]+}}(%esp), %eax
; X86-BMI-NEXT:    movl (%eax,%ebx,8), %ecx
; X86-BMI-NEXT:    movl 4(%eax,%ebx,8), %esi
; X86-BMI-NEXT:    movl %esi, {{[-0-9]+}}(%e{{[sb]}}p) # 4-byte Spill
; X86-BMI-NEXT:    movl %ecx, %edx
; X86-BMI-NEXT:    movl {{[0-9]+}}(%esp), %eax
; X86-BMI-NEXT:    mulxl %eax, %edx, %edi
; X86-BMI-NEXT:    movl %edx, {{[-0-9]+}}(%e{{[sb]}}p) # 4-byte Spill
; X86-BMI-NEXT:    movl %esi, %edx
; X86-BMI-NEXT:    mulxl %eax, %eax, %esi
; X86-BMI-NEXT:    addl %edi, %eax
; X86-BMI-NEXT:    adcl $0, %esi
; X86-BMI-NEXT:    movl %ecx, %edx
; X86-BMI-NEXT:    movl {{[0-9]+}}(%esp), %ecx
; X86-BMI-NEXT:    mulxl %ecx, %edi, %ebp
; X86-BMI-NEXT:    addl %eax, %edi
; X86-BMI-NEXT:    adcl %esi, %ebp
; X86-BMI-NEXT:    movl {{[-0-9]+}}(%e{{[sb]}}p), %edx # 4-byte Reload
; X86-BMI-NEXT:    mulxl %ecx, %ecx, %eax
; X86-BMI-NEXT:    setb %dl
; X86-BMI-NEXT:    addl %ebp, %ecx
; X86-BMI-NEXT:    movl {{[-0-9]+}}(%e{{[sb]}}p), %ebp # 4-byte Reload
; X86-BMI-NEXT:    movl {{[0-9]+}}(%esp), %esi
; X86-BMI-NEXT:    movzbl %dl, %edx
; X86-BMI-NEXT:    adcl %edx, %eax
; X86-BMI-NEXT:    movl %eax, %edx
; X86-BMI-NEXT:    movl {{[-0-9]+}}(%e{{[sb]}}p), %eax # 4-byte Reload
; X86-BMI-NEXT:    addl {{[-0-9]+}}(%e{{[sb]}}p), %eax # 4-byte Folded Reload
; X86-BMI-NEXT:    adcl (%esp), %edi # 4-byte Folded Reload
; X86-BMI-NEXT:    adcl $0, %ecx
; X86-BMI-NEXT:    adcl $0, %edx
<<<<<<< HEAD
; X86-BMI-NEXT:    movl {{[0-9]+}}(%esp), %eax
; X86-BMI-NEXT:    movl %esi, (%eax,%ebx,8)
; X86-BMI-NEXT:    movl %edi, 4(%eax,%ebx,8)
; X86-BMI-NEXT:    movl {{[0-9]+}}(%esp), %eax
; X86-BMI-NEXT:    movl {{[0-9]+}}(%esp), %esi
; X86-BMI-NEXT:    addl $1, %ebx
; X86-BMI-NEXT:    adcl $0, %ebp
; X86-BMI-NEXT:    xorl %ebx, %eax
; X86-BMI-NEXT:    xorl %ebp, %esi
; X86-BMI-NEXT:    orl %eax, %esi
=======
; X86-BMI-NEXT:    movl %edx, (%esp) # 4-byte Spill
; X86-BMI-NEXT:    movl {{[0-9]+}}(%esp), %edx
; X86-BMI-NEXT:    movl %eax, (%edx,%ebx,8)
; X86-BMI-NEXT:    movl %edi, 4(%edx,%ebx,8)
; X86-BMI-NEXT:    movl {{[0-9]+}}(%esp), %edi
; X86-BMI-NEXT:    addl $1, %ebx
; X86-BMI-NEXT:    adcl $0, %ebp
; X86-BMI-NEXT:    movl %ebx, %edx
; X86-BMI-NEXT:    xorl %esi, %edx
; X86-BMI-NEXT:    movl %ebp, %esi
; X86-BMI-NEXT:    xorl %edi, %esi
; X86-BMI-NEXT:    orl %edx, %esi
; X86-BMI-NEXT:    movl (%esp), %eax # 4-byte Reload
>>>>>>> 64eaffb6
; X86-BMI-NEXT:    jne .LBB1_2
; X86-BMI-NEXT:  .LBB1_3: # %for.end
; X86-BMI-NEXT:    xorl %eax, %eax
; X86-BMI-NEXT:    xorl %edx, %edx
; X86-BMI-NEXT:    addl $20, %esp
; X86-BMI-NEXT:    popl %esi
; X86-BMI-NEXT:    popl %edi
; X86-BMI-NEXT:    popl %ebx
; X86-BMI-NEXT:    popl %ebp
; X86-BMI-NEXT:    retl
;
; X64-NOBMI-LABEL: mul1:
; X64-NOBMI:       # %bb.0: # %entry
; X64-NOBMI-NEXT:    testq %rdi, %rdi
; X64-NOBMI-NEXT:    je .LBB1_3
; X64-NOBMI-NEXT:  # %bb.1: # %for.body.preheader
; X64-NOBMI-NEXT:    movq %rcx, %r8
; X64-NOBMI-NEXT:    movq %rdx, %r9
; X64-NOBMI-NEXT:    xorl %r10d, %r10d
; X64-NOBMI-NEXT:    xorl %ecx, %ecx
; X64-NOBMI-NEXT:    .p2align 4, 0x90
; X64-NOBMI-NEXT:  .LBB1_2: # %for.body
; X64-NOBMI-NEXT:    # =>This Inner Loop Header: Depth=1
; X64-NOBMI-NEXT:    movq %r8, %rax
; X64-NOBMI-NEXT:    mulq (%r9,%rcx,8)
; X64-NOBMI-NEXT:    addq %r10, %rax
; X64-NOBMI-NEXT:    adcq $0, %rdx
; X64-NOBMI-NEXT:    movq %rax, (%rsi,%rcx,8)
; X64-NOBMI-NEXT:    incq %rcx
; X64-NOBMI-NEXT:    cmpq %rcx, %rdi
; X64-NOBMI-NEXT:    movq %rdx, %r10
; X64-NOBMI-NEXT:    jne .LBB1_2
; X64-NOBMI-NEXT:  .LBB1_3: # %for.end
; X64-NOBMI-NEXT:    xorl %eax, %eax
; X64-NOBMI-NEXT:    retq
;
; X64-BMI-LABEL: mul1:
; X64-BMI:       # %bb.0: # %entry
; X64-BMI-NEXT:    testq %rdi, %rdi
; X64-BMI-NEXT:    je .LBB1_3
; X64-BMI-NEXT:  # %bb.1: # %for.body.preheader
; X64-BMI-NEXT:    movq %rcx, %r8
; X64-BMI-NEXT:    movq %rdx, %r9
; X64-BMI-NEXT:    xorl %r10d, %r10d
; X64-BMI-NEXT:    xorl %ecx, %ecx
; X64-BMI-NEXT:    .p2align 4, 0x90
; X64-BMI-NEXT:  .LBB1_2: # %for.body
; X64-BMI-NEXT:    # =>This Inner Loop Header: Depth=1
; X64-BMI-NEXT:    movq %r8, %rdx
; X64-BMI-NEXT:    mulxq (%r9,%rcx,8), %rax, %rdx
; X64-BMI-NEXT:    addq %r10, %rax
; X64-BMI-NEXT:    adcq $0, %rdx
; X64-BMI-NEXT:    movq %rax, (%rsi,%rcx,8)
; X64-BMI-NEXT:    incq %rcx
; X64-BMI-NEXT:    cmpq %rcx, %rdi
; X64-BMI-NEXT:    movq %rdx, %r10
; X64-BMI-NEXT:    jne .LBB1_2
; X64-BMI-NEXT:  .LBB1_3: # %for.end
; X64-BMI-NEXT:    xorl %eax, %eax
; X64-BMI-NEXT:    retq
entry:
  %conv = zext i64 %y to i128
  %cmp11 = icmp eq i64 %n, 0
  br i1 %cmp11, label %for.end, label %for.body

for.body:                                         ; preds = %entry, %for.body
  %carry.013 = phi i64 [ %conv6, %for.body ], [ 0, %entry ]
  %i.012 = phi i64 [ %inc, %for.body ], [ 0, %entry ]
  %arrayidx = getelementptr inbounds i64, i64* %x, i64 %i.012
  %0 = load i64, i64* %arrayidx, align 8
  %conv2 = zext i64 %0 to i128
  %mul = mul i128 %conv2, %conv
  %conv3 = zext i64 %carry.013 to i128
  %add = add i128 %mul, %conv3
  %conv4 = trunc i128 %add to i64
  %arrayidx5 = getelementptr inbounds i64, i64* %z, i64 %i.012
  store i64 %conv4, i64* %arrayidx5, align 8
  %shr = lshr i128 %add, 64
  %conv6 = trunc i128 %shr to i64
  %inc = add i64 %i.012, 1
  %exitcond = icmp eq i64 %inc, %n
  br i1 %exitcond, label %for.end, label %for.body

for.end:                                          ; preds = %for.body, %entry
  ret i64 0
}<|MERGE_RESOLUTION|>--- conflicted
+++ resolved
@@ -3,11 +3,8 @@
 ; RUN: llc < %s -mtriple=i686-unknown-unknown -mattr=+bmi2 | FileCheck %s --check-prefix=X86-BMI
 ; RUN: llc < %s -mtriple=x86_64-unknown-unknown | FileCheck %s --check-prefix=X64-NOBMI
 ; RUN: llc < %s -mtriple=x86_64-unknown-unknown -mattr=+bmi2 | FileCheck %s --check-prefix=X64-BMI
-; FIXME(llvm-mos): This is broken now.
 
 ; PR1198
-
-; Modified by Daniel Thornburgh (mysterymath@gmail.com).
 
 define i64 @foo(i64 %x, i64 %y) nounwind {
 ; X86-NOBMI-LABEL: foo:
@@ -110,46 +107,31 @@
 ; X86-NOBMI-NEXT:    pushl %edi
 ; X86-NOBMI-NEXT:    pushl %esi
 ; X86-NOBMI-NEXT:    subl $24, %esp
-; X86-NOBMI-NEXT:    movl {{[0-9]+}}(%esp), %edi
+; X86-NOBMI-NEXT:    movl {{[0-9]+}}(%esp), %ecx
 ; X86-NOBMI-NEXT:    movl {{[0-9]+}}(%esp), %eax
-; X86-NOBMI-NEXT:    orl %edi, %eax
+; X86-NOBMI-NEXT:    orl %ecx, %eax
 ; X86-NOBMI-NEXT:    je .LBB1_3
 ; X86-NOBMI-NEXT:  # %bb.1: # %for.body.preheader
 ; X86-NOBMI-NEXT:    xorl %eax, %eax
 ; X86-NOBMI-NEXT:    xorl %edx, %edx
-<<<<<<< HEAD
-; X86-NOBMI-NEXT:    xorl %ebx, %ebx
-; X86-NOBMI-NEXT:    movl $0, {{[-0-9]+}}(%e{{[sb]}}p) # 4-byte Folded Spill
-=======
 ; X86-NOBMI-NEXT:    xorl %ecx, %ecx
 ; X86-NOBMI-NEXT:    movl $0, (%esp) # 4-byte Folded Spill
->>>>>>> 64eaffb6
 ; X86-NOBMI-NEXT:    .p2align 4, 0x90
 ; X86-NOBMI-NEXT:  .LBB1_2: # %for.body
 ; X86-NOBMI-NEXT:    # =>This Inner Loop Header: Depth=1
 ; X86-NOBMI-NEXT:    movl %edx, {{[-0-9]+}}(%e{{[sb]}}p) # 4-byte Spill
-; X86-NOBMI-NEXT:    movl %eax, (%esp) # 4-byte Spill
+; X86-NOBMI-NEXT:    movl %eax, {{[-0-9]+}}(%e{{[sb]}}p) # 4-byte Spill
 ; X86-NOBMI-NEXT:    movl {{[0-9]+}}(%esp), %eax
-<<<<<<< HEAD
-; X86-NOBMI-NEXT:    movl %ebx, %edi
-; X86-NOBMI-NEXT:    movl (%eax,%ebx,8), %esi
-; X86-NOBMI-NEXT:    movl 4(%eax,%ebx,8), %ebx
-=======
 ; X86-NOBMI-NEXT:    movl (%eax,%ecx,8), %esi
 ; X86-NOBMI-NEXT:    movl 4(%eax,%ecx,8), %ebx
->>>>>>> 64eaffb6
 ; X86-NOBMI-NEXT:    movl %ebx, {{[-0-9]+}}(%e{{[sb]}}p) # 4-byte Spill
 ; X86-NOBMI-NEXT:    movl %esi, %eax
-; X86-NOBMI-NEXT:    movl {{[0-9]+}}(%esp), %ecx
-; X86-NOBMI-NEXT:    mull %ecx
+; X86-NOBMI-NEXT:    movl {{[0-9]+}}(%esp), %edi
+; X86-NOBMI-NEXT:    mull %edi
 ; X86-NOBMI-NEXT:    movl %edx, {{[-0-9]+}}(%e{{[sb]}}p) # 4-byte Spill
 ; X86-NOBMI-NEXT:    movl %eax, {{[-0-9]+}}(%e{{[sb]}}p) # 4-byte Spill
 ; X86-NOBMI-NEXT:    movl %ebx, %eax
-<<<<<<< HEAD
-; X86-NOBMI-NEXT:    mull %ecx
-=======
 ; X86-NOBMI-NEXT:    mull %edi
->>>>>>> 64eaffb6
 ; X86-NOBMI-NEXT:    movl %edx, %ebp
 ; X86-NOBMI-NEXT:    movl %eax, %ebx
 ; X86-NOBMI-NEXT:    addl {{[-0-9]+}}(%e{{[sb]}}p), %ebx # 4-byte Folded Reload
@@ -157,42 +139,6 @@
 ; X86-NOBMI-NEXT:    movl %esi, %eax
 ; X86-NOBMI-NEXT:    movl {{[0-9]+}}(%esp), %edx
 ; X86-NOBMI-NEXT:    mull %edx
-<<<<<<< HEAD
-; X86-NOBMI-NEXT:    movl %edx, %esi
-; X86-NOBMI-NEXT:    addl %ebx, %eax
-; X86-NOBMI-NEXT:    movl %eax, %ecx
-; X86-NOBMI-NEXT:    adcl %ebp, %esi
-; X86-NOBMI-NEXT:    movl {{[0-9]+}}(%esp), %ebp
-; X86-NOBMI-NEXT:    setb %bl
-; X86-NOBMI-NEXT:    movl {{[-0-9]+}}(%e{{[sb]}}p), %eax # 4-byte Reload
-; X86-NOBMI-NEXT:    mull {{[0-9]+}}(%esp)
-; X86-NOBMI-NEXT:    addl %esi, %eax
-; X86-NOBMI-NEXT:    movzbl %bl, %esi
-; X86-NOBMI-NEXT:    movl {{[0-9]+}}(%esp), %ebx
-; X86-NOBMI-NEXT:    adcl %esi, %edx
-; X86-NOBMI-NEXT:    movl {{[-0-9]+}}(%e{{[sb]}}p), %esi # 4-byte Reload
-; X86-NOBMI-NEXT:    addl (%esp), %esi # 4-byte Folded Reload
-; X86-NOBMI-NEXT:    movl %esi, {{[-0-9]+}}(%e{{[sb]}}p) # 4-byte Spill
-; X86-NOBMI-NEXT:    adcl {{[-0-9]+}}(%e{{[sb]}}p), %ecx # 4-byte Folded Reload
-; X86-NOBMI-NEXT:    movl %ecx, (%esp) # 4-byte Spill
-; X86-NOBMI-NEXT:    adcl $0, %eax
-; X86-NOBMI-NEXT:    adcl $0, %edx
-; X86-NOBMI-NEXT:    movl {{[-0-9]+}}(%e{{[sb]}}p), %esi # 4-byte Reload
-; X86-NOBMI-NEXT:    movl {{[0-9]+}}(%esp), %ecx
-; X86-NOBMI-NEXT:    movl %esi, (%ecx,%edi,8)
-; X86-NOBMI-NEXT:    movl {{[0-9]+}}(%esp), %esi
-; X86-NOBMI-NEXT:    movl (%esp), %ecx # 4-byte Reload
-; X86-NOBMI-NEXT:    movl %ecx, 4(%esi,%edi,8)
-; X86-NOBMI-NEXT:    addl $1, %edi
-; X86-NOBMI-NEXT:    movl {{[-0-9]+}}(%e{{[sb]}}p), %ecx # 4-byte Reload
-; X86-NOBMI-NEXT:    adcl $0, %ecx
-; X86-NOBMI-NEXT:    movl %ebx, %esi
-; X86-NOBMI-NEXT:    movl %edi, %ebx
-; X86-NOBMI-NEXT:    xorl %edi, %esi
-; X86-NOBMI-NEXT:    movl %ebp, %edi
-; X86-NOBMI-NEXT:    movl %ecx, {{[-0-9]+}}(%e{{[sb]}}p) # 4-byte Spill
-; X86-NOBMI-NEXT:    xorl %ecx, %edi
-=======
 ; X86-NOBMI-NEXT:    movl %edx, %edi
 ; X86-NOBMI-NEXT:    movl %eax, %esi
 ; X86-NOBMI-NEXT:    addl %ebx, %esi
@@ -221,7 +167,6 @@
 ; X86-NOBMI-NEXT:    xorl {{[0-9]+}}(%esp), %esi
 ; X86-NOBMI-NEXT:    movl %edi, (%esp) # 4-byte Spill
 ; X86-NOBMI-NEXT:    xorl %ebp, %edi
->>>>>>> 64eaffb6
 ; X86-NOBMI-NEXT:    orl %esi, %edi
 ; X86-NOBMI-NEXT:    jne .LBB1_2
 ; X86-NOBMI-NEXT:  .LBB1_3: # %for.end
@@ -240,15 +185,10 @@
 ; X86-BMI-NEXT:    pushl %ebx
 ; X86-BMI-NEXT:    pushl %edi
 ; X86-BMI-NEXT:    pushl %esi
-<<<<<<< HEAD
-; X86-BMI-NEXT:    subl $16, %esp
-; X86-BMI-NEXT:    movl {{[0-9]+}}(%esp), %esi
-=======
 ; X86-BMI-NEXT:    subl $20, %esp
 ; X86-BMI-NEXT:    movl {{[0-9]+}}(%esp), %ecx
->>>>>>> 64eaffb6
 ; X86-BMI-NEXT:    movl {{[0-9]+}}(%esp), %eax
-; X86-BMI-NEXT:    orl %esi, %eax
+; X86-BMI-NEXT:    orl %ecx, %eax
 ; X86-BMI-NEXT:    je .LBB1_3
 ; X86-BMI-NEXT:  # %bb.1: # %for.body.preheader
 ; X86-BMI-NEXT:    xorl %ecx, %ecx
@@ -292,18 +232,6 @@
 ; X86-BMI-NEXT:    adcl (%esp), %edi # 4-byte Folded Reload
 ; X86-BMI-NEXT:    adcl $0, %ecx
 ; X86-BMI-NEXT:    adcl $0, %edx
-<<<<<<< HEAD
-; X86-BMI-NEXT:    movl {{[0-9]+}}(%esp), %eax
-; X86-BMI-NEXT:    movl %esi, (%eax,%ebx,8)
-; X86-BMI-NEXT:    movl %edi, 4(%eax,%ebx,8)
-; X86-BMI-NEXT:    movl {{[0-9]+}}(%esp), %eax
-; X86-BMI-NEXT:    movl {{[0-9]+}}(%esp), %esi
-; X86-BMI-NEXT:    addl $1, %ebx
-; X86-BMI-NEXT:    adcl $0, %ebp
-; X86-BMI-NEXT:    xorl %ebx, %eax
-; X86-BMI-NEXT:    xorl %ebp, %esi
-; X86-BMI-NEXT:    orl %eax, %esi
-=======
 ; X86-BMI-NEXT:    movl %edx, (%esp) # 4-byte Spill
 ; X86-BMI-NEXT:    movl {{[0-9]+}}(%esp), %edx
 ; X86-BMI-NEXT:    movl %eax, (%edx,%ebx,8)
@@ -317,7 +245,6 @@
 ; X86-BMI-NEXT:    xorl %edi, %esi
 ; X86-BMI-NEXT:    orl %edx, %esi
 ; X86-BMI-NEXT:    movl (%esp), %eax # 4-byte Reload
->>>>>>> 64eaffb6
 ; X86-BMI-NEXT:    jne .LBB1_2
 ; X86-BMI-NEXT:  .LBB1_3: # %for.end
 ; X86-BMI-NEXT:    xorl %eax, %eax
