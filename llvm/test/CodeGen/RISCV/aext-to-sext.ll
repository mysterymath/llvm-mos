; NOTE: Assertions have been autogenerated by utils/update_llc_test_checks.py
; RUN: llc -mtriple=riscv64 -verify-machineinstrs < %s \
; RUN:   | FileCheck %s -check-prefix=RV64I

; Make sure we don't generate an addi in the loop in
; addition to the addiw. Previously we type legalize the
; setcc use using signext and the phi use using anyext.
; We now detect when it would be beneficial to replace
; anyext with signext.

define void @quux(i32 signext %arg, i32 signext %arg1) nounwind {
; RV64I-LABEL: quux:
; RV64I:       # %bb.0: # %bb
; RV64I-NEXT:    addi sp, sp, -16
; RV64I-NEXT:    sd ra, 8(sp) # 8-byte Folded Spill
; RV64I-NEXT:    sd s0, 0(sp) # 8-byte Folded Spill
; RV64I-NEXT:    beq a0, a1, .LBB0_3
; RV64I-NEXT:  # %bb.1: # %bb2.preheader
; RV64I-NEXT:    subw s0, a1, a0
; RV64I-NEXT:  .LBB0_2: # %bb2
; RV64I-NEXT:    # =>This Inner Loop Header: Depth=1
; RV64I-NEXT:    call hoge@plt
; RV64I-NEXT:    addiw s0, s0, -1
; RV64I-NEXT:    bnez s0, .LBB0_2
; RV64I-NEXT:  .LBB0_3: # %bb6
<<<<<<< HEAD
; RV64I-NEXT:    ld s0, 0(sp) # 8-byte Folded Reload
; RV64I-NEXT:    ld ra, 8(sp) # 8-byte Folded Reload
; RV64I-NEXT:    addi sp, sp, 16
=======
; RV64I-NEXT:    ld ra, 24(sp) # 8-byte Folded Reload
; RV64I-NEXT:    ld s0, 16(sp) # 8-byte Folded Reload
; RV64I-NEXT:    ld s1, 8(sp) # 8-byte Folded Reload
; RV64I-NEXT:    addi sp, sp, 32
>>>>>>> f108c7f5
; RV64I-NEXT:    ret
bb:
  %tmp = icmp eq i32 %arg, %arg1
  br i1 %tmp, label %bb6, label %bb2

bb2:                                              ; preds = %bb2, %bb
  %tmp3 = phi i32 [ %tmp4, %bb2 ], [ %arg, %bb ]
  tail call void @hoge()
  %tmp4 = add nsw i32 %tmp3, 1
  %tmp5 = icmp eq i32 %tmp4, %arg1
  br i1 %tmp5, label %bb6, label %bb2

bb6:                                              ; preds = %bb2, %bb
  ret void
}

declare void @hoge()

; This ends up creating a shl with a i64 result type, but an i32 shift amount.
; Because custom type legalization for i32 is enabled, this resulted in
; LowerOperation being called for the amount. This was not expected and
; triggered an assert.
define i32 @crash(i32 %x, i32 %y, i32 %z) {
; RV64I-LABEL: crash:
; RV64I:       # %bb.0:
; RV64I-NEXT:    sext.w a0, a0
; RV64I-NEXT:    seqz a3, a0
; RV64I-NEXT:    addw a0, a1, a2
; RV64I-NEXT:    slli a1, a3, 3
; RV64I-NEXT:  .LBB1_1: # %bb
; RV64I-NEXT:    # =>This Inner Loop Header: Depth=1
; RV64I-NEXT:    beq a0, a1, .LBB1_1
; RV64I-NEXT:  # %bb.2: # %bar
; RV64I-NEXT:    ret
  br label %bb

bb:
  %a = icmp eq i32 %x, 0
  %b = add i32 %y, %z
  %c = select i1 %a, i32 8, i32 0
  %d = icmp eq i32 %b, %c
  br i1 %d, label %bb, label %bar

bar:
  ret i32 %b
}<|MERGE_RESOLUTION|>--- conflicted
+++ resolved
@@ -23,16 +23,9 @@
 ; RV64I-NEXT:    addiw s0, s0, -1
 ; RV64I-NEXT:    bnez s0, .LBB0_2
 ; RV64I-NEXT:  .LBB0_3: # %bb6
-<<<<<<< HEAD
+; RV64I-NEXT:    ld ra, 8(sp) # 8-byte Folded Reload
 ; RV64I-NEXT:    ld s0, 0(sp) # 8-byte Folded Reload
-; RV64I-NEXT:    ld ra, 8(sp) # 8-byte Folded Reload
 ; RV64I-NEXT:    addi sp, sp, 16
-=======
-; RV64I-NEXT:    ld ra, 24(sp) # 8-byte Folded Reload
-; RV64I-NEXT:    ld s0, 16(sp) # 8-byte Folded Reload
-; RV64I-NEXT:    ld s1, 8(sp) # 8-byte Folded Reload
-; RV64I-NEXT:    addi sp, sp, 32
->>>>>>> f108c7f5
 ; RV64I-NEXT:    ret
 bb:
   %tmp = icmp eq i32 %arg, %arg1
