--- conflicted
+++ resolved
@@ -1601,9 +1601,9 @@
   // can remove cycles that had postinc uses.
   // Because we may potentially introduce a new use of OrigIV that didn't
   // exist before at this point, its poison flags need readjustment.
-  const SCEV *TruncExpr =
-      SE.getTruncateOrNoop(SE.getSCEV(OrigInc), IsomorphicInc->getType());
-  if (OrigInc == IsomorphicInc || TruncExpr != SE.getSCEV(IsomorphicInc) ||
+  const SCEV *ResizedExpr =
+      SE.getTruncateOrZeroExtend(SE.getSCEV(OrigInc), IsomorphicInc->getType());
+  if (OrigInc == IsomorphicInc || ResizedExpr != SE.getSCEV(IsomorphicInc) ||
       !SE.LI.replacementPreservesLCSSAForm(IsomorphicInc, OrigInc) ||
       !hoistIVInc(OrigInc, IsomorphicInc,
                   /*RecomputePoisonFlags*/ true))
@@ -1622,8 +1622,12 @@
 
     IRBuilder<> Builder(IP->getParent(), IP);
     Builder.SetCurrentDebugLocation(IsomorphicInc->getDebugLoc());
-    NewInc =
-        Builder.CreateTruncOrBitCast(OrigInc, IsomorphicInc->getType(), IVName);
+    if (OrigInc->getType()->getScalarSizeInBits() <
+        IsomorphicInc->getType()->getScalarSizeInBits())
+      NewInc = Builder.CreateZExt(OrigInc, IsomorphicInc->getType(), IVName);
+    else
+      NewInc = Builder.CreateTruncOrBitCast(OrigInc, IsomorphicInc->getType(),
+                                            IVName);
   }
   IsomorphicInc->replaceAllUsesWith(NewInc);
   DeadInsts.emplace_back(IsomorphicInc);
@@ -1754,69 +1758,7 @@
     if (OrigPhiRef->getType()->isPointerTy() != Phi->getType()->isPointerTy())
       continue;
 
-<<<<<<< HEAD
-    if (BasicBlock *LatchBlock = L->getLoopLatch()) {
-      Instruction *OrigInc = dyn_cast<Instruction>(
-          OrigPhiRef->getIncomingValueForBlock(LatchBlock));
-      Instruction *IsomorphicInc =
-          dyn_cast<Instruction>(Phi->getIncomingValueForBlock(LatchBlock));
-
-      if (OrigInc && IsomorphicInc) {
-        // If this phi has the same width but is more canonical, replace the
-        // original with it. As part of the "more canonical" determination,
-        // respect a prior decision to use an IV chain.
-        if (OrigPhiRef->getType() == Phi->getType() &&
-            !(ChainedPhis.count(Phi) ||
-              isExpandedAddRecExprPHI(OrigPhiRef, OrigInc, L)) &&
-            (ChainedPhis.count(Phi) ||
-             isExpandedAddRecExprPHI(Phi, IsomorphicInc, L))) {
-          std::swap(OrigPhiRef, Phi);
-          std::swap(OrigInc, IsomorphicInc);
-        }
-        // Replacing the congruent phi is sufficient because acyclic
-        // redundancy elimination, CSE/GVN, should handle the
-        // rest. However, once SCEV proves that a phi is congruent,
-        // it's often the head of an IV user cycle that is isomorphic
-        // with the original phi. It's worth eagerly cleaning up the
-        // common case of a single IV increment so that DeleteDeadPHIs
-        // can remove cycles that had postinc uses.
-        // Because we may potentially introduce a new use of OrigIV that didn't
-        // exist before at this point, its poison flags need readjustment.
-        const SCEV *ResizedExpr =
-            SE.getTruncateOrZeroExtend(SE.getSCEV(OrigInc), IsomorphicInc->getType());
-        if (OrigInc != IsomorphicInc &&
-            ResizedExpr == SE.getSCEV(IsomorphicInc) &&
-            SE.LI.replacementPreservesLCSSAForm(IsomorphicInc, OrigInc) &&
-            hoistIVInc(OrigInc, IsomorphicInc, /*RecomputePoisonFlags*/ true)) {
-          SCEV_DEBUG_WITH_TYPE(
-              DebugType, dbgs() << "INDVARS: Eliminated congruent iv.inc: "
-                                << *IsomorphicInc << '\n');
-          Value *NewInc = OrigInc;
-          if (OrigInc->getType() != IsomorphicInc->getType()) {
-            BasicBlock::iterator IP;
-            if (PHINode *PN = dyn_cast<PHINode>(OrigInc))
-              IP = PN->getParent()->getFirstInsertionPt();
-            else
-              IP = OrigInc->getNextNonDebugInstruction()->getIterator();
-
-            IRBuilder<> Builder(IP->getParent(), IP);
-            Builder.SetCurrentDebugLocation(IsomorphicInc->getDebugLoc());
-            if (OrigInc->getType()->getScalarSizeInBits() <
-                IsomorphicInc->getType()->getScalarSizeInBits())
-              NewInc =
-                  Builder.CreateZExt(OrigInc, IsomorphicInc->getType(), IVName);
-            else
-              NewInc = Builder.CreateTruncOrBitCast(
-                  OrigInc, IsomorphicInc->getType(), IVName);
-          }
-          IsomorphicInc->replaceAllUsesWith(NewInc);
-          DeadInsts.emplace_back(IsomorphicInc);
-        }
-      }
-    }
-=======
     replaceCongruentIVInc(Phi, OrigPhiRef, L, DT, DeadInsts);
->>>>>>> 29505940
     SCEV_DEBUG_WITH_TYPE(DebugType,
                          dbgs() << "INDVARS: Eliminated congruent iv: " << *Phi
                                 << '\n');
