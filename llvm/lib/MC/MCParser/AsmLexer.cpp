--- conflicted
+++ resolved
@@ -838,15 +838,9 @@
   case '}': return AsmToken(AsmToken::RCurly, StringRef(TokStart, 1));
   case '*': return AsmToken(AsmToken::Star, StringRef(TokStart, 1));
   case ',': return AsmToken(AsmToken::Comma, StringRef(TokStart, 1));
-<<<<<<< HEAD
-  case '$':  
-    if (MAI.getDollarIsHexPrefix()) {
+  case '$': {
+    if (MAI.getDollarIsHexPrefix())
       return LexDollarAsHexPrefix();
-    }
-    return AsmToken(AsmToken::Dollar, StringRef(TokStart, 1));
-  case '@': return AsmToken(AsmToken::At, StringRef(TokStart, 1));
-=======
-  case '$': {
     if (LexMotorolaIntegers && isHexDigit(*CurPtr))
       return LexDigit();
     if (MAI.doesAllowDollarAtStartOfIdentifier())
@@ -858,7 +852,6 @@
       return LexIdentifier();
     return AsmToken(AsmToken::At, StringRef(TokStart, 1));
   }
->>>>>>> 64eaffb6
   case '\\': return AsmToken(AsmToken::BackSlash, StringRef(TokStart, 1));
   case '=':
     if (*CurPtr == '=') {
