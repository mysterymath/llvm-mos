--- conflicted
+++ resolved
@@ -654,15 +654,9 @@
     Name += utostr(EntrySize);
   } else {
     bool IsLarge = false;
-<<<<<<< HEAD
-    if (isa<GlobalVariable>(GO))
-      IsLarge = TM.isLargeData();
-    Name += getSectionPrefixForGlobal(Kind, IsLarge);
-=======
     if (auto *GV = dyn_cast<GlobalVariable>(GO))
       IsLarge = TM.isLargeData(GV);
-    Name = getSectionPrefixForGlobal(Kind, IsLarge);
->>>>>>> f4c6947a
+    Name += getSectionPrefixForGlobal(Kind, IsLarge);
   }
 
   bool HasPrefix = false;
