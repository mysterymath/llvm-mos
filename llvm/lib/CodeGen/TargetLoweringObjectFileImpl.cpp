//===- llvm/CodeGen/TargetLoweringObjectFileImpl.cpp - Object File Info ---===//
//
// Part of the LLVM Project, under the Apache License v2.0 with LLVM Exceptions.
// See https://llvm.org/LICENSE.txt for license information.
// SPDX-License-Identifier: Apache-2.0 WITH LLVM-exception
//
//===----------------------------------------------------------------------===//
//
// This file implements classes used to handle lowerings specific to common
// object file formats.
//
//===----------------------------------------------------------------------===//

#include "llvm/CodeGen/TargetLoweringObjectFileImpl.h"
#include "llvm/ADT/SmallString.h"
#include "llvm/ADT/SmallVector.h"
#include "llvm/ADT/StringExtras.h"
#include "llvm/ADT/StringRef.h"
#include "llvm/BinaryFormat/COFF.h"
#include "llvm/BinaryFormat/Dwarf.h"
#include "llvm/BinaryFormat/ELF.h"
#include "llvm/BinaryFormat/MachO.h"
#include "llvm/BinaryFormat/Wasm.h"
#include "llvm/CodeGen/BasicBlockSectionUtils.h"
#include "llvm/CodeGen/MachineBasicBlock.h"
#include "llvm/CodeGen/MachineFunction.h"
#include "llvm/CodeGen/MachineModuleInfo.h"
#include "llvm/CodeGen/MachineModuleInfoImpls.h"
#include "llvm/IR/Comdat.h"
#include "llvm/IR/Constants.h"
#include "llvm/IR/DataLayout.h"
#include "llvm/IR/DerivedTypes.h"
#include "llvm/IR/DiagnosticInfo.h"
#include "llvm/IR/DiagnosticPrinter.h"
#include "llvm/IR/Function.h"
#include "llvm/IR/GlobalAlias.h"
#include "llvm/IR/GlobalObject.h"
#include "llvm/IR/GlobalValue.h"
#include "llvm/IR/GlobalVariable.h"
#include "llvm/IR/Mangler.h"
#include "llvm/IR/Metadata.h"
#include "llvm/IR/Module.h"
#include "llvm/IR/PseudoProbe.h"
#include "llvm/IR/Type.h"
#include "llvm/MC/MCAsmInfo.h"
#include "llvm/MC/MCContext.h"
#include "llvm/MC/MCExpr.h"
#include "llvm/MC/MCSectionCOFF.h"
#include "llvm/MC/MCSectionELF.h"
#include "llvm/MC/MCSectionGOFF.h"
#include "llvm/MC/MCSectionMachO.h"
#include "llvm/MC/MCSectionWasm.h"
#include "llvm/MC/MCSectionXCOFF.h"
#include "llvm/MC/MCStreamer.h"
#include "llvm/MC/MCSymbol.h"
#include "llvm/MC/MCSymbolELF.h"
#include "llvm/MC/MCValue.h"
#include "llvm/MC/SectionKind.h"
#include "llvm/ProfileData/InstrProf.h"
#include "llvm/Support/Base64.h"
#include "llvm/Support/Casting.h"
#include "llvm/Support/CodeGen.h"
#include "llvm/Support/ErrorHandling.h"
#include "llvm/Support/Format.h"
#include "llvm/Support/raw_ostream.h"
#include "llvm/Target/TargetMachine.h"
#include "llvm/TargetParser/Triple.h"
#include <cassert>
#include <string>

using namespace llvm;
using namespace dwarf;

static cl::opt<bool> JumpTableInFunctionSection(
    "jumptable-in-function-section", cl::Hidden, cl::init(false),
    cl::desc("Putting Jump Table in function section"));

static void GetObjCImageInfo(Module &M, unsigned &Version, unsigned &Flags,
                             StringRef &Section) {
  SmallVector<Module::ModuleFlagEntry, 8> ModuleFlags;
  M.getModuleFlagsMetadata(ModuleFlags);

  for (const auto &MFE: ModuleFlags) {
    // Ignore flags with 'Require' behaviour.
    if (MFE.Behavior == Module::Require)
      continue;

    StringRef Key = MFE.Key->getString();
    if (Key == "Objective-C Image Info Version") {
      Version = mdconst::extract<ConstantInt>(MFE.Val)->getZExtValue();
    } else if (Key == "Objective-C Garbage Collection" ||
               Key == "Objective-C GC Only" ||
               Key == "Objective-C Is Simulated" ||
               Key == "Objective-C Class Properties" ||
               Key == "Objective-C Image Swift Version") {
      Flags |= mdconst::extract<ConstantInt>(MFE.Val)->getZExtValue();
    } else if (Key == "Objective-C Image Info Section") {
      Section = cast<MDString>(MFE.Val)->getString();
    }
    // Backend generates L_OBJC_IMAGE_INFO from Swift ABI version + major + minor +
    // "Objective-C Garbage Collection".
    else if (Key == "Swift ABI Version") {
      Flags |= (mdconst::extract<ConstantInt>(MFE.Val)->getZExtValue()) << 8;
    } else if (Key == "Swift Major Version") {
      Flags |= (mdconst::extract<ConstantInt>(MFE.Val)->getZExtValue()) << 24;
    } else if (Key == "Swift Minor Version") {
      Flags |= (mdconst::extract<ConstantInt>(MFE.Val)->getZExtValue()) << 16;
    }
  }
}

//===----------------------------------------------------------------------===//
//                                  ELF
//===----------------------------------------------------------------------===//

TargetLoweringObjectFileELF::TargetLoweringObjectFileELF() {
  SupportDSOLocalEquivalentLowering = true;
}

void TargetLoweringObjectFileELF::Initialize(MCContext &Ctx,
                                             const TargetMachine &TgtM) {
  TargetLoweringObjectFile::Initialize(Ctx, TgtM);

  CodeModel::Model CM = TgtM.getCodeModel();
  InitializeELF(TgtM.Options.UseInitArray);

  switch (TgtM.getTargetTriple().getArch()) {
  case Triple::arm:
  case Triple::armeb:
  case Triple::thumb:
  case Triple::thumbeb:
    if (Ctx.getAsmInfo()->getExceptionHandlingType() == ExceptionHandling::ARM)
      break;
    // Fallthrough if not using EHABI
    [[fallthrough]];
  case Triple::ppc:
  case Triple::ppcle:
  case Triple::x86:
    PersonalityEncoding = isPositionIndependent()
                              ? dwarf::DW_EH_PE_indirect |
                                    dwarf::DW_EH_PE_pcrel |
                                    dwarf::DW_EH_PE_sdata4
                              : dwarf::DW_EH_PE_absptr;
    LSDAEncoding = isPositionIndependent()
                       ? dwarf::DW_EH_PE_pcrel | dwarf::DW_EH_PE_sdata4
                       : dwarf::DW_EH_PE_absptr;
    TTypeEncoding = isPositionIndependent()
                        ? dwarf::DW_EH_PE_indirect | dwarf::DW_EH_PE_pcrel |
                              dwarf::DW_EH_PE_sdata4
                        : dwarf::DW_EH_PE_absptr;
    break;
  case Triple::x86_64:
    if (isPositionIndependent()) {
      PersonalityEncoding = dwarf::DW_EH_PE_indirect | dwarf::DW_EH_PE_pcrel |
        ((CM == CodeModel::Small || CM == CodeModel::Medium)
         ? dwarf::DW_EH_PE_sdata4 : dwarf::DW_EH_PE_sdata8);
      LSDAEncoding = dwarf::DW_EH_PE_pcrel |
        (CM == CodeModel::Small
         ? dwarf::DW_EH_PE_sdata4 : dwarf::DW_EH_PE_sdata8);
      TTypeEncoding = dwarf::DW_EH_PE_indirect | dwarf::DW_EH_PE_pcrel |
        ((CM == CodeModel::Small || CM == CodeModel::Medium)
         ? dwarf::DW_EH_PE_sdata4 : dwarf::DW_EH_PE_sdata8);
    } else {
      PersonalityEncoding =
        (CM == CodeModel::Small || CM == CodeModel::Medium)
        ? dwarf::DW_EH_PE_udata4 : dwarf::DW_EH_PE_absptr;
      LSDAEncoding = (CM == CodeModel::Small)
        ? dwarf::DW_EH_PE_udata4 : dwarf::DW_EH_PE_absptr;
      TTypeEncoding = (CM == CodeModel::Small)
        ? dwarf::DW_EH_PE_udata4 : dwarf::DW_EH_PE_absptr;
    }
    break;
  case Triple::hexagon:
    PersonalityEncoding = dwarf::DW_EH_PE_absptr;
    LSDAEncoding = dwarf::DW_EH_PE_absptr;
    TTypeEncoding = dwarf::DW_EH_PE_absptr;
    if (isPositionIndependent()) {
      PersonalityEncoding |= dwarf::DW_EH_PE_indirect | dwarf::DW_EH_PE_pcrel;
      LSDAEncoding |= dwarf::DW_EH_PE_pcrel;
      TTypeEncoding |= dwarf::DW_EH_PE_indirect | dwarf::DW_EH_PE_pcrel;
    }
    break;
  case Triple::aarch64:
  case Triple::aarch64_be:
  case Triple::aarch64_32:
    // The small model guarantees static code/data size < 4GB, but not where it
    // will be in memory. Most of these could end up >2GB away so even a signed
    // pc-relative 32-bit address is insufficient, theoretically.
    //
    // Use DW_EH_PE_indirect even for -fno-pic to avoid copy relocations.
    LSDAEncoding = dwarf::DW_EH_PE_pcrel |
                   (TgtM.getTargetTriple().getEnvironment() == Triple::GNUILP32
                        ? dwarf::DW_EH_PE_sdata4
                        : dwarf::DW_EH_PE_sdata8);
    PersonalityEncoding = LSDAEncoding | dwarf::DW_EH_PE_indirect;
    TTypeEncoding = LSDAEncoding | dwarf::DW_EH_PE_indirect;
    break;
  case Triple::lanai:
    LSDAEncoding = dwarf::DW_EH_PE_absptr;
    PersonalityEncoding = dwarf::DW_EH_PE_absptr;
    TTypeEncoding = dwarf::DW_EH_PE_absptr;
    break;
  case Triple::mips:
  case Triple::mipsel:
  case Triple::mips64:
  case Triple::mips64el:
    // MIPS uses indirect pointer to refer personality functions and types, so
    // that the eh_frame section can be read-only. DW.ref.personality will be
    // generated for relocation.
    PersonalityEncoding = dwarf::DW_EH_PE_indirect;
    // FIXME: The N64 ABI probably ought to use DW_EH_PE_sdata8 but we can't
    //        identify N64 from just a triple.
    TTypeEncoding = dwarf::DW_EH_PE_indirect | dwarf::DW_EH_PE_pcrel |
                    dwarf::DW_EH_PE_sdata4;
    // We don't support PC-relative LSDA references in GAS so we use the default
    // DW_EH_PE_absptr for those.

    // FreeBSD must be explicit about the data size and using pcrel since it's
    // assembler/linker won't do the automatic conversion that the Linux tools
    // do.
    if (TgtM.getTargetTriple().isOSFreeBSD()) {
      PersonalityEncoding |= dwarf::DW_EH_PE_pcrel | dwarf::DW_EH_PE_sdata4;
      LSDAEncoding = dwarf::DW_EH_PE_pcrel | dwarf::DW_EH_PE_sdata4;
    }
    break;
  case Triple::ppc64:
  case Triple::ppc64le:
    PersonalityEncoding = dwarf::DW_EH_PE_indirect | dwarf::DW_EH_PE_pcrel |
      dwarf::DW_EH_PE_udata8;
    LSDAEncoding = dwarf::DW_EH_PE_pcrel | dwarf::DW_EH_PE_udata8;
    TTypeEncoding = dwarf::DW_EH_PE_indirect | dwarf::DW_EH_PE_pcrel |
      dwarf::DW_EH_PE_udata8;
    break;
  case Triple::sparcel:
  case Triple::sparc:
    if (isPositionIndependent()) {
      LSDAEncoding = dwarf::DW_EH_PE_pcrel | dwarf::DW_EH_PE_sdata4;
      PersonalityEncoding = dwarf::DW_EH_PE_indirect | dwarf::DW_EH_PE_pcrel |
        dwarf::DW_EH_PE_sdata4;
      TTypeEncoding = dwarf::DW_EH_PE_indirect | dwarf::DW_EH_PE_pcrel |
        dwarf::DW_EH_PE_sdata4;
    } else {
      LSDAEncoding = dwarf::DW_EH_PE_absptr;
      PersonalityEncoding = dwarf::DW_EH_PE_absptr;
      TTypeEncoding = dwarf::DW_EH_PE_absptr;
    }
    CallSiteEncoding = dwarf::DW_EH_PE_udata4;
    break;
  case Triple::riscv32:
  case Triple::riscv64:
    LSDAEncoding = dwarf::DW_EH_PE_pcrel | dwarf::DW_EH_PE_sdata4;
    PersonalityEncoding = dwarf::DW_EH_PE_indirect | dwarf::DW_EH_PE_pcrel |
                          dwarf::DW_EH_PE_sdata4;
    TTypeEncoding = dwarf::DW_EH_PE_indirect | dwarf::DW_EH_PE_pcrel |
                    dwarf::DW_EH_PE_sdata4;
    CallSiteEncoding = dwarf::DW_EH_PE_udata4;
    break;
  case Triple::sparcv9:
    LSDAEncoding = dwarf::DW_EH_PE_pcrel | dwarf::DW_EH_PE_sdata4;
    if (isPositionIndependent()) {
      PersonalityEncoding = dwarf::DW_EH_PE_indirect | dwarf::DW_EH_PE_pcrel |
        dwarf::DW_EH_PE_sdata4;
      TTypeEncoding = dwarf::DW_EH_PE_indirect | dwarf::DW_EH_PE_pcrel |
        dwarf::DW_EH_PE_sdata4;
    } else {
      PersonalityEncoding = dwarf::DW_EH_PE_absptr;
      TTypeEncoding = dwarf::DW_EH_PE_absptr;
    }
    break;
  case Triple::systemz:
    // All currently-defined code models guarantee that 4-byte PC-relative
    // values will be in range.
    if (isPositionIndependent()) {
      PersonalityEncoding = dwarf::DW_EH_PE_indirect | dwarf::DW_EH_PE_pcrel |
        dwarf::DW_EH_PE_sdata4;
      LSDAEncoding = dwarf::DW_EH_PE_pcrel | dwarf::DW_EH_PE_sdata4;
      TTypeEncoding = dwarf::DW_EH_PE_indirect | dwarf::DW_EH_PE_pcrel |
        dwarf::DW_EH_PE_sdata4;
    } else {
      PersonalityEncoding = dwarf::DW_EH_PE_absptr;
      LSDAEncoding = dwarf::DW_EH_PE_absptr;
      TTypeEncoding = dwarf::DW_EH_PE_absptr;
    }
    break;
  case Triple::loongarch32:
  case Triple::loongarch64:
    LSDAEncoding = dwarf::DW_EH_PE_pcrel | dwarf::DW_EH_PE_sdata4;
    PersonalityEncoding = dwarf::DW_EH_PE_indirect | dwarf::DW_EH_PE_pcrel |
                          dwarf::DW_EH_PE_sdata4;
    TTypeEncoding = dwarf::DW_EH_PE_indirect | dwarf::DW_EH_PE_pcrel |
                    dwarf::DW_EH_PE_sdata4;
    break;
  default:
    break;
  }
}

void TargetLoweringObjectFileELF::getModuleMetadata(Module &M) {
  SmallVector<GlobalValue *, 4> Vec;
  collectUsedGlobalVariables(M, Vec, false);
  for (GlobalValue *GV : Vec)
    if (auto *GO = dyn_cast<GlobalObject>(GV))
      Used.insert(GO);
}

void TargetLoweringObjectFileELF::emitModuleMetadata(MCStreamer &Streamer,
                                                     Module &M) const {
  auto &C = getContext();

  if (NamedMDNode *LinkerOptions = M.getNamedMetadata("llvm.linker.options")) {
    auto *S = C.getELFSection(".linker-options", ELF::SHT_LLVM_LINKER_OPTIONS,
                              ELF::SHF_EXCLUDE);

    Streamer.switchSection(S);

    for (const auto *Operand : LinkerOptions->operands()) {
      if (cast<MDNode>(Operand)->getNumOperands() != 2)
        report_fatal_error("invalid llvm.linker.options");
      for (const auto &Option : cast<MDNode>(Operand)->operands()) {
        Streamer.emitBytes(cast<MDString>(Option)->getString());
        Streamer.emitInt8(0);
      }
    }
  }

  if (NamedMDNode *DependentLibraries = M.getNamedMetadata("llvm.dependent-libraries")) {
    auto *S = C.getELFSection(".deplibs", ELF::SHT_LLVM_DEPENDENT_LIBRARIES,
                              ELF::SHF_MERGE | ELF::SHF_STRINGS, 1);

    Streamer.switchSection(S);

    for (const auto *Operand : DependentLibraries->operands()) {
      Streamer.emitBytes(
          cast<MDString>(cast<MDNode>(Operand)->getOperand(0))->getString());
      Streamer.emitInt8(0);
    }
  }

  if (NamedMDNode *FuncInfo = M.getNamedMetadata(PseudoProbeDescMetadataName)) {
    // Emit a descriptor for every function including functions that have an
    // available external linkage. We may not want this for imported functions
    // that has code in another thinLTO module but we don't have a good way to
    // tell them apart from inline functions defined in header files. Therefore
    // we put each descriptor in a separate comdat section and rely on the
    // linker to deduplicate.
    for (const auto *Operand : FuncInfo->operands()) {
      const auto *MD = cast<MDNode>(Operand);
      auto *GUID = mdconst::dyn_extract<ConstantInt>(MD->getOperand(0));
      auto *Hash = mdconst::dyn_extract<ConstantInt>(MD->getOperand(1));
      auto *Name = cast<MDString>(MD->getOperand(2));
      auto *S = C.getObjectFileInfo()->getPseudoProbeDescSection(
          TM->getFunctionSections() ? Name->getString() : StringRef());

      Streamer.switchSection(S);
      Streamer.emitInt64(GUID->getZExtValue());
      Streamer.emitInt64(Hash->getZExtValue());
      Streamer.emitULEB128IntValue(Name->getString().size());
      Streamer.emitBytes(Name->getString());
    }
  }

  if (NamedMDNode *LLVMStats = M.getNamedMetadata("llvm.stats")) {
    // Emit the metadata for llvm statistics into .llvm_stats section, which is
    // formatted as a list of key/value pair, the value is base64 encoded.
    auto *S = C.getObjectFileInfo()->getLLVMStatsSection();
    Streamer.switchSection(S);
    for (const auto *Operand : LLVMStats->operands()) {
      const auto *MD = cast<MDNode>(Operand);
      assert(MD->getNumOperands() % 2 == 0 &&
             ("Operand num should be even for a list of key/value pair"));
      for (size_t I = 0; I < MD->getNumOperands(); I += 2) {
        // Encode the key string size.
        auto *Key = cast<MDString>(MD->getOperand(I));
        Streamer.emitULEB128IntValue(Key->getString().size());
        Streamer.emitBytes(Key->getString());
        // Encode the value into a Base64 string.
        std::string Value = encodeBase64(
            Twine(mdconst::dyn_extract<ConstantInt>(MD->getOperand(I + 1))
                      ->getZExtValue())
                .str());
        Streamer.emitULEB128IntValue(Value.size());
        Streamer.emitBytes(Value);
      }
    }
  }

  unsigned Version = 0;
  unsigned Flags = 0;
  StringRef Section;

  GetObjCImageInfo(M, Version, Flags, Section);
  if (!Section.empty()) {
    auto *S = C.getELFSection(Section, ELF::SHT_PROGBITS, ELF::SHF_ALLOC);
    Streamer.switchSection(S);
    Streamer.emitLabel(C.getOrCreateSymbol(StringRef("OBJC_IMAGE_INFO")));
    Streamer.emitInt32(Version);
    Streamer.emitInt32(Flags);
    Streamer.addBlankLine();
  }

  emitCGProfileMetadata(Streamer, M);
}

MCSymbol *TargetLoweringObjectFileELF::getCFIPersonalitySymbol(
    const GlobalValue *GV, const TargetMachine &TM,
    MachineModuleInfo *MMI) const {
  unsigned Encoding = getPersonalityEncoding();
  if ((Encoding & 0x80) == DW_EH_PE_indirect)
    return getContext().getOrCreateSymbol(StringRef("DW.ref.") +
                                          TM.getSymbol(GV)->getName());
  if ((Encoding & 0x70) == DW_EH_PE_absptr)
    return TM.getSymbol(GV);
  report_fatal_error("We do not support this DWARF encoding yet!");
}

void TargetLoweringObjectFileELF::emitPersonalityValue(
    MCStreamer &Streamer, const DataLayout &DL, const MCSymbol *Sym) const {
  SmallString<64> NameData("DW.ref.");
  NameData += Sym->getName();
  MCSymbolELF *Label =
      cast<MCSymbolELF>(getContext().getOrCreateSymbol(NameData));
  Streamer.emitSymbolAttribute(Label, MCSA_Hidden);
  Streamer.emitSymbolAttribute(Label, MCSA_Weak);
  unsigned Flags = ELF::SHF_ALLOC | ELF::SHF_WRITE | ELF::SHF_GROUP;
  MCSection *Sec = getContext().getELFNamedSection(".data", Label->getName(),
                                                   ELF::SHT_PROGBITS, Flags, 0);
  unsigned Size = DL.getPointerSize();
  Streamer.switchSection(Sec);
  Streamer.emitValueToAlignment(DL.getPointerABIAlignment(0));
  Streamer.emitSymbolAttribute(Label, MCSA_ELF_TypeObject);
  const MCExpr *E = MCConstantExpr::create(Size, getContext());
  Streamer.emitELFSize(Label, E);
  Streamer.emitLabel(Label);

  Streamer.emitSymbolValue(Sym, Size);
}

const MCExpr *TargetLoweringObjectFileELF::getTTypeGlobalReference(
    const GlobalValue *GV, unsigned Encoding, const TargetMachine &TM,
    MachineModuleInfo *MMI, MCStreamer &Streamer) const {
  if (Encoding & DW_EH_PE_indirect) {
    MachineModuleInfoELF &ELFMMI = MMI->getObjFileInfo<MachineModuleInfoELF>();

    MCSymbol *SSym = getSymbolWithGlobalValueBase(GV, ".DW.stub", TM);

    // Add information about the stub reference to ELFMMI so that the stub
    // gets emitted by the asmprinter.
    MachineModuleInfoImpl::StubValueTy &StubSym = ELFMMI.getGVStubEntry(SSym);
    if (!StubSym.getPointer()) {
      MCSymbol *Sym = TM.getSymbol(GV);
      StubSym = MachineModuleInfoImpl::StubValueTy(Sym, !GV->hasLocalLinkage());
    }

    return TargetLoweringObjectFile::
      getTTypeReference(MCSymbolRefExpr::create(SSym, getContext()),
                        Encoding & ~DW_EH_PE_indirect, Streamer);
  }

  return TargetLoweringObjectFile::getTTypeGlobalReference(GV, Encoding, TM,
                                                           MMI, Streamer);
}

static SectionKind getELFKindForNamedSection(StringRef Name, SectionKind K) {
  // N.B.: The defaults used in here are not the same ones used in MC.
  // We follow gcc, MC follows gas. For example, given ".section .eh_frame",
  // both gas and MC will produce a section with no flags. Given
  // section(".eh_frame") gcc will produce:
  //
  //   .section   .eh_frame,"a",@progbits

  if (Name == getInstrProfSectionName(IPSK_covmap, Triple::ELF,
                                      /*AddSegmentInfo=*/false) ||
      Name == getInstrProfSectionName(IPSK_covfun, Triple::ELF,
                                      /*AddSegmentInfo=*/false) ||
      Name == getInstrProfSectionName(IPSK_covdata, Triple::ELF,
                                      /*AddSegmentInfo=*/false) ||
      Name == getInstrProfSectionName(IPSK_covname, Triple::ELF,
                                      /*AddSegmentInfo=*/false) ||
      Name == ".llvmbc" || Name == ".llvmcmd")
    return SectionKind::getMetadata();

  if (!Name.starts_with(".")) return K;

  // Default implementation based on some magic section names.
  if (Name == ".bss" || Name.starts_with(".bss.") ||
      Name.starts_with(".gnu.linkonce.b.") ||
      Name.starts_with(".llvm.linkonce.b.") || Name == ".sbss" ||
      Name.starts_with(".sbss.") || Name.starts_with(".gnu.linkonce.sb.") ||
      Name.starts_with(".llvm.linkonce.sb."))
    return SectionKind::getBSS();

  if (Name == ".tdata" || Name.starts_with(".tdata.") ||
      Name.starts_with(".gnu.linkonce.td.") ||
      Name.starts_with(".llvm.linkonce.td."))
    return SectionKind::getThreadData();

  if (Name == ".tbss" || Name.starts_with(".tbss.") ||
      Name.starts_with(".gnu.linkonce.tb.") ||
      Name.starts_with(".llvm.linkonce.tb."))
    return SectionKind::getThreadBSS();

  return K;
}

static bool hasPrefix(StringRef SectionName, StringRef Prefix) {
  return SectionName.consume_front(Prefix) &&
         (SectionName.empty() || SectionName[0] == '.');
}

static unsigned getELFSectionType(StringRef Name, SectionKind K) {
  // Use SHT_NOTE for section whose name starts with ".note" to allow
  // emitting ELF notes from C variable declaration.
  // See https://gcc.gnu.org/bugzilla/show_bug.cgi?id=77609
  if (Name.starts_with(".note"))
    return ELF::SHT_NOTE;

  if (hasPrefix(Name, ".init_array"))
    return ELF::SHT_INIT_ARRAY;

  if (hasPrefix(Name, ".fini_array"))
    return ELF::SHT_FINI_ARRAY;

  if (hasPrefix(Name, ".preinit_array"))
    return ELF::SHT_PREINIT_ARRAY;

  if (hasPrefix(Name, ".llvm.offloading"))
    return ELF::SHT_LLVM_OFFLOADING;

  if (K.isBSS() || K.isNoInit() || K.isThreadBSS())
    return ELF::SHT_NOBITS;

  return ELF::SHT_PROGBITS;
}

static unsigned getELFSectionFlags(SectionKind K) {
  unsigned Flags = 0;

  if (!K.isMetadata() && !K.isExclude())
    Flags |= ELF::SHF_ALLOC;

  if (K.isExclude())
    Flags |= ELF::SHF_EXCLUDE;

  if (K.isText())
    Flags |= ELF::SHF_EXECINSTR;

  if (K.isExecuteOnly())
    Flags |= ELF::SHF_ARM_PURECODE;

  if (K.isWriteable())
    Flags |= ELF::SHF_WRITE;

  if (K.isThreadLocal())
    Flags |= ELF::SHF_TLS;

  if (K.isMergeableCString() || K.isMergeableConst())
    Flags |= ELF::SHF_MERGE;

  if (K.isMergeableCString())
    Flags |= ELF::SHF_STRINGS;

  return Flags;
}

static const Comdat *getELFComdat(const GlobalValue *GV) {
  const Comdat *C = GV->getComdat();
  if (!C)
    return nullptr;

  if (C->getSelectionKind() != Comdat::Any &&
      C->getSelectionKind() != Comdat::NoDeduplicate)
    report_fatal_error("ELF COMDATs only support SelectionKind::Any and "
                       "SelectionKind::NoDeduplicate, '" +
                       C->getName() + "' cannot be lowered.");

  return C;
}

static const MCSymbolELF *getLinkedToSymbol(const GlobalObject *GO,
                                            const TargetMachine &TM) {
  MDNode *MD = GO->getMetadata(LLVMContext::MD_associated);
  if (!MD)
    return nullptr;

  auto *VM = cast<ValueAsMetadata>(MD->getOperand(0).get());
  auto *OtherGV = dyn_cast<GlobalValue>(VM->getValue());
  return OtherGV ? dyn_cast<MCSymbolELF>(TM.getSymbol(OtherGV)) : nullptr;
}

static unsigned getEntrySizeForKind(SectionKind Kind) {
  if (Kind.isMergeable1ByteCString())
    return 1;
  else if (Kind.isMergeable2ByteCString())
    return 2;
  else if (Kind.isMergeable4ByteCString())
    return 4;
  else if (Kind.isMergeableConst4())
    return 4;
  else if (Kind.isMergeableConst8())
    return 8;
  else if (Kind.isMergeableConst16())
    return 16;
  else if (Kind.isMergeableConst32())
    return 32;
  else {
    // We shouldn't have mergeable C strings or mergeable constants that we
    // didn't handle above.
    assert(!Kind.isMergeableCString() && "unknown string width");
    assert(!Kind.isMergeableConst() && "unknown data width");
    return 0;
  }
}

/// Return the section prefix name used by options FunctionsSections and
/// DataSections.
static StringRef getSectionPrefixForGlobal(SectionKind Kind, bool IsLarge) {
  if (Kind.isText())
    return IsLarge ? ".ltext" : ".text";
  if (Kind.isReadOnly())
    return IsLarge ? ".lrodata" : ".rodata";
  if (Kind.isBSS())
    return IsLarge ? ".lbss" : ".bss";
  if (Kind.isNoInit())
    return ".noinit";
  if (Kind.isThreadData())
    return ".tdata";
  if (Kind.isThreadBSS())
    return ".tbss";
  if (Kind.isData())
    return IsLarge ? ".ldata" : ".data";
  if (Kind.isReadOnlyWithRel())
    return IsLarge ? ".ldata.rel.ro" : ".data.rel.ro";
  llvm_unreachable("Unknown section kind");
}

static SmallString<128>
getELFSectionNameForGlobal(const GlobalObject *GO, SectionKind Kind,
                           Mangler &Mang, const TargetMachine &TM,
                           unsigned EntrySize, bool UniqueSectionName) {
<<<<<<< HEAD
  SmallString<128> Name = TM.getSectionPrefix(GO);

=======
  SmallString<128> Name =
      getSectionPrefixForGlobal(Kind, TM.isLargeGlobalValue(GO));
>>>>>>> 8c5c4d9a
  if (Kind.isMergeableCString()) {
    // We also need alignment here.
    // FIXME: this is getting the alignment of the character, not the
    // alignment of the global!
    Align Alignment = GO->getParent()->getDataLayout().getPreferredAlign(
        cast<GlobalVariable>(GO));

<<<<<<< HEAD
    std::string SizeSpec = ".rodata.str" + utostr(EntrySize) + ".";
    Name += SizeSpec + utostr(Alignment.value());
  } else if (Kind.isMergeableConst()) {
    Name += ".rodata.cst";
    Name += utostr(EntrySize);
  } else {
    Name += getSectionPrefixForGlobal(Kind, TM.isLargeGlobalValue(GO));
=======
    Name += ".str";
    Name += utostr(EntrySize);
    Name += ".";
    Name += utostr(Alignment.value());
  } else if (Kind.isMergeableConst()) {
    Name += ".cst";
    Name += utostr(EntrySize);
>>>>>>> 8c5c4d9a
  }

  bool HasPrefix = false;
  if (const auto *F = dyn_cast<Function>(GO)) {
    if (std::optional<StringRef> Prefix = F->getSectionPrefix()) {
      raw_svector_ostream(Name) << '.' << *Prefix;
      HasPrefix = true;
    }
  }

  if (UniqueSectionName) {
    Name.push_back('.');
    TM.getNameWithPrefix(Name, GO, Mang, /*MayAlwaysUsePrivate*/true);
  } else if (HasPrefix)
    // For distinguishing between .text.${text-section-prefix}. (with trailing
    // dot) and .text.${function-name}
    Name.push_back('.');
  return Name;
}

namespace {
class LoweringDiagnosticInfo : public DiagnosticInfo {
  const Twine &Msg;

public:
  LoweringDiagnosticInfo(const Twine &DiagMsg,
                         DiagnosticSeverity Severity = DS_Error)
      : DiagnosticInfo(DK_Lowering, Severity), Msg(DiagMsg) {}
  void print(DiagnosticPrinter &DP) const override { DP << Msg; }
};
}

/// Calculate an appropriate unique ID for a section, and update Flags,
/// EntrySize and NextUniqueID where appropriate.
static unsigned
calcUniqueIDUpdateFlagsAndSize(const GlobalObject *GO, StringRef SectionName,
                               SectionKind Kind, const TargetMachine &TM,
                               MCContext &Ctx, Mangler &Mang, unsigned &Flags,
                               unsigned &EntrySize, unsigned &NextUniqueID,
                               const bool Retain, const bool ForceUnique) {
  // Increment uniqueID if we are forced to emit a unique section.
  // This works perfectly fine with section attribute or pragma section as the
  // sections with the same name are grouped together by the assembler.
  if (ForceUnique)
    return NextUniqueID++;

  // A section can have at most one associated section. Put each global with
  // MD_associated in a unique section.
  const bool Associated = GO->getMetadata(LLVMContext::MD_associated);
  if (Associated) {
    Flags |= ELF::SHF_LINK_ORDER;
    return NextUniqueID++;
  }

  if (Retain) {
    if (TM.getTargetTriple().isOSSolaris())
      Flags |= ELF::SHF_SUNW_NODISCARD;
    else if (Ctx.getAsmInfo()->useIntegratedAssembler() ||
             Ctx.getAsmInfo()->binutilsIsAtLeast(2, 36))
      Flags |= ELF::SHF_GNU_RETAIN;
    return NextUniqueID++;
  }

  // If two symbols with differing sizes end up in the same mergeable section
  // that section can be assigned an incorrect entry size. To avoid this we
  // usually put symbols of the same size into distinct mergeable sections with
  // the same name. Doing so relies on the ",unique ," assembly feature. This
  // feature is not avalible until bintuils version 2.35
  // (https://sourceware.org/bugzilla/show_bug.cgi?id=25380).
  const bool SupportsUnique = Ctx.getAsmInfo()->useIntegratedAssembler() ||
                              Ctx.getAsmInfo()->binutilsIsAtLeast(2, 35);
  if (!SupportsUnique) {
    Flags &= ~ELF::SHF_MERGE;
    EntrySize = 0;
    return MCContext::GenericSectionID;
  }

  const bool SymbolMergeable = Flags & ELF::SHF_MERGE;
  const bool SeenSectionNameBefore =
      Ctx.isELFGenericMergeableSection(SectionName);
  // If this is the first ocurrence of this section name, treat it as the
  // generic section
  if (!SymbolMergeable && !SeenSectionNameBefore)
    return MCContext::GenericSectionID;

  // Symbols must be placed into sections with compatible entry sizes. Generate
  // unique sections for symbols that have not been assigned to compatible
  // sections.
  const auto PreviousID =
      Ctx.getELFUniqueIDForEntsize(SectionName, Flags, EntrySize);
  if (PreviousID)
    return *PreviousID;

  // If the user has specified the same section name as would be created
  // implicitly for this symbol e.g. .rodata.str1.1, then we don't need
  // to unique the section as the entry size for this symbol will be
  // compatible with implicitly created sections.
  SmallString<128> ImplicitSectionNameStem =
      getELFSectionNameForGlobal(GO, Kind, Mang, TM, EntrySize, false);
  if (SymbolMergeable &&
      Ctx.isELFImplicitMergeableSectionNamePrefix(SectionName) &&
      SectionName.starts_with(ImplicitSectionNameStem))
    return MCContext::GenericSectionID;

  // We have seen this section name before, but with different flags or entity
  // size. Create a new unique ID.
  return NextUniqueID++;
}

static std::tuple<StringRef, bool, unsigned>
getGlobalObjectInfo(const GlobalObject *GO, const TargetMachine &TM) {
  StringRef Group = "";
  bool IsComdat = false;
  unsigned Flags = 0;
  if (const Comdat *C = getELFComdat(GO)) {
    Flags |= ELF::SHF_GROUP;
    Group = C->getName();
    IsComdat = C->getSelectionKind() == Comdat::Any;
  }
  if (TM.isLargeGlobalValue(GO))
    Flags |= ELF::SHF_X86_64_LARGE;
  return {Group, IsComdat, Flags};
}

static MCSection *selectExplicitSectionGlobal(
    const GlobalObject *GO, SectionKind Kind, const TargetMachine &TM,
    MCContext &Ctx, Mangler &Mang, unsigned &NextUniqueID,
    bool Retain, bool ForceUnique) {
  StringRef SectionName = GO->getSection();

  // Check if '#pragma clang section' name is applicable.
  // Note that pragma directive overrides -ffunction-section, -fdata-section
  // and so section name is exactly as user specified and not uniqued.
  const GlobalVariable *GV = dyn_cast<GlobalVariable>(GO);
  if (GV && GV->hasImplicitSection()) {
    auto Attrs = GV->getAttributes();
    if (Attrs.hasAttribute("bss-section") && Kind.isBSS()) {
      SectionName = Attrs.getAttribute("bss-section").getValueAsString();
    } else if (Attrs.hasAttribute("rodata-section") && Kind.isReadOnly()) {
      SectionName = Attrs.getAttribute("rodata-section").getValueAsString();
    } else if (Attrs.hasAttribute("relro-section") && Kind.isReadOnlyWithRel()) {
      SectionName = Attrs.getAttribute("relro-section").getValueAsString();
    } else if (Attrs.hasAttribute("data-section") && Kind.isData()) {
      SectionName = Attrs.getAttribute("data-section").getValueAsString();
    }
  }
  const Function *F = dyn_cast<Function>(GO);
  if (F && F->hasFnAttribute("implicit-section-name")) {
    SectionName = F->getFnAttribute("implicit-section-name").getValueAsString();
  }

  // Infer section flags from the section name if we can.
  Kind = getELFKindForNamedSection(SectionName, Kind);

  unsigned Flags = getELFSectionFlags(Kind);
  auto [Group, IsComdat, ExtraFlags] = getGlobalObjectInfo(GO, TM);
  Flags |= ExtraFlags;

  unsigned EntrySize = getEntrySizeForKind(Kind);
  const unsigned UniqueID = calcUniqueIDUpdateFlagsAndSize(
      GO, SectionName, Kind, TM, Ctx, Mang, Flags, EntrySize, NextUniqueID,
      Retain, ForceUnique);

  const MCSymbolELF *LinkedToSym = getLinkedToSymbol(GO, TM);
  MCSectionELF *Section = Ctx.getELFSection(
      SectionName, getELFSectionType(SectionName, Kind), Flags, EntrySize,
      Group, IsComdat, UniqueID, LinkedToSym);
  // Make sure that we did not get some other section with incompatible sh_link.
  // This should not be possible due to UniqueID code above.
  assert(Section->getLinkedToSymbol() == LinkedToSym &&
         "Associated symbol mismatch between sections");

  if (!(Ctx.getAsmInfo()->useIntegratedAssembler() ||
        Ctx.getAsmInfo()->binutilsIsAtLeast(2, 35))) {
    // If we are using GNU as before 2.35, then this symbol might have
    // been placed in an incompatible mergeable section. Emit an error if this
    // is the case to avoid creating broken output.
    if ((Section->getFlags() & ELF::SHF_MERGE) &&
        (Section->getEntrySize() != getEntrySizeForKind(Kind)))
      GO->getContext().diagnose(LoweringDiagnosticInfo(
          "Symbol '" + GO->getName() + "' from module '" +
          (GO->getParent() ? GO->getParent()->getSourceFileName() : "unknown") +
          "' required a section with entry-size=" +
          Twine(getEntrySizeForKind(Kind)) + " but was placed in section '" +
          SectionName + "' with entry-size=" + Twine(Section->getEntrySize()) +
          ": Explicit assignment by pragma or attribute of an incompatible "
          "symbol to this section?"));
  }

  return Section;
}

MCSection *TargetLoweringObjectFileELF::getExplicitSectionGlobal(
    const GlobalObject *GO, SectionKind Kind, const TargetMachine &TM) const {
  return selectExplicitSectionGlobal(GO, Kind, TM, getContext(), getMangler(),
                                     NextUniqueID, Used.count(GO),
                                     /* ForceUnique = */false);
}

static MCSectionELF *selectELFSectionForGlobal(
    MCContext &Ctx, const GlobalObject *GO, SectionKind Kind, Mangler &Mang,
    const TargetMachine &TM, bool EmitUniqueSection, unsigned Flags,
    unsigned *NextUniqueID, const MCSymbolELF *AssociatedSymbol) {

  auto [Group, IsComdat, ExtraFlags] = getGlobalObjectInfo(GO, TM);
  Flags |= ExtraFlags;

  // Get the section entry size based on the kind.
  unsigned EntrySize = getEntrySizeForKind(Kind);

  bool UniqueSectionName = false;
  unsigned UniqueID = MCContext::GenericSectionID;
  if (EmitUniqueSection) {
    if (TM.getUniqueSectionNames()) {
      UniqueSectionName = true;
    } else {
      UniqueID = *NextUniqueID;
      (*NextUniqueID)++;
    }
  }
  SmallString<128> Name = getELFSectionNameForGlobal(
      GO, Kind, Mang, TM, EntrySize, UniqueSectionName);

  // Use 0 as the unique ID for execute-only text.
  if (Kind.isExecuteOnly())
    UniqueID = 0;
  return Ctx.getELFSection(Name, getELFSectionType(Name, Kind), Flags,
                           EntrySize, Group, IsComdat, UniqueID,
                           AssociatedSymbol);
}

static MCSection *selectELFSectionForGlobal(
    MCContext &Ctx, const GlobalObject *GO, SectionKind Kind, Mangler &Mang,
    const TargetMachine &TM, bool Retain, bool EmitUniqueSection,
    unsigned Flags, unsigned *NextUniqueID) {
  const MCSymbolELF *LinkedToSym = getLinkedToSymbol(GO, TM);
  if (LinkedToSym) {
    EmitUniqueSection = true;
    Flags |= ELF::SHF_LINK_ORDER;
  }
  if (Retain) {
    if (TM.getTargetTriple().isOSSolaris()) {
      EmitUniqueSection = true;
      Flags |= ELF::SHF_SUNW_NODISCARD;
    } else if (Ctx.getAsmInfo()->useIntegratedAssembler() ||
               Ctx.getAsmInfo()->binutilsIsAtLeast(2, 36)) {
      EmitUniqueSection = true;
      Flags |= ELF::SHF_GNU_RETAIN;
    }
  }

  MCSectionELF *Section = selectELFSectionForGlobal(
      Ctx, GO, Kind, Mang, TM, EmitUniqueSection, Flags,
      NextUniqueID, LinkedToSym);
  assert(Section->getLinkedToSymbol() == LinkedToSym);
  return Section;
}

MCSection *TargetLoweringObjectFileELF::SelectSectionForGlobal(
    const GlobalObject *GO, SectionKind Kind, const TargetMachine &TM) const {
  unsigned Flags = getELFSectionFlags(Kind);

  // If we have -ffunction-section or -fdata-section then we should emit the
  // global value to a uniqued section specifically for it.
  bool EmitUniqueSection = false;
  if (!(Flags & ELF::SHF_MERGE) && !Kind.isCommon()) {
    if (Kind.isText())
      EmitUniqueSection = TM.getFunctionSections();
    else
      EmitUniqueSection = TM.getDataSections();
  }
  EmitUniqueSection |= GO->hasComdat();
  return selectELFSectionForGlobal(getContext(), GO, Kind, getMangler(), TM,
                                   Used.count(GO), EmitUniqueSection, Flags,
                                   &NextUniqueID);
}

MCSection *TargetLoweringObjectFileELF::getUniqueSectionForFunction(
    const Function &F, const TargetMachine &TM) const {
  SectionKind Kind = SectionKind::getText();
  unsigned Flags = getELFSectionFlags(Kind);
  // If the function's section names is pre-determined via pragma or a
  // section attribute, call selectExplicitSectionGlobal.
  if (F.hasSection() || F.hasFnAttribute("implicit-section-name"))
    return selectExplicitSectionGlobal(
        &F, Kind, TM, getContext(), getMangler(), NextUniqueID,
        Used.count(&F), /* ForceUnique = */true);
  else
    return selectELFSectionForGlobal(
        getContext(), &F, Kind, getMangler(), TM, Used.count(&F),
        /*EmitUniqueSection=*/true, Flags, &NextUniqueID);
}

MCSection *TargetLoweringObjectFileELF::getSectionForJumpTable(
    const Function &F, const TargetMachine &TM) const {
  // If the function can be removed, produce a unique section so that
  // the table doesn't prevent the removal.
  const Comdat *C = F.getComdat();
  bool EmitUniqueSection = TM.getFunctionSections() || C;
  if (!EmitUniqueSection)
    return ReadOnlySection;

  return selectELFSectionForGlobal(getContext(), &F, SectionKind::getReadOnly(),
                                   getMangler(), TM, EmitUniqueSection,
                                   ELF::SHF_ALLOC, &NextUniqueID,
                                   /* AssociatedSymbol */ nullptr);
}

MCSection *TargetLoweringObjectFileELF::getSectionForLSDA(
    const Function &F, const MCSymbol &FnSym, const TargetMachine &TM) const {
  // If neither COMDAT nor function sections, use the monolithic LSDA section.
  // Re-use this path if LSDASection is null as in the Arm EHABI.
  if (!LSDASection || (!F.hasComdat() && !TM.getFunctionSections()))
    return LSDASection;

  const auto *LSDA = cast<MCSectionELF>(LSDASection);
  unsigned Flags = LSDA->getFlags();
  const MCSymbolELF *LinkedToSym = nullptr;
  StringRef Group;
  bool IsComdat = false;
  if (const Comdat *C = getELFComdat(&F)) {
    Flags |= ELF::SHF_GROUP;
    Group = C->getName();
    IsComdat = C->getSelectionKind() == Comdat::Any;
  }
  // Use SHF_LINK_ORDER to facilitate --gc-sections if we can use GNU ld>=2.36
  // or LLD, which support mixed SHF_LINK_ORDER & non-SHF_LINK_ORDER.
  if (TM.getFunctionSections() &&
      (getContext().getAsmInfo()->useIntegratedAssembler() &&
       getContext().getAsmInfo()->binutilsIsAtLeast(2, 36))) {
    Flags |= ELF::SHF_LINK_ORDER;
    LinkedToSym = cast<MCSymbolELF>(&FnSym);
  }

  // Append the function name as the suffix like GCC, assuming
  // -funique-section-names applies to .gcc_except_table sections.
  return getContext().getELFSection(
      (TM.getUniqueSectionNames() ? LSDA->getName() + "." + F.getName()
                                  : LSDA->getName()),
      LSDA->getType(), Flags, 0, Group, IsComdat, MCSection::NonUniqueID,
      LinkedToSym);
}

bool TargetLoweringObjectFileELF::shouldPutJumpTableInFunctionSection(
    bool UsesLabelDifference, const Function &F) const {
  // We can always create relative relocations, so use another section
  // that can be marked non-executable.
  return false;
}

/// Given a mergeable constant with the specified size and relocation
/// information, return a section that it should be placed in.
MCSection *TargetLoweringObjectFileELF::getSectionForConstant(
    const DataLayout &DL, SectionKind Kind, const Constant *C,
    Align &Alignment) const {
  if (Kind.isMergeableConst4() && MergeableConst4Section)
    return MergeableConst4Section;
  if (Kind.isMergeableConst8() && MergeableConst8Section)
    return MergeableConst8Section;
  if (Kind.isMergeableConst16() && MergeableConst16Section)
    return MergeableConst16Section;
  if (Kind.isMergeableConst32() && MergeableConst32Section)
    return MergeableConst32Section;
  if (Kind.isReadOnly())
    return ReadOnlySection;

  assert(Kind.isReadOnlyWithRel() && "Unknown section kind");
  return DataRelROSection;
}

/// Returns a unique section for the given machine basic block.
MCSection *TargetLoweringObjectFileELF::getSectionForMachineBasicBlock(
    const Function &F, const MachineBasicBlock &MBB,
    const TargetMachine &TM) const {
  assert(MBB.isBeginSection() && "Basic block does not start a section!");
  unsigned UniqueID = MCContext::GenericSectionID;

  // For cold sections use the .text.split. prefix along with the parent
  // function name. All cold blocks for the same function go to the same
  // section. Similarly all exception blocks are grouped by symbol name
  // under the .text.eh prefix. For regular sections, we either use a unique
  // name, or a unique ID for the section.
  SmallString<128> Name;
  StringRef FunctionSectionName = MBB.getParent()->getSection()->getName();
  if (FunctionSectionName.equals(".text") ||
      FunctionSectionName.starts_with(".text.")) {
    // Function is in a regular .text section.
    StringRef FunctionName = MBB.getParent()->getName();
    if (MBB.getSectionID() == MBBSectionID::ColdSectionID) {
      Name += BBSectionsColdTextPrefix;
      Name += FunctionName;
    } else if (MBB.getSectionID() == MBBSectionID::ExceptionSectionID) {
      Name += ".text.eh.";
      Name += FunctionName;
    } else {
      Name += FunctionSectionName;
      if (TM.getUniqueBasicBlockSectionNames()) {
        if (!Name.ends_with("."))
          Name += ".";
        Name += MBB.getSymbol()->getName();
      } else {
        UniqueID = NextUniqueID++;
      }
    }
  } else {
    // If the original function has a custom non-dot-text section, then emit
    // all basic block sections into that section too, each with a unique id.
    Name = FunctionSectionName;
    UniqueID = NextUniqueID++;
  }

  unsigned Flags = ELF::SHF_ALLOC | ELF::SHF_EXECINSTR;
  std::string GroupName;
  if (F.hasComdat()) {
    Flags |= ELF::SHF_GROUP;
    GroupName = F.getComdat()->getName().str();
  }
  return getContext().getELFSection(Name, ELF::SHT_PROGBITS, Flags,
                                    0 /* Entry Size */, GroupName,
                                    F.hasComdat(), UniqueID, nullptr);
}

static MCSectionELF *getStaticStructorSection(MCContext &Ctx, bool UseInitArray,
                                              bool IsCtor, unsigned Priority,
                                              const MCSymbol *KeySym) {
  std::string Name;
  unsigned Type;
  unsigned Flags = ELF::SHF_ALLOC | ELF::SHF_WRITE;
  StringRef Comdat = KeySym ? KeySym->getName() : "";

  if (KeySym)
    Flags |= ELF::SHF_GROUP;

  if (UseInitArray) {
    if (IsCtor) {
      Type = ELF::SHT_INIT_ARRAY;
      Name = ".init_array";
    } else {
      Type = ELF::SHT_FINI_ARRAY;
      Name = ".fini_array";
    }
    if (Priority != 65535) {
      Name += '.';
      Name += utostr(Priority);
    }
  } else {
    // The default scheme is .ctor / .dtor, so we have to invert the priority
    // numbering.
    if (IsCtor)
      Name = ".ctors";
    else
      Name = ".dtors";
    if (Priority != 65535)
      raw_string_ostream(Name) << format(".%05u", 65535 - Priority);
    Type = ELF::SHT_PROGBITS;
  }

  return Ctx.getELFSection(Name, Type, Flags, 0, Comdat, /*IsComdat=*/true);
}

MCSection *TargetLoweringObjectFileELF::getStaticCtorSection(
    unsigned Priority, const MCSymbol *KeySym) const {
  return getStaticStructorSection(getContext(), UseInitArray, true, Priority,
                                  KeySym);
}

MCSection *TargetLoweringObjectFileELF::getStaticDtorSection(
    unsigned Priority, const MCSymbol *KeySym) const {
  return getStaticStructorSection(getContext(), UseInitArray, false, Priority,
                                  KeySym);
}

const MCExpr *TargetLoweringObjectFileELF::lowerRelativeReference(
    const GlobalValue *LHS, const GlobalValue *RHS,
    const TargetMachine &TM) const {
  // We may only use a PLT-relative relocation to refer to unnamed_addr
  // functions.
  if (!LHS->hasGlobalUnnamedAddr() || !LHS->getValueType()->isFunctionTy())
    return nullptr;

  // Basic correctness checks.
  if (LHS->getType()->getPointerAddressSpace() != 0 ||
      RHS->getType()->getPointerAddressSpace() != 0 || LHS->isThreadLocal() ||
      RHS->isThreadLocal())
    return nullptr;

  return MCBinaryExpr::createSub(
      MCSymbolRefExpr::create(TM.getSymbol(LHS), PLTRelativeVariantKind,
                              getContext()),
      MCSymbolRefExpr::create(TM.getSymbol(RHS), getContext()), getContext());
}

const MCExpr *TargetLoweringObjectFileELF::lowerDSOLocalEquivalent(
    const DSOLocalEquivalent *Equiv, const TargetMachine &TM) const {
  assert(supportDSOLocalEquivalentLowering());

  const auto *GV = Equiv->getGlobalValue();

  // A PLT entry is not needed for dso_local globals.
  if (GV->isDSOLocal() || GV->isImplicitDSOLocal())
    return MCSymbolRefExpr::create(TM.getSymbol(GV), getContext());

  return MCSymbolRefExpr::create(TM.getSymbol(GV), PLTRelativeVariantKind,
                                 getContext());
}

MCSection *TargetLoweringObjectFileELF::getSectionForCommandLines() const {
  // Use ".GCC.command.line" since this feature is to support clang's
  // -frecord-gcc-switches which in turn attempts to mimic GCC's switch of the
  // same name.
  return getContext().getELFSection(".GCC.command.line", ELF::SHT_PROGBITS,
                                    ELF::SHF_MERGE | ELF::SHF_STRINGS, 1);
}

void
TargetLoweringObjectFileELF::InitializeELF(bool UseInitArray_) {
  UseInitArray = UseInitArray_;
  MCContext &Ctx = getContext();
  if (!UseInitArray) {
    StaticCtorSection = Ctx.getELFSection(".ctors", ELF::SHT_PROGBITS,
                                          ELF::SHF_ALLOC | ELF::SHF_WRITE);

    StaticDtorSection = Ctx.getELFSection(".dtors", ELF::SHT_PROGBITS,
                                          ELF::SHF_ALLOC | ELF::SHF_WRITE);
    return;
  }

  StaticCtorSection = Ctx.getELFSection(".init_array", ELF::SHT_INIT_ARRAY,
                                        ELF::SHF_WRITE | ELF::SHF_ALLOC);
  StaticDtorSection = Ctx.getELFSection(".fini_array", ELF::SHT_FINI_ARRAY,
                                        ELF::SHF_WRITE | ELF::SHF_ALLOC);
}

//===----------------------------------------------------------------------===//
//                                 MachO
//===----------------------------------------------------------------------===//

TargetLoweringObjectFileMachO::TargetLoweringObjectFileMachO() {
  SupportIndirectSymViaGOTPCRel = true;
}

void TargetLoweringObjectFileMachO::Initialize(MCContext &Ctx,
                                               const TargetMachine &TM) {
  TargetLoweringObjectFile::Initialize(Ctx, TM);
  if (TM.getRelocationModel() == Reloc::Static) {
    StaticCtorSection = Ctx.getMachOSection("__TEXT", "__constructor", 0,
                                            SectionKind::getData());
    StaticDtorSection = Ctx.getMachOSection("__TEXT", "__destructor", 0,
                                            SectionKind::getData());
  } else {
    StaticCtorSection = Ctx.getMachOSection("__DATA", "__mod_init_func",
                                            MachO::S_MOD_INIT_FUNC_POINTERS,
                                            SectionKind::getData());
    StaticDtorSection = Ctx.getMachOSection("__DATA", "__mod_term_func",
                                            MachO::S_MOD_TERM_FUNC_POINTERS,
                                            SectionKind::getData());
  }

  PersonalityEncoding =
      dwarf::DW_EH_PE_indirect | dwarf::DW_EH_PE_pcrel | dwarf::DW_EH_PE_sdata4;
  LSDAEncoding = dwarf::DW_EH_PE_pcrel;
  TTypeEncoding =
      dwarf::DW_EH_PE_indirect | dwarf::DW_EH_PE_pcrel | dwarf::DW_EH_PE_sdata4;
}

MCSection *TargetLoweringObjectFileMachO::getStaticDtorSection(
    unsigned Priority, const MCSymbol *KeySym) const {
  return StaticDtorSection;
  // In userspace, we lower global destructors via atexit(), but kernel/kext
  // environments do not provide this function so we still need to support the
  // legacy way here.
  // See the -disable-atexit-based-global-dtor-lowering CodeGen flag for more
  // context.
}

void TargetLoweringObjectFileMachO::emitModuleMetadata(MCStreamer &Streamer,
                                                       Module &M) const {
  // Emit the linker options if present.
  if (auto *LinkerOptions = M.getNamedMetadata("llvm.linker.options")) {
    for (const auto *Option : LinkerOptions->operands()) {
      SmallVector<std::string, 4> StrOptions;
      for (const auto &Piece : cast<MDNode>(Option)->operands())
        StrOptions.push_back(std::string(cast<MDString>(Piece)->getString()));
      Streamer.emitLinkerOptions(StrOptions);
    }
  }

  unsigned VersionVal = 0;
  unsigned ImageInfoFlags = 0;
  StringRef SectionVal;

  GetObjCImageInfo(M, VersionVal, ImageInfoFlags, SectionVal);
  emitCGProfileMetadata(Streamer, M);

  // The section is mandatory. If we don't have it, then we don't have GC info.
  if (SectionVal.empty())
    return;

  StringRef Segment, Section;
  unsigned TAA = 0, StubSize = 0;
  bool TAAParsed;
  if (Error E = MCSectionMachO::ParseSectionSpecifier(
          SectionVal, Segment, Section, TAA, TAAParsed, StubSize)) {
    // If invalid, report the error with report_fatal_error.
    report_fatal_error("Invalid section specifier '" + Section +
                       "': " + toString(std::move(E)) + ".");
  }

  // Get the section.
  MCSectionMachO *S = getContext().getMachOSection(
      Segment, Section, TAA, StubSize, SectionKind::getData());
  Streamer.switchSection(S);
  Streamer.emitLabel(getContext().
                     getOrCreateSymbol(StringRef("L_OBJC_IMAGE_INFO")));
  Streamer.emitInt32(VersionVal);
  Streamer.emitInt32(ImageInfoFlags);
  Streamer.addBlankLine();
}

static void checkMachOComdat(const GlobalValue *GV) {
  const Comdat *C = GV->getComdat();
  if (!C)
    return;

  report_fatal_error("MachO doesn't support COMDATs, '" + C->getName() +
                     "' cannot be lowered.");
}

MCSection *TargetLoweringObjectFileMachO::getExplicitSectionGlobal(
    const GlobalObject *GO, SectionKind Kind, const TargetMachine &TM) const {

  StringRef SectionName = GO->getSection();

  const GlobalVariable *GV = dyn_cast<GlobalVariable>(GO);
  if (GV && GV->hasImplicitSection()) {
    auto Attrs = GV->getAttributes();
    if (Attrs.hasAttribute("bss-section") && Kind.isBSS()) {
      SectionName = Attrs.getAttribute("bss-section").getValueAsString();
    } else if (Attrs.hasAttribute("rodata-section") && Kind.isReadOnly()) {
      SectionName = Attrs.getAttribute("rodata-section").getValueAsString();
    } else if (Attrs.hasAttribute("relro-section") && Kind.isReadOnlyWithRel()) {
      SectionName = Attrs.getAttribute("relro-section").getValueAsString();
    } else if (Attrs.hasAttribute("data-section") && Kind.isData()) {
      SectionName = Attrs.getAttribute("data-section").getValueAsString();
    }
  }

  const Function *F = dyn_cast<Function>(GO);
  if (F && F->hasFnAttribute("implicit-section-name")) {
    SectionName = F->getFnAttribute("implicit-section-name").getValueAsString();
  }

  // Parse the section specifier and create it if valid.
  StringRef Segment, Section;
  unsigned TAA = 0, StubSize = 0;
  bool TAAParsed;

  checkMachOComdat(GO);

  if (Error E = MCSectionMachO::ParseSectionSpecifier(
          SectionName, Segment, Section, TAA, TAAParsed, StubSize)) {
    // If invalid, report the error with report_fatal_error.
    report_fatal_error("Global variable '" + GO->getName() +
                       "' has an invalid section specifier '" +
                       GO->getSection() + "': " + toString(std::move(E)) + ".");
  }

  // Get the section.
  MCSectionMachO *S =
      getContext().getMachOSection(Segment, Section, TAA, StubSize, Kind);

  // If TAA wasn't set by ParseSectionSpecifier() above,
  // use the value returned by getMachOSection() as a default.
  if (!TAAParsed)
    TAA = S->getTypeAndAttributes();

  // Okay, now that we got the section, verify that the TAA & StubSize agree.
  // If the user declared multiple globals with different section flags, we need
  // to reject it here.
  if (S->getTypeAndAttributes() != TAA || S->getStubSize() != StubSize) {
    // If invalid, report the error with report_fatal_error.
    report_fatal_error("Global variable '" + GO->getName() +
                       "' section type or attributes does not match previous"
                       " section specifier");
  }

  return S;
}

MCSection *TargetLoweringObjectFileMachO::SelectSectionForGlobal(
    const GlobalObject *GO, SectionKind Kind, const TargetMachine &TM) const {
  checkMachOComdat(GO);

  // Handle thread local data.
  if (Kind.isThreadBSS()) return TLSBSSSection;
  if (Kind.isThreadData()) return TLSDataSection;

  if (Kind.isText())
    return GO->isWeakForLinker() ? TextCoalSection : TextSection;

  // If this is weak/linkonce, put this in a coalescable section, either in text
  // or data depending on if it is writable.
  if (GO->isWeakForLinker()) {
    if (Kind.isReadOnly())
      return ConstTextCoalSection;
    if (Kind.isReadOnlyWithRel())
      return ConstDataCoalSection;
    return DataCoalSection;
  }

  // FIXME: Alignment check should be handled by section classifier.
  if (Kind.isMergeable1ByteCString() &&
      GO->getParent()->getDataLayout().getPreferredAlign(
          cast<GlobalVariable>(GO)) < Align(32))
    return CStringSection;

  // Do not put 16-bit arrays in the UString section if they have an
  // externally visible label, this runs into issues with certain linker
  // versions.
  if (Kind.isMergeable2ByteCString() && !GO->hasExternalLinkage() &&
      GO->getParent()->getDataLayout().getPreferredAlign(
          cast<GlobalVariable>(GO)) < Align(32))
    return UStringSection;

  // With MachO only variables whose corresponding symbol starts with 'l' or
  // 'L' can be merged, so we only try merging GVs with private linkage.
  if (GO->hasPrivateLinkage() && Kind.isMergeableConst()) {
    if (Kind.isMergeableConst4())
      return FourByteConstantSection;
    if (Kind.isMergeableConst8())
      return EightByteConstantSection;
    if (Kind.isMergeableConst16())
      return SixteenByteConstantSection;
  }

  // Otherwise, if it is readonly, but not something we can specially optimize,
  // just drop it in .const.
  if (Kind.isReadOnly())
    return ReadOnlySection;

  // If this is marked const, put it into a const section.  But if the dynamic
  // linker needs to write to it, put it in the data segment.
  if (Kind.isReadOnlyWithRel())
    return ConstDataSection;

  // Put zero initialized globals with strong external linkage in the
  // DATA, __common section with the .zerofill directive.
  if (Kind.isBSSExtern())
    return DataCommonSection;

  // Put zero initialized globals with local linkage in __DATA,__bss directive
  // with the .zerofill directive (aka .lcomm).
  if (Kind.isBSSLocal())
    return DataBSSSection;

  // Otherwise, just drop the variable in the normal data section.
  return DataSection;
}

MCSection *TargetLoweringObjectFileMachO::getSectionForConstant(
    const DataLayout &DL, SectionKind Kind, const Constant *C,
    Align &Alignment) const {
  // If this constant requires a relocation, we have to put it in the data
  // segment, not in the text segment.
  if (Kind.isData() || Kind.isReadOnlyWithRel())
    return ConstDataSection;

  if (Kind.isMergeableConst4())
    return FourByteConstantSection;
  if (Kind.isMergeableConst8())
    return EightByteConstantSection;
  if (Kind.isMergeableConst16())
    return SixteenByteConstantSection;
  return ReadOnlySection;  // .const
}

MCSection *TargetLoweringObjectFileMachO::getSectionForCommandLines() const {
  return getContext().getMachOSection("__TEXT", "__command_line", 0,
                                      SectionKind::getReadOnly());
}

const MCExpr *TargetLoweringObjectFileMachO::getTTypeGlobalReference(
    const GlobalValue *GV, unsigned Encoding, const TargetMachine &TM,
    MachineModuleInfo *MMI, MCStreamer &Streamer) const {
  // The mach-o version of this method defaults to returning a stub reference.

  if (Encoding & DW_EH_PE_indirect) {
    MachineModuleInfoMachO &MachOMMI =
      MMI->getObjFileInfo<MachineModuleInfoMachO>();

    MCSymbol *SSym = getSymbolWithGlobalValueBase(GV, "$non_lazy_ptr", TM);

    // Add information about the stub reference to MachOMMI so that the stub
    // gets emitted by the asmprinter.
    MachineModuleInfoImpl::StubValueTy &StubSym = MachOMMI.getGVStubEntry(SSym);
    if (!StubSym.getPointer()) {
      MCSymbol *Sym = TM.getSymbol(GV);
      StubSym = MachineModuleInfoImpl::StubValueTy(Sym, !GV->hasLocalLinkage());
    }

    return TargetLoweringObjectFile::
      getTTypeReference(MCSymbolRefExpr::create(SSym, getContext()),
                        Encoding & ~DW_EH_PE_indirect, Streamer);
  }

  return TargetLoweringObjectFile::getTTypeGlobalReference(GV, Encoding, TM,
                                                           MMI, Streamer);
}

MCSymbol *TargetLoweringObjectFileMachO::getCFIPersonalitySymbol(
    const GlobalValue *GV, const TargetMachine &TM,
    MachineModuleInfo *MMI) const {
  // The mach-o version of this method defaults to returning a stub reference.
  MachineModuleInfoMachO &MachOMMI =
    MMI->getObjFileInfo<MachineModuleInfoMachO>();

  MCSymbol *SSym = getSymbolWithGlobalValueBase(GV, "$non_lazy_ptr", TM);

  // Add information about the stub reference to MachOMMI so that the stub
  // gets emitted by the asmprinter.
  MachineModuleInfoImpl::StubValueTy &StubSym = MachOMMI.getGVStubEntry(SSym);
  if (!StubSym.getPointer()) {
    MCSymbol *Sym = TM.getSymbol(GV);
    StubSym = MachineModuleInfoImpl::StubValueTy(Sym, !GV->hasLocalLinkage());
  }

  return SSym;
}

const MCExpr *TargetLoweringObjectFileMachO::getIndirectSymViaGOTPCRel(
    const GlobalValue *GV, const MCSymbol *Sym, const MCValue &MV,
    int64_t Offset, MachineModuleInfo *MMI, MCStreamer &Streamer) const {
  // Although MachO 32-bit targets do not explicitly have a GOTPCREL relocation
  // as 64-bit do, we replace the GOT equivalent by accessing the final symbol
  // through a non_lazy_ptr stub instead. One advantage is that it allows the
  // computation of deltas to final external symbols. Example:
  //
  //    _extgotequiv:
  //       .long   _extfoo
  //
  //    _delta:
  //       .long   _extgotequiv-_delta
  //
  // is transformed to:
  //
  //    _delta:
  //       .long   L_extfoo$non_lazy_ptr-(_delta+0)
  //
  //       .section        __IMPORT,__pointers,non_lazy_symbol_pointers
  //    L_extfoo$non_lazy_ptr:
  //       .indirect_symbol        _extfoo
  //       .long   0
  //
  // The indirect symbol table (and sections of non_lazy_symbol_pointers type)
  // may point to both local (same translation unit) and global (other
  // translation units) symbols. Example:
  //
  // .section __DATA,__pointers,non_lazy_symbol_pointers
  // L1:
  //    .indirect_symbol _myGlobal
  //    .long 0
  // L2:
  //    .indirect_symbol _myLocal
  //    .long _myLocal
  //
  // If the symbol is local, instead of the symbol's index, the assembler
  // places the constant INDIRECT_SYMBOL_LOCAL into the indirect symbol table.
  // Then the linker will notice the constant in the table and will look at the
  // content of the symbol.
  MachineModuleInfoMachO &MachOMMI =
    MMI->getObjFileInfo<MachineModuleInfoMachO>();
  MCContext &Ctx = getContext();

  // The offset must consider the original displacement from the base symbol
  // since 32-bit targets don't have a GOTPCREL to fold the PC displacement.
  Offset = -MV.getConstant();
  const MCSymbol *BaseSym = &MV.getSymB()->getSymbol();

  // Access the final symbol via sym$non_lazy_ptr and generate the appropriated
  // non_lazy_ptr stubs.
  SmallString<128> Name;
  StringRef Suffix = "$non_lazy_ptr";
  Name += MMI->getModule()->getDataLayout().getPrivateGlobalPrefix();
  Name += Sym->getName();
  Name += Suffix;
  MCSymbol *Stub = Ctx.getOrCreateSymbol(Name);

  MachineModuleInfoImpl::StubValueTy &StubSym = MachOMMI.getGVStubEntry(Stub);

  if (!StubSym.getPointer())
    StubSym = MachineModuleInfoImpl::StubValueTy(const_cast<MCSymbol *>(Sym),
                                                 !GV->hasLocalLinkage());

  const MCExpr *BSymExpr =
    MCSymbolRefExpr::create(BaseSym, MCSymbolRefExpr::VK_None, Ctx);
  const MCExpr *LHS =
    MCSymbolRefExpr::create(Stub, MCSymbolRefExpr::VK_None, Ctx);

  if (!Offset)
    return MCBinaryExpr::createSub(LHS, BSymExpr, Ctx);

  const MCExpr *RHS =
    MCBinaryExpr::createAdd(BSymExpr, MCConstantExpr::create(Offset, Ctx), Ctx);
  return MCBinaryExpr::createSub(LHS, RHS, Ctx);
}

static bool canUsePrivateLabel(const MCAsmInfo &AsmInfo,
                               const MCSection &Section) {
  if (!AsmInfo.isSectionAtomizableBySymbols(Section))
    return true;

  // FIXME: we should be able to use private labels for sections that can't be
  // dead-stripped (there's no issue with blocking atomization there), but `ld
  // -r` sometimes drops the no_dead_strip attribute from sections so for safety
  // we don't allow it.
  return false;
}

void TargetLoweringObjectFileMachO::getNameWithPrefix(
    SmallVectorImpl<char> &OutName, const GlobalValue *GV,
    const TargetMachine &TM) const {
  bool CannotUsePrivateLabel = true;
  if (auto *GO = GV->getAliaseeObject()) {
    SectionKind GOKind = TargetLoweringObjectFile::getKindForGlobal(GO, TM);
    const MCSection *TheSection = SectionForGlobal(GO, GOKind, TM);
    CannotUsePrivateLabel =
        !canUsePrivateLabel(*TM.getMCAsmInfo(), *TheSection);
  }
  getMangler().getNameWithPrefix(OutName, GV, CannotUsePrivateLabel);
}

//===----------------------------------------------------------------------===//
//                                  COFF
//===----------------------------------------------------------------------===//

static unsigned
getCOFFSectionFlags(SectionKind K, const TargetMachine &TM) {
  unsigned Flags = 0;
  bool isThumb = TM.getTargetTriple().getArch() == Triple::thumb;

  if (K.isMetadata())
    Flags |=
      COFF::IMAGE_SCN_MEM_DISCARDABLE;
  else if (K.isExclude())
    Flags |=
      COFF::IMAGE_SCN_LNK_REMOVE | COFF::IMAGE_SCN_MEM_DISCARDABLE;
  else if (K.isText())
    Flags |=
      COFF::IMAGE_SCN_MEM_EXECUTE |
      COFF::IMAGE_SCN_MEM_READ |
      COFF::IMAGE_SCN_CNT_CODE |
      (isThumb ? COFF::IMAGE_SCN_MEM_16BIT : (COFF::SectionCharacteristics)0);
  else if (K.isBSS())
    Flags |=
      COFF::IMAGE_SCN_CNT_UNINITIALIZED_DATA |
      COFF::IMAGE_SCN_MEM_READ |
      COFF::IMAGE_SCN_MEM_WRITE;
  else if (K.isThreadLocal())
    Flags |=
      COFF::IMAGE_SCN_CNT_INITIALIZED_DATA |
      COFF::IMAGE_SCN_MEM_READ |
      COFF::IMAGE_SCN_MEM_WRITE;
  else if (K.isReadOnly() || K.isReadOnlyWithRel())
    Flags |=
      COFF::IMAGE_SCN_CNT_INITIALIZED_DATA |
      COFF::IMAGE_SCN_MEM_READ;
  else if (K.isWriteable())
    Flags |=
      COFF::IMAGE_SCN_CNT_INITIALIZED_DATA |
      COFF::IMAGE_SCN_MEM_READ |
      COFF::IMAGE_SCN_MEM_WRITE;

  return Flags;
}

static const GlobalValue *getComdatGVForCOFF(const GlobalValue *GV) {
  const Comdat *C = GV->getComdat();
  assert(C && "expected GV to have a Comdat!");

  StringRef ComdatGVName = C->getName();
  const GlobalValue *ComdatGV = GV->getParent()->getNamedValue(ComdatGVName);
  if (!ComdatGV)
    report_fatal_error("Associative COMDAT symbol '" + ComdatGVName +
                       "' does not exist.");

  if (ComdatGV->getComdat() != C)
    report_fatal_error("Associative COMDAT symbol '" + ComdatGVName +
                       "' is not a key for its COMDAT.");

  return ComdatGV;
}

static int getSelectionForCOFF(const GlobalValue *GV) {
  if (const Comdat *C = GV->getComdat()) {
    const GlobalValue *ComdatKey = getComdatGVForCOFF(GV);
    if (const auto *GA = dyn_cast<GlobalAlias>(ComdatKey))
      ComdatKey = GA->getAliaseeObject();
    if (ComdatKey == GV) {
      switch (C->getSelectionKind()) {
      case Comdat::Any:
        return COFF::IMAGE_COMDAT_SELECT_ANY;
      case Comdat::ExactMatch:
        return COFF::IMAGE_COMDAT_SELECT_EXACT_MATCH;
      case Comdat::Largest:
        return COFF::IMAGE_COMDAT_SELECT_LARGEST;
      case Comdat::NoDeduplicate:
        return COFF::IMAGE_COMDAT_SELECT_NODUPLICATES;
      case Comdat::SameSize:
        return COFF::IMAGE_COMDAT_SELECT_SAME_SIZE;
      }
    } else {
      return COFF::IMAGE_COMDAT_SELECT_ASSOCIATIVE;
    }
  }
  return 0;
}

MCSection *TargetLoweringObjectFileCOFF::getExplicitSectionGlobal(
    const GlobalObject *GO, SectionKind Kind, const TargetMachine &TM) const {
  StringRef Name = GO->getSection();
  if (Name == getInstrProfSectionName(IPSK_covmap, Triple::COFF,
                                      /*AddSegmentInfo=*/false) ||
      Name == getInstrProfSectionName(IPSK_covfun, Triple::COFF,
                                      /*AddSegmentInfo=*/false) ||
      Name == getInstrProfSectionName(IPSK_covdata, Triple::COFF,
                                      /*AddSegmentInfo=*/false) ||
      Name == getInstrProfSectionName(IPSK_covname, Triple::COFF,
                                      /*AddSegmentInfo=*/false))
    Kind = SectionKind::getMetadata();
  int Selection = 0;
  unsigned Characteristics = getCOFFSectionFlags(Kind, TM);
  StringRef COMDATSymName = "";
  if (GO->hasComdat()) {
    Selection = getSelectionForCOFF(GO);
    const GlobalValue *ComdatGV;
    if (Selection == COFF::IMAGE_COMDAT_SELECT_ASSOCIATIVE)
      ComdatGV = getComdatGVForCOFF(GO);
    else
      ComdatGV = GO;

    if (!ComdatGV->hasPrivateLinkage()) {
      MCSymbol *Sym = TM.getSymbol(ComdatGV);
      COMDATSymName = Sym->getName();
      Characteristics |= COFF::IMAGE_SCN_LNK_COMDAT;
    } else {
      Selection = 0;
    }
  }

  return getContext().getCOFFSection(Name, Characteristics, Kind, COMDATSymName,
                                     Selection);
}

static StringRef getCOFFSectionNameForUniqueGlobal(SectionKind Kind) {
  if (Kind.isText())
    return ".text";
  if (Kind.isBSS())
    return ".bss";
  if (Kind.isThreadLocal())
    return ".tls$";
  if (Kind.isReadOnly() || Kind.isReadOnlyWithRel())
    return ".rdata";
  return ".data";
}

MCSection *TargetLoweringObjectFileCOFF::SelectSectionForGlobal(
    const GlobalObject *GO, SectionKind Kind, const TargetMachine &TM) const {
  // If we have -ffunction-sections then we should emit the global value to a
  // uniqued section specifically for it.
  bool EmitUniquedSection;
  if (Kind.isText())
    EmitUniquedSection = TM.getFunctionSections();
  else
    EmitUniquedSection = TM.getDataSections();

  if ((EmitUniquedSection && !Kind.isCommon()) || GO->hasComdat()) {
    SmallString<256> Name = getCOFFSectionNameForUniqueGlobal(Kind);

    unsigned Characteristics = getCOFFSectionFlags(Kind, TM);

    Characteristics |= COFF::IMAGE_SCN_LNK_COMDAT;
    int Selection = getSelectionForCOFF(GO);
    if (!Selection)
      Selection = COFF::IMAGE_COMDAT_SELECT_NODUPLICATES;
    const GlobalValue *ComdatGV;
    if (GO->hasComdat())
      ComdatGV = getComdatGVForCOFF(GO);
    else
      ComdatGV = GO;

    unsigned UniqueID = MCContext::GenericSectionID;
    if (EmitUniquedSection)
      UniqueID = NextUniqueID++;

    if (!ComdatGV->hasPrivateLinkage()) {
      MCSymbol *Sym = TM.getSymbol(ComdatGV);
      StringRef COMDATSymName = Sym->getName();

      if (const auto *F = dyn_cast<Function>(GO))
        if (std::optional<StringRef> Prefix = F->getSectionPrefix())
          raw_svector_ostream(Name) << '$' << *Prefix;

      // Append "$symbol" to the section name *before* IR-level mangling is
      // applied when targetting mingw. This is what GCC does, and the ld.bfd
      // COFF linker will not properly handle comdats otherwise.
      if (getContext().getTargetTriple().isWindowsGNUEnvironment())
        raw_svector_ostream(Name) << '$' << ComdatGV->getName();

      return getContext().getCOFFSection(Name, Characteristics, Kind,
                                         COMDATSymName, Selection, UniqueID);
    } else {
      SmallString<256> TmpData;
      getMangler().getNameWithPrefix(TmpData, GO, /*CannotUsePrivateLabel=*/true);
      return getContext().getCOFFSection(Name, Characteristics, Kind, TmpData,
                                         Selection, UniqueID);
    }
  }

  if (Kind.isText())
    return TextSection;

  if (Kind.isThreadLocal())
    return TLSDataSection;

  if (Kind.isReadOnly() || Kind.isReadOnlyWithRel())
    return ReadOnlySection;

  // Note: we claim that common symbols are put in BSSSection, but they are
  // really emitted with the magic .comm directive, which creates a symbol table
  // entry but not a section.
  if (Kind.isBSS() || Kind.isCommon())
    return BSSSection;

  return DataSection;
}

void TargetLoweringObjectFileCOFF::getNameWithPrefix(
    SmallVectorImpl<char> &OutName, const GlobalValue *GV,
    const TargetMachine &TM) const {
  bool CannotUsePrivateLabel = false;
  if (GV->hasPrivateLinkage() &&
      ((isa<Function>(GV) && TM.getFunctionSections()) ||
       (isa<GlobalVariable>(GV) && TM.getDataSections())))
    CannotUsePrivateLabel = true;

  getMangler().getNameWithPrefix(OutName, GV, CannotUsePrivateLabel);
}

MCSection *TargetLoweringObjectFileCOFF::getSectionForJumpTable(
    const Function &F, const TargetMachine &TM) const {
  // If the function can be removed, produce a unique section so that
  // the table doesn't prevent the removal.
  const Comdat *C = F.getComdat();
  bool EmitUniqueSection = TM.getFunctionSections() || C;
  if (!EmitUniqueSection)
    return ReadOnlySection;

  // FIXME: we should produce a symbol for F instead.
  if (F.hasPrivateLinkage())
    return ReadOnlySection;

  MCSymbol *Sym = TM.getSymbol(&F);
  StringRef COMDATSymName = Sym->getName();

  SectionKind Kind = SectionKind::getReadOnly();
  StringRef SecName = getCOFFSectionNameForUniqueGlobal(Kind);
  unsigned Characteristics = getCOFFSectionFlags(Kind, TM);
  Characteristics |= COFF::IMAGE_SCN_LNK_COMDAT;
  unsigned UniqueID = NextUniqueID++;

  return getContext().getCOFFSection(
      SecName, Characteristics, Kind, COMDATSymName,
      COFF::IMAGE_COMDAT_SELECT_ASSOCIATIVE, UniqueID);
}

bool TargetLoweringObjectFileCOFF::shouldPutJumpTableInFunctionSection(
    bool UsesLabelDifference, const Function &F) const {
  if (TM->getTargetTriple().getArch() == Triple::x86_64) {
    if (!JumpTableInFunctionSection) {
      // We can always create relative relocations, so use another section
      // that can be marked non-executable.
      return false;
    }
  }
  return TargetLoweringObjectFile::shouldPutJumpTableInFunctionSection(
    UsesLabelDifference, F);
}

void TargetLoweringObjectFileCOFF::emitModuleMetadata(MCStreamer &Streamer,
                                                      Module &M) const {
  emitLinkerDirectives(Streamer, M);

  unsigned Version = 0;
  unsigned Flags = 0;
  StringRef Section;

  GetObjCImageInfo(M, Version, Flags, Section);
  if (!Section.empty()) {
    auto &C = getContext();
    auto *S = C.getCOFFSection(Section,
                               COFF::IMAGE_SCN_CNT_INITIALIZED_DATA |
                                   COFF::IMAGE_SCN_MEM_READ,
                               SectionKind::getReadOnly());
    Streamer.switchSection(S);
    Streamer.emitLabel(C.getOrCreateSymbol(StringRef("OBJC_IMAGE_INFO")));
    Streamer.emitInt32(Version);
    Streamer.emitInt32(Flags);
    Streamer.addBlankLine();
  }

  emitCGProfileMetadata(Streamer, M);
}

void TargetLoweringObjectFileCOFF::emitLinkerDirectives(
    MCStreamer &Streamer, Module &M) const {
  if (NamedMDNode *LinkerOptions = M.getNamedMetadata("llvm.linker.options")) {
    // Emit the linker options to the linker .drectve section.  According to the
    // spec, this section is a space-separated string containing flags for
    // linker.
    MCSection *Sec = getDrectveSection();
    Streamer.switchSection(Sec);
    for (const auto *Option : LinkerOptions->operands()) {
      for (const auto &Piece : cast<MDNode>(Option)->operands()) {
        // Lead with a space for consistency with our dllexport implementation.
        std::string Directive(" ");
        Directive.append(std::string(cast<MDString>(Piece)->getString()));
        Streamer.emitBytes(Directive);
      }
    }
  }

  // Emit /EXPORT: flags for each exported global as necessary.
  std::string Flags;
  for (const GlobalValue &GV : M.global_values()) {
    raw_string_ostream OS(Flags);
    emitLinkerFlagsForGlobalCOFF(OS, &GV, getContext().getTargetTriple(),
                                 getMangler());
    OS.flush();
    if (!Flags.empty()) {
      Streamer.switchSection(getDrectveSection());
      Streamer.emitBytes(Flags);
    }
    Flags.clear();
  }

  // Emit /INCLUDE: flags for each used global as necessary.
  if (const auto *LU = M.getNamedGlobal("llvm.used")) {
    assert(LU->hasInitializer() && "expected llvm.used to have an initializer");
    assert(isa<ArrayType>(LU->getValueType()) &&
           "expected llvm.used to be an array type");
    if (const auto *A = cast<ConstantArray>(LU->getInitializer())) {
      for (const Value *Op : A->operands()) {
        const auto *GV = cast<GlobalValue>(Op->stripPointerCasts());
        // Global symbols with internal or private linkage are not visible to
        // the linker, and thus would cause an error when the linker tried to
        // preserve the symbol due to the `/include:` directive.
        if (GV->hasLocalLinkage())
          continue;

        raw_string_ostream OS(Flags);
        emitLinkerFlagsForUsedCOFF(OS, GV, getContext().getTargetTriple(),
                                   getMangler());
        OS.flush();

        if (!Flags.empty()) {
          Streamer.switchSection(getDrectveSection());
          Streamer.emitBytes(Flags);
        }
        Flags.clear();
      }
    }
  }
}

void TargetLoweringObjectFileCOFF::Initialize(MCContext &Ctx,
                                              const TargetMachine &TM) {
  TargetLoweringObjectFile::Initialize(Ctx, TM);
  this->TM = &TM;
  const Triple &T = TM.getTargetTriple();
  if (T.isWindowsMSVCEnvironment() || T.isWindowsItaniumEnvironment()) {
    StaticCtorSection =
        Ctx.getCOFFSection(".CRT$XCU", COFF::IMAGE_SCN_CNT_INITIALIZED_DATA |
                                           COFF::IMAGE_SCN_MEM_READ,
                           SectionKind::getReadOnly());
    StaticDtorSection =
        Ctx.getCOFFSection(".CRT$XTX", COFF::IMAGE_SCN_CNT_INITIALIZED_DATA |
                                           COFF::IMAGE_SCN_MEM_READ,
                           SectionKind::getReadOnly());
  } else {
    StaticCtorSection = Ctx.getCOFFSection(
        ".ctors", COFF::IMAGE_SCN_CNT_INITIALIZED_DATA |
                      COFF::IMAGE_SCN_MEM_READ | COFF::IMAGE_SCN_MEM_WRITE,
        SectionKind::getData());
    StaticDtorSection = Ctx.getCOFFSection(
        ".dtors", COFF::IMAGE_SCN_CNT_INITIALIZED_DATA |
                      COFF::IMAGE_SCN_MEM_READ | COFF::IMAGE_SCN_MEM_WRITE,
        SectionKind::getData());
  }
}

static MCSectionCOFF *getCOFFStaticStructorSection(MCContext &Ctx,
                                                   const Triple &T, bool IsCtor,
                                                   unsigned Priority,
                                                   const MCSymbol *KeySym,
                                                   MCSectionCOFF *Default) {
  if (T.isWindowsMSVCEnvironment() || T.isWindowsItaniumEnvironment()) {
    // If the priority is the default, use .CRT$XCU, possibly associative.
    if (Priority == 65535)
      return Ctx.getAssociativeCOFFSection(Default, KeySym, 0);

    // Otherwise, we need to compute a new section name. Low priorities should
    // run earlier. The linker will sort sections ASCII-betically, and we need a
    // string that sorts between .CRT$XCA and .CRT$XCU. In the general case, we
    // make a name like ".CRT$XCT12345", since that runs before .CRT$XCU. Really
    // low priorities need to sort before 'L', since the CRT uses that
    // internally, so we use ".CRT$XCA00001" for them. We have a contract with
    // the frontend that "init_seg(compiler)" corresponds to priority 200 and
    // "init_seg(lib)" corresponds to priority 400, and those respectively use
    // 'C' and 'L' without the priority suffix. Priorities between 200 and 400
    // use 'C' with the priority as a suffix.
    SmallString<24> Name;
    char LastLetter = 'T';
    bool AddPrioritySuffix = Priority != 200 && Priority != 400;
    if (Priority < 200)
      LastLetter = 'A';
    else if (Priority < 400)
      LastLetter = 'C';
    else if (Priority == 400)
      LastLetter = 'L';
    raw_svector_ostream OS(Name);
    OS << ".CRT$X" << (IsCtor ? "C" : "T") << LastLetter;
    if (AddPrioritySuffix)
      OS << format("%05u", Priority);
    MCSectionCOFF *Sec = Ctx.getCOFFSection(
        Name, COFF::IMAGE_SCN_CNT_INITIALIZED_DATA | COFF::IMAGE_SCN_MEM_READ,
        SectionKind::getReadOnly());
    return Ctx.getAssociativeCOFFSection(Sec, KeySym, 0);
  }

  std::string Name = IsCtor ? ".ctors" : ".dtors";
  if (Priority != 65535)
    raw_string_ostream(Name) << format(".%05u", 65535 - Priority);

  return Ctx.getAssociativeCOFFSection(
      Ctx.getCOFFSection(Name, COFF::IMAGE_SCN_CNT_INITIALIZED_DATA |
                                   COFF::IMAGE_SCN_MEM_READ |
                                   COFF::IMAGE_SCN_MEM_WRITE,
                         SectionKind::getData()),
      KeySym, 0);
}

MCSection *TargetLoweringObjectFileCOFF::getStaticCtorSection(
    unsigned Priority, const MCSymbol *KeySym) const {
  return getCOFFStaticStructorSection(
      getContext(), getContext().getTargetTriple(), true, Priority, KeySym,
      cast<MCSectionCOFF>(StaticCtorSection));
}

MCSection *TargetLoweringObjectFileCOFF::getStaticDtorSection(
    unsigned Priority, const MCSymbol *KeySym) const {
  return getCOFFStaticStructorSection(
      getContext(), getContext().getTargetTriple(), false, Priority, KeySym,
      cast<MCSectionCOFF>(StaticDtorSection));
}

const MCExpr *TargetLoweringObjectFileCOFF::lowerRelativeReference(
    const GlobalValue *LHS, const GlobalValue *RHS,
    const TargetMachine &TM) const {
  const Triple &T = TM.getTargetTriple();
  if (T.isOSCygMing())
    return nullptr;

  // Our symbols should exist in address space zero, cowardly no-op if
  // otherwise.
  if (LHS->getType()->getPointerAddressSpace() != 0 ||
      RHS->getType()->getPointerAddressSpace() != 0)
    return nullptr;

  // Both ptrtoint instructions must wrap global objects:
  // - Only global variables are eligible for image relative relocations.
  // - The subtrahend refers to the special symbol __ImageBase, a GlobalVariable.
  // We expect __ImageBase to be a global variable without a section, externally
  // defined.
  //
  // It should look something like this: @__ImageBase = external constant i8
  if (!isa<GlobalObject>(LHS) || !isa<GlobalVariable>(RHS) ||
      LHS->isThreadLocal() || RHS->isThreadLocal() ||
      RHS->getName() != "__ImageBase" || !RHS->hasExternalLinkage() ||
      cast<GlobalVariable>(RHS)->hasInitializer() || RHS->hasSection())
    return nullptr;

  return MCSymbolRefExpr::create(TM.getSymbol(LHS),
                                 MCSymbolRefExpr::VK_COFF_IMGREL32,
                                 getContext());
}

static std::string APIntToHexString(const APInt &AI) {
  unsigned Width = (AI.getBitWidth() / 8) * 2;
  std::string HexString = toString(AI, 16, /*Signed=*/false);
  llvm::transform(HexString, HexString.begin(), tolower);
  unsigned Size = HexString.size();
  assert(Width >= Size && "hex string is too large!");
  HexString.insert(HexString.begin(), Width - Size, '0');

  return HexString;
}

static std::string scalarConstantToHexString(const Constant *C) {
  Type *Ty = C->getType();
  if (isa<UndefValue>(C)) {
    return APIntToHexString(APInt::getZero(Ty->getPrimitiveSizeInBits()));
  } else if (const auto *CFP = dyn_cast<ConstantFP>(C)) {
    return APIntToHexString(CFP->getValueAPF().bitcastToAPInt());
  } else if (const auto *CI = dyn_cast<ConstantInt>(C)) {
    return APIntToHexString(CI->getValue());
  } else {
    unsigned NumElements;
    if (auto *VTy = dyn_cast<VectorType>(Ty))
      NumElements = cast<FixedVectorType>(VTy)->getNumElements();
    else
      NumElements = Ty->getArrayNumElements();
    std::string HexString;
    for (int I = NumElements - 1, E = -1; I != E; --I)
      HexString += scalarConstantToHexString(C->getAggregateElement(I));
    return HexString;
  }
}

MCSection *TargetLoweringObjectFileCOFF::getSectionForConstant(
    const DataLayout &DL, SectionKind Kind, const Constant *C,
    Align &Alignment) const {
  if (Kind.isMergeableConst() && C &&
      getContext().getAsmInfo()->hasCOFFComdatConstants()) {
    // This creates comdat sections with the given symbol name, but unless
    // AsmPrinter::GetCPISymbol actually makes the symbol global, the symbol
    // will be created with a null storage class, which makes GNU binutils
    // error out.
    const unsigned Characteristics = COFF::IMAGE_SCN_CNT_INITIALIZED_DATA |
                                     COFF::IMAGE_SCN_MEM_READ |
                                     COFF::IMAGE_SCN_LNK_COMDAT;
    std::string COMDATSymName;
    if (Kind.isMergeableConst4()) {
      if (Alignment <= 4) {
        COMDATSymName = "__real@" + scalarConstantToHexString(C);
        Alignment = Align(4);
      }
    } else if (Kind.isMergeableConst8()) {
      if (Alignment <= 8) {
        COMDATSymName = "__real@" + scalarConstantToHexString(C);
        Alignment = Align(8);
      }
    } else if (Kind.isMergeableConst16()) {
      // FIXME: These may not be appropriate for non-x86 architectures.
      if (Alignment <= 16) {
        COMDATSymName = "__xmm@" + scalarConstantToHexString(C);
        Alignment = Align(16);
      }
    } else if (Kind.isMergeableConst32()) {
      if (Alignment <= 32) {
        COMDATSymName = "__ymm@" + scalarConstantToHexString(C);
        Alignment = Align(32);
      }
    }

    if (!COMDATSymName.empty())
      return getContext().getCOFFSection(".rdata", Characteristics, Kind,
                                         COMDATSymName,
                                         COFF::IMAGE_COMDAT_SELECT_ANY);
  }

  return TargetLoweringObjectFile::getSectionForConstant(DL, Kind, C,
                                                         Alignment);
}

//===----------------------------------------------------------------------===//
//                                  Wasm
//===----------------------------------------------------------------------===//

static const Comdat *getWasmComdat(const GlobalValue *GV) {
  const Comdat *C = GV->getComdat();
  if (!C)
    return nullptr;

  if (C->getSelectionKind() != Comdat::Any)
    report_fatal_error("WebAssembly COMDATs only support "
                       "SelectionKind::Any, '" + C->getName() + "' cannot be "
                       "lowered.");

  return C;
}

static unsigned getWasmSectionFlags(SectionKind K) {
  unsigned Flags = 0;

  if (K.isThreadLocal())
    Flags |= wasm::WASM_SEG_FLAG_TLS;

  if (K.isMergeableCString())
    Flags |= wasm::WASM_SEG_FLAG_STRINGS;

  // TODO(sbc): Add suport for K.isMergeableConst()

  return Flags;
}

MCSection *TargetLoweringObjectFileWasm::getExplicitSectionGlobal(
    const GlobalObject *GO, SectionKind Kind, const TargetMachine &TM) const {
  // We don't support explict section names for functions in the wasm object
  // format.  Each function has to be in its own unique section.
  if (isa<Function>(GO)) {
    return SelectSectionForGlobal(GO, Kind, TM);
  }

  StringRef Name = GO->getSection();

  // Certain data sections we treat as named custom sections rather than
  // segments within the data section.
  // This could be avoided if all data segements (the wasm sense) were
  // represented as their own sections (in the llvm sense).
  // TODO(sbc): https://github.com/WebAssembly/tool-conventions/issues/138
  if (Name == ".llvmcmd" || Name == ".llvmbc")
    Kind = SectionKind::getMetadata();

  StringRef Group = "";
  if (const Comdat *C = getWasmComdat(GO)) {
    Group = C->getName();
  }

  unsigned Flags = getWasmSectionFlags(Kind);
  MCSectionWasm *Section = getContext().getWasmSection(
      Name, Kind, Flags, Group, MCContext::GenericSectionID);

  return Section;
}

static MCSectionWasm *selectWasmSectionForGlobal(
    MCContext &Ctx, const GlobalObject *GO, SectionKind Kind, Mangler &Mang,
    const TargetMachine &TM, bool EmitUniqueSection, unsigned *NextUniqueID) {
  StringRef Group = "";
  if (const Comdat *C = getWasmComdat(GO)) {
    Group = C->getName();
  }

  bool UniqueSectionNames = TM.getUniqueSectionNames();
  SmallString<128> Name = getSectionPrefixForGlobal(Kind, /*IsLarge=*/false);

  if (const auto *F = dyn_cast<Function>(GO)) {
    const auto &OptionalPrefix = F->getSectionPrefix();
    if (OptionalPrefix)
      raw_svector_ostream(Name) << '.' << *OptionalPrefix;
  }

  if (EmitUniqueSection && UniqueSectionNames) {
    Name.push_back('.');
    TM.getNameWithPrefix(Name, GO, Mang, true);
  }
  unsigned UniqueID = MCContext::GenericSectionID;
  if (EmitUniqueSection && !UniqueSectionNames) {
    UniqueID = *NextUniqueID;
    (*NextUniqueID)++;
  }

  unsigned Flags = getWasmSectionFlags(Kind);
  return Ctx.getWasmSection(Name, Kind, Flags, Group, UniqueID);
}

MCSection *TargetLoweringObjectFileWasm::SelectSectionForGlobal(
    const GlobalObject *GO, SectionKind Kind, const TargetMachine &TM) const {

  if (Kind.isCommon())
    report_fatal_error("mergable sections not supported yet on wasm");

  // If we have -ffunction-section or -fdata-section then we should emit the
  // global value to a uniqued section specifically for it.
  bool EmitUniqueSection = false;
  if (Kind.isText())
    EmitUniqueSection = TM.getFunctionSections();
  else
    EmitUniqueSection = TM.getDataSections();
  EmitUniqueSection |= GO->hasComdat();

  return selectWasmSectionForGlobal(getContext(), GO, Kind, getMangler(), TM,
                                    EmitUniqueSection, &NextUniqueID);
}

bool TargetLoweringObjectFileWasm::shouldPutJumpTableInFunctionSection(
    bool UsesLabelDifference, const Function &F) const {
  // We can always create relative relocations, so use another section
  // that can be marked non-executable.
  return false;
}

const MCExpr *TargetLoweringObjectFileWasm::lowerRelativeReference(
    const GlobalValue *LHS, const GlobalValue *RHS,
    const TargetMachine &TM) const {
  // We may only use a PLT-relative relocation to refer to unnamed_addr
  // functions.
  if (!LHS->hasGlobalUnnamedAddr() || !LHS->getValueType()->isFunctionTy())
    return nullptr;

  // Basic correctness checks.
  if (LHS->getType()->getPointerAddressSpace() != 0 ||
      RHS->getType()->getPointerAddressSpace() != 0 || LHS->isThreadLocal() ||
      RHS->isThreadLocal())
    return nullptr;

  return MCBinaryExpr::createSub(
      MCSymbolRefExpr::create(TM.getSymbol(LHS), MCSymbolRefExpr::VK_None,
                              getContext()),
      MCSymbolRefExpr::create(TM.getSymbol(RHS), getContext()), getContext());
}

void TargetLoweringObjectFileWasm::InitializeWasm() {
  StaticCtorSection =
      getContext().getWasmSection(".init_array", SectionKind::getData());

  // We don't use PersonalityEncoding and LSDAEncoding because we don't emit
  // .cfi directives. We use TTypeEncoding to encode typeinfo global variables.
  TTypeEncoding = dwarf::DW_EH_PE_absptr;
}

MCSection *TargetLoweringObjectFileWasm::getStaticCtorSection(
    unsigned Priority, const MCSymbol *KeySym) const {
  return Priority == UINT16_MAX ?
         StaticCtorSection :
         getContext().getWasmSection(".init_array." + utostr(Priority),
                                     SectionKind::getData());
}

MCSection *TargetLoweringObjectFileWasm::getStaticDtorSection(
    unsigned Priority, const MCSymbol *KeySym) const {
  report_fatal_error("@llvm.global_dtors should have been lowered already");
}

//===----------------------------------------------------------------------===//
//                                  XCOFF
//===----------------------------------------------------------------------===//
bool TargetLoweringObjectFileXCOFF::ShouldEmitEHBlock(
    const MachineFunction *MF) {
  if (!MF->getLandingPads().empty())
    return true;

  const Function &F = MF->getFunction();
  if (!F.hasPersonalityFn() || !F.needsUnwindTableEntry())
    return false;

  const GlobalValue *Per =
      dyn_cast<GlobalValue>(F.getPersonalityFn()->stripPointerCasts());
  assert(Per && "Personality routine is not a GlobalValue type.");
  if (isNoOpWithoutInvoke(classifyEHPersonality(Per)))
    return false;

  return true;
}

bool TargetLoweringObjectFileXCOFF::ShouldSetSSPCanaryBitInTB(
    const MachineFunction *MF) {
  const Function &F = MF->getFunction();
  if (!F.hasStackProtectorFnAttr())
    return false;
  // FIXME: check presence of canary word
  // There are cases that the stack protectors are not really inserted even if
  // the attributes are on.
  return true;
}

MCSymbol *
TargetLoweringObjectFileXCOFF::getEHInfoTableSymbol(const MachineFunction *MF) {
  MCSymbol *EHInfoSym = MF->getMMI().getContext().getOrCreateSymbol(
      "__ehinfo." + Twine(MF->getFunctionNumber()));
  cast<MCSymbolXCOFF>(EHInfoSym)->setEHInfo();
  return EHInfoSym;
}

MCSymbol *
TargetLoweringObjectFileXCOFF::getTargetSymbol(const GlobalValue *GV,
                                               const TargetMachine &TM) const {
  // We always use a qualname symbol for a GV that represents
  // a declaration, a function descriptor, or a common symbol.
  // If a GV represents a GlobalVariable and -fdata-sections is enabled, we
  // also return a qualname so that a label symbol could be avoided.
  // It is inherently ambiguous when the GO represents the address of a
  // function, as the GO could either represent a function descriptor or a
  // function entry point. We choose to always return a function descriptor
  // here.
  if (const GlobalObject *GO = dyn_cast<GlobalObject>(GV)) {
    if (GO->isDeclarationForLinker())
      return cast<MCSectionXCOFF>(getSectionForExternalReference(GO, TM))
          ->getQualNameSymbol();

    if (const GlobalVariable *GVar = dyn_cast<GlobalVariable>(GV))
      if (GVar->hasAttribute("toc-data"))
        return cast<MCSectionXCOFF>(
                   SectionForGlobal(GVar, SectionKind::getData(), TM))
            ->getQualNameSymbol();

    SectionKind GOKind = getKindForGlobal(GO, TM);
    if (GOKind.isText())
      return cast<MCSectionXCOFF>(
                 getSectionForFunctionDescriptor(cast<Function>(GO), TM))
          ->getQualNameSymbol();
    if ((TM.getDataSections() && !GO->hasSection()) || GO->hasCommonLinkage() ||
        GOKind.isBSSLocal() || GOKind.isThreadBSSLocal())
      return cast<MCSectionXCOFF>(SectionForGlobal(GO, GOKind, TM))
          ->getQualNameSymbol();
  }

  // For all other cases, fall back to getSymbol to return the unqualified name.
  return nullptr;
}

MCSection *TargetLoweringObjectFileXCOFF::getExplicitSectionGlobal(
    const GlobalObject *GO, SectionKind Kind, const TargetMachine &TM) const {
  if (!GO->hasSection())
    report_fatal_error("#pragma clang section is not yet supported");

  StringRef SectionName = GO->getSection();

  // Handle the XCOFF::TD case first, then deal with the rest.
  if (const GlobalVariable *GVar = dyn_cast<GlobalVariable>(GO))
    if (GVar->hasAttribute("toc-data"))
      return getContext().getXCOFFSection(
          SectionName, Kind,
          XCOFF::CsectProperties(/*MappingClass*/ XCOFF::XMC_TD, XCOFF::XTY_SD),
          /* MultiSymbolsAllowed*/ true);

  XCOFF::StorageMappingClass MappingClass;
  if (Kind.isText())
    MappingClass = XCOFF::XMC_PR;
  else if (Kind.isData() || Kind.isBSS())
    MappingClass = XCOFF::XMC_RW;
  else if (Kind.isReadOnlyWithRel())
    MappingClass =
        TM.Options.XCOFFReadOnlyPointers ? XCOFF::XMC_RO : XCOFF::XMC_RW;
  else if (Kind.isReadOnly())
    MappingClass = XCOFF::XMC_RO;
  else
    report_fatal_error("XCOFF other section types not yet implemented.");

  return getContext().getXCOFFSection(
      SectionName, Kind, XCOFF::CsectProperties(MappingClass, XCOFF::XTY_SD),
      /* MultiSymbolsAllowed*/ true);
}

MCSection *TargetLoweringObjectFileXCOFF::getSectionForExternalReference(
    const GlobalObject *GO, const TargetMachine &TM) const {
  assert(GO->isDeclarationForLinker() &&
         "Tried to get ER section for a defined global.");

  SmallString<128> Name;
  getNameWithPrefix(Name, GO, TM);

  XCOFF::StorageMappingClass SMC =
      isa<Function>(GO) ? XCOFF::XMC_DS : XCOFF::XMC_UA;
  if (GO->isThreadLocal())
    SMC = XCOFF::XMC_UL;

  if (const GlobalVariable *GVar = dyn_cast<GlobalVariable>(GO))
    if (GVar->hasAttribute("toc-data"))
      SMC = XCOFF::XMC_TD;

  // Externals go into a csect of type ER.
  return getContext().getXCOFFSection(
      Name, SectionKind::getMetadata(),
      XCOFF::CsectProperties(SMC, XCOFF::XTY_ER));
}

MCSection *TargetLoweringObjectFileXCOFF::SelectSectionForGlobal(
    const GlobalObject *GO, SectionKind Kind, const TargetMachine &TM) const {
  // Handle the XCOFF::TD case first, then deal with the rest.
  if (const GlobalVariable *GVar = dyn_cast<GlobalVariable>(GO))
    if (GVar->hasAttribute("toc-data")) {
      SmallString<128> Name;
      getNameWithPrefix(Name, GO, TM);
      XCOFF::SymbolType symType =
          GO->hasCommonLinkage() ? XCOFF::XTY_CM : XCOFF::XTY_SD;
      return getContext().getXCOFFSection(
          Name, Kind, XCOFF::CsectProperties(XCOFF::XMC_TD, symType),
          /* MultiSymbolsAllowed*/ true);
    }

  // Common symbols go into a csect with matching name which will get mapped
  // into the .bss section.
  // Zero-initialized local TLS symbols go into a csect with matching name which
  // will get mapped into the .tbss section.
  if (Kind.isBSSLocal() || GO->hasCommonLinkage() || Kind.isThreadBSSLocal()) {
    SmallString<128> Name;
    getNameWithPrefix(Name, GO, TM);
    XCOFF::StorageMappingClass SMC = Kind.isBSSLocal() ? XCOFF::XMC_BS
                                     : Kind.isCommon() ? XCOFF::XMC_RW
                                                       : XCOFF::XMC_UL;
    return getContext().getXCOFFSection(
        Name, Kind, XCOFF::CsectProperties(SMC, XCOFF::XTY_CM));
  }

  if (Kind.isText()) {
    if (TM.getFunctionSections()) {
      return cast<MCSymbolXCOFF>(getFunctionEntryPointSymbol(GO, TM))
          ->getRepresentedCsect();
    }
    return TextSection;
  }

  if (TM.Options.XCOFFReadOnlyPointers && Kind.isReadOnlyWithRel()) {
    if (!TM.getDataSections())
      report_fatal_error(
          "ReadOnlyPointers is supported only if data sections is turned on");

    SmallString<128> Name;
    getNameWithPrefix(Name, GO, TM);
    return getContext().getXCOFFSection(
        Name, SectionKind::getReadOnly(),
        XCOFF::CsectProperties(XCOFF::XMC_RO, XCOFF::XTY_SD));
  }

  // For BSS kind, zero initialized data must be emitted to the .data section
  // because external linkage control sections that get mapped to the .bss
  // section will be linked as tentative defintions, which is only appropriate
  // for SectionKind::Common.
  if (Kind.isData() || Kind.isReadOnlyWithRel() || Kind.isBSS()) {
    if (TM.getDataSections()) {
      SmallString<128> Name;
      getNameWithPrefix(Name, GO, TM);
      return getContext().getXCOFFSection(
          Name, SectionKind::getData(),
          XCOFF::CsectProperties(XCOFF::XMC_RW, XCOFF::XTY_SD));
    }
    return DataSection;
  }

  if (Kind.isReadOnly()) {
    if (TM.getDataSections()) {
      SmallString<128> Name;
      getNameWithPrefix(Name, GO, TM);
      return getContext().getXCOFFSection(
          Name, SectionKind::getReadOnly(),
          XCOFF::CsectProperties(XCOFF::XMC_RO, XCOFF::XTY_SD));
    }
    return ReadOnlySection;
  }

  // External/weak TLS data and initialized local TLS data are not eligible
  // to be put into common csect. If data sections are enabled, thread
  // data are emitted into separate sections. Otherwise, thread data
  // are emitted into the .tdata section.
  if (Kind.isThreadLocal()) {
    if (TM.getDataSections()) {
      SmallString<128> Name;
      getNameWithPrefix(Name, GO, TM);
      return getContext().getXCOFFSection(
          Name, Kind, XCOFF::CsectProperties(XCOFF::XMC_TL, XCOFF::XTY_SD));
    }
    return TLSDataSection;
  }

  report_fatal_error("XCOFF other section types not yet implemented.");
}

MCSection *TargetLoweringObjectFileXCOFF::getSectionForJumpTable(
    const Function &F, const TargetMachine &TM) const {
  assert (!F.getComdat() && "Comdat not supported on XCOFF.");

  if (!TM.getFunctionSections())
    return ReadOnlySection;

  // If the function can be removed, produce a unique section so that
  // the table doesn't prevent the removal.
  SmallString<128> NameStr(".rodata.jmp..");
  getNameWithPrefix(NameStr, &F, TM);
  return getContext().getXCOFFSection(
      NameStr, SectionKind::getReadOnly(),
      XCOFF::CsectProperties(XCOFF::XMC_RO, XCOFF::XTY_SD));
}

bool TargetLoweringObjectFileXCOFF::shouldPutJumpTableInFunctionSection(
    bool UsesLabelDifference, const Function &F) const {
  return false;
}

/// Given a mergeable constant with the specified size and relocation
/// information, return a section that it should be placed in.
MCSection *TargetLoweringObjectFileXCOFF::getSectionForConstant(
    const DataLayout &DL, SectionKind Kind, const Constant *C,
    Align &Alignment) const {
  // TODO: Enable emiting constant pool to unique sections when we support it.
  if (Alignment > Align(16))
    report_fatal_error("Alignments greater than 16 not yet supported.");

  if (Alignment == Align(8)) {
    assert(ReadOnly8Section && "Section should always be initialized.");
    return ReadOnly8Section;
  }

  if (Alignment == Align(16)) {
    assert(ReadOnly16Section && "Section should always be initialized.");
    return ReadOnly16Section;
  }

  return ReadOnlySection;
}

void TargetLoweringObjectFileXCOFF::Initialize(MCContext &Ctx,
                                               const TargetMachine &TgtM) {
  TargetLoweringObjectFile::Initialize(Ctx, TgtM);
  TTypeEncoding =
      dwarf::DW_EH_PE_indirect | dwarf::DW_EH_PE_datarel |
      (TgtM.getTargetTriple().isArch32Bit() ? dwarf::DW_EH_PE_sdata4
                                            : dwarf::DW_EH_PE_sdata8);
  PersonalityEncoding = 0;
  LSDAEncoding = 0;
  CallSiteEncoding = dwarf::DW_EH_PE_udata4;

  // AIX debug for thread local location is not ready. And for integrated as
  // mode, the relocatable address for the thread local variable will cause
  // linker error. So disable the location attribute generation for thread local
  // variables for now.
  // FIXME: when TLS debug on AIX is ready, remove this setting.
  SupportDebugThreadLocalLocation = false;
}

MCSection *TargetLoweringObjectFileXCOFF::getStaticCtorSection(
	unsigned Priority, const MCSymbol *KeySym) const {
  report_fatal_error("no static constructor section on AIX");
}

MCSection *TargetLoweringObjectFileXCOFF::getStaticDtorSection(
	unsigned Priority, const MCSymbol *KeySym) const {
  report_fatal_error("no static destructor section on AIX");
}

const MCExpr *TargetLoweringObjectFileXCOFF::lowerRelativeReference(
    const GlobalValue *LHS, const GlobalValue *RHS,
    const TargetMachine &TM) const {
  /* Not implemented yet, but don't crash, return nullptr. */
  return nullptr;
}

XCOFF::StorageClass
TargetLoweringObjectFileXCOFF::getStorageClassForGlobal(const GlobalValue *GV) {
  assert(!isa<GlobalIFunc>(GV) && "GlobalIFunc is not supported on AIX.");

  switch (GV->getLinkage()) {
  case GlobalValue::InternalLinkage:
  case GlobalValue::PrivateLinkage:
    return XCOFF::C_HIDEXT;
  case GlobalValue::ExternalLinkage:
  case GlobalValue::CommonLinkage:
  case GlobalValue::AvailableExternallyLinkage:
    return XCOFF::C_EXT;
  case GlobalValue::ExternalWeakLinkage:
  case GlobalValue::LinkOnceAnyLinkage:
  case GlobalValue::LinkOnceODRLinkage:
  case GlobalValue::WeakAnyLinkage:
  case GlobalValue::WeakODRLinkage:
    return XCOFF::C_WEAKEXT;
  case GlobalValue::AppendingLinkage:
    report_fatal_error(
        "There is no mapping that implements AppendingLinkage for XCOFF.");
  }
  llvm_unreachable("Unknown linkage type!");
}

MCSymbol *TargetLoweringObjectFileXCOFF::getFunctionEntryPointSymbol(
    const GlobalValue *Func, const TargetMachine &TM) const {
  assert((isa<Function>(Func) ||
          (isa<GlobalAlias>(Func) &&
           isa_and_nonnull<Function>(
               cast<GlobalAlias>(Func)->getAliaseeObject()))) &&
         "Func must be a function or an alias which has a function as base "
         "object.");

  SmallString<128> NameStr;
  NameStr.push_back('.');
  getNameWithPrefix(NameStr, Func, TM);

  // When -function-sections is enabled and explicit section is not specified,
  // it's not necessary to emit function entry point label any more. We will use
  // function entry point csect instead. And for function delcarations, the
  // undefined symbols gets treated as csect with XTY_ER property.
  if (((TM.getFunctionSections() && !Func->hasSection()) ||
       Func->isDeclarationForLinker()) &&
      isa<Function>(Func)) {
    return getContext()
        .getXCOFFSection(
            NameStr, SectionKind::getText(),
            XCOFF::CsectProperties(XCOFF::XMC_PR, Func->isDeclarationForLinker()
                                                      ? XCOFF::XTY_ER
                                                      : XCOFF::XTY_SD))
        ->getQualNameSymbol();
  }

  return getContext().getOrCreateSymbol(NameStr);
}

MCSection *TargetLoweringObjectFileXCOFF::getSectionForFunctionDescriptor(
    const Function *F, const TargetMachine &TM) const {
  SmallString<128> NameStr;
  getNameWithPrefix(NameStr, F, TM);
  return getContext().getXCOFFSection(
      NameStr, SectionKind::getData(),
      XCOFF::CsectProperties(XCOFF::XMC_DS, XCOFF::XTY_SD));
}

MCSection *TargetLoweringObjectFileXCOFF::getSectionForTOCEntry(
    const MCSymbol *Sym, const TargetMachine &TM) const {
  // Use TE storage-mapping class when large code model is enabled so that
  // the chance of needing -bbigtoc is decreased. Also, the toc-entry for
  // EH info is never referenced directly using instructions so it can be
  // allocated with TE storage-mapping class.
  return getContext().getXCOFFSection(
      cast<MCSymbolXCOFF>(Sym)->getSymbolTableName(), SectionKind::getData(),
      XCOFF::CsectProperties((TM.getCodeModel() == CodeModel::Large ||
                              cast<MCSymbolXCOFF>(Sym)->isEHInfo())
                                 ? XCOFF::XMC_TE
                                 : XCOFF::XMC_TC,
                             XCOFF::XTY_SD));
}

MCSection *TargetLoweringObjectFileXCOFF::getSectionForLSDA(
    const Function &F, const MCSymbol &FnSym, const TargetMachine &TM) const {
  auto *LSDA = cast<MCSectionXCOFF>(LSDASection);
  if (TM.getFunctionSections()) {
    // If option -ffunction-sections is on, append the function name to the
    // name of the LSDA csect so that each function has its own LSDA csect.
    // This helps the linker to garbage-collect EH info of unused functions.
    SmallString<128> NameStr = LSDA->getName();
    raw_svector_ostream(NameStr) << '.' << F.getName();
    LSDA = getContext().getXCOFFSection(NameStr, LSDA->getKind(),
                                        LSDA->getCsectProp());
  }
  return LSDA;
}
//===----------------------------------------------------------------------===//
//                                  GOFF
//===----------------------------------------------------------------------===//
TargetLoweringObjectFileGOFF::TargetLoweringObjectFileGOFF() = default;

MCSection *TargetLoweringObjectFileGOFF::getExplicitSectionGlobal(
    const GlobalObject *GO, SectionKind Kind, const TargetMachine &TM) const {
  return SelectSectionForGlobal(GO, Kind, TM);
}

MCSection *TargetLoweringObjectFileGOFF::getSectionForLSDA(
    const Function &F, const MCSymbol &FnSym, const TargetMachine &TM) const {
  std::string Name = ".gcc_exception_table." + F.getName().str();
  return getContext().getGOFFSection(Name, SectionKind::getData(), nullptr,
                                     nullptr);
}

MCSection *TargetLoweringObjectFileGOFF::SelectSectionForGlobal(
    const GlobalObject *GO, SectionKind Kind, const TargetMachine &TM) const {
  auto *Symbol = TM.getSymbol(GO);
  if (Kind.isBSS())
    return getContext().getGOFFSection(Symbol->getName(), SectionKind::getBSS(),
                                       nullptr, nullptr);

  return getContext().getObjectFileInfo()->getTextSection();
}<|MERGE_RESOLUTION|>--- conflicted
+++ resolved
@@ -637,13 +637,9 @@
 getELFSectionNameForGlobal(const GlobalObject *GO, SectionKind Kind,
                            Mangler &Mang, const TargetMachine &TM,
                            unsigned EntrySize, bool UniqueSectionName) {
-<<<<<<< HEAD
   SmallString<128> Name = TM.getSectionPrefix(GO);
-
-=======
-  SmallString<128> Name =
-      getSectionPrefixForGlobal(Kind, TM.isLargeGlobalValue(GO));
->>>>>>> 8c5c4d9a
+  Name += getSectionPrefixForGlobal(Kind, TM.isLargeGlobalValue(GO));
+
   if (Kind.isMergeableCString()) {
     // We also need alignment here.
     // FIXME: this is getting the alignment of the character, not the
@@ -651,15 +647,6 @@
     Align Alignment = GO->getParent()->getDataLayout().getPreferredAlign(
         cast<GlobalVariable>(GO));
 
-<<<<<<< HEAD
-    std::string SizeSpec = ".rodata.str" + utostr(EntrySize) + ".";
-    Name += SizeSpec + utostr(Alignment.value());
-  } else if (Kind.isMergeableConst()) {
-    Name += ".rodata.cst";
-    Name += utostr(EntrySize);
-  } else {
-    Name += getSectionPrefixForGlobal(Kind, TM.isLargeGlobalValue(GO));
-=======
     Name += ".str";
     Name += utostr(EntrySize);
     Name += ".";
@@ -667,7 +654,6 @@
   } else if (Kind.isMergeableConst()) {
     Name += ".cst";
     Name += utostr(EntrySize);
->>>>>>> 8c5c4d9a
   }
 
   bool HasPrefix = false;
