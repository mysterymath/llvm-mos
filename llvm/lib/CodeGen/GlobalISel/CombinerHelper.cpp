//===-- lib/CodeGen/GlobalISel/GICombinerHelper.cpp -----------------------===//
//
// Part of the LLVM Project, under the Apache License v2.0 with LLVM Exceptions.
// See https://llvm.org/LICENSE.txt for license information.
// SPDX-License-Identifier: Apache-2.0 WITH LLVM-exception
//
//===----------------------------------------------------------------------===//


#include "llvm/CodeGen/GlobalISel/CombinerHelper.h"
#include "llvm/ADT/APFloat.h"
#include "llvm/ADT/STLExtras.h"
#include "llvm/ADT/SetVector.h"
#include "llvm/ADT/SmallBitVector.h"
#include "llvm/CodeGen/GlobalISel/GISelChangeObserver.h"
#include "llvm/CodeGen/GlobalISel/GISelKnownBits.h"
#include "llvm/CodeGen/GlobalISel/GenericMachineInstrs.h"
#include "llvm/CodeGen/GlobalISel/LegalizerHelper.h"
#include "llvm/CodeGen/GlobalISel/LegalizerInfo.h"
#include "llvm/CodeGen/GlobalISel/MIPatternMatch.h"
#include "llvm/CodeGen/GlobalISel/MachineIRBuilder.h"
#include "llvm/CodeGen/GlobalISel/Utils.h"
#include "llvm/CodeGen/LowLevelTypeUtils.h"
#include "llvm/CodeGen/MachineBasicBlock.h"
#include "llvm/CodeGen/MachineDominators.h"
#include "llvm/CodeGen/MachineInstr.h"
#include "llvm/CodeGen/MachineMemOperand.h"
#include "llvm/CodeGen/MachineRegisterInfo.h"
#include "llvm/CodeGen/RegisterBankInfo.h"
#include "llvm/CodeGen/TargetInstrInfo.h"
#include "llvm/CodeGen/TargetLowering.h"
#include "llvm/CodeGen/TargetOpcodes.h"
#include "llvm/IR/DataLayout.h"
#include "llvm/IR/InstrTypes.h"
#include "llvm/Support/Casting.h"
#include "llvm/Support/DivisionByConstantInfo.h"
#include "llvm/Support/MathExtras.h"
#include "llvm/Target/TargetMachine.h"
#include <cmath>
#include <optional>
#include <tuple>

#define DEBUG_TYPE "gi-combiner"

using namespace llvm;
using namespace MIPatternMatch;

// Option to allow testing of the combiner while no targets know about indexed
// addressing.
static cl::opt<bool>
    ForceLegalIndexing("force-legal-indexing", cl::Hidden, cl::init(false),
                       cl::desc("Force all indexed operations to be "
                                "legal for the GlobalISel combiner"));

CombinerHelper::CombinerHelper(GISelChangeObserver &Observer,
                               MachineIRBuilder &B, bool IsPreLegalize,
                               GISelKnownBits *KB, MachineDominatorTree *MDT,
                               const LegalizerInfo *LI)
    : Builder(B), MRI(Builder.getMF().getRegInfo()), Observer(Observer), KB(KB),
      MDT(MDT), IsPreLegalize(IsPreLegalize), LI(LI),
      RBI(Builder.getMF().getSubtarget().getRegBankInfo()),
      TRI(Builder.getMF().getSubtarget().getRegisterInfo()) {
  (void)this->KB;
}

const TargetLowering &CombinerHelper::getTargetLowering() const {
  return *Builder.getMF().getSubtarget().getTargetLowering();
}

/// \returns The little endian in-memory byte position of byte \p I in a
/// \p ByteWidth bytes wide type.
///
/// E.g. Given a 4-byte type x, x[0] -> byte 0
static unsigned littleEndianByteAt(const unsigned ByteWidth, const unsigned I) {
  assert(I < ByteWidth && "I must be in [0, ByteWidth)");
  return I;
}

/// Determines the LogBase2 value for a non-null input value using the
/// transform: LogBase2(V) = (EltBits - 1) - ctlz(V).
static Register buildLogBase2(Register V, MachineIRBuilder &MIB) {
  auto &MRI = *MIB.getMRI();
  LLT Ty = MRI.getType(V);
  auto Ctlz = MIB.buildCTLZ(Ty, V);
  auto Base = MIB.buildConstant(Ty, Ty.getScalarSizeInBits() - 1);
  return MIB.buildSub(Ty, Base, Ctlz).getReg(0);
}

/// \returns The big endian in-memory byte position of byte \p I in a
/// \p ByteWidth bytes wide type.
///
/// E.g. Given a 4-byte type x, x[0] -> byte 3
static unsigned bigEndianByteAt(const unsigned ByteWidth, const unsigned I) {
  assert(I < ByteWidth && "I must be in [0, ByteWidth)");
  return ByteWidth - I - 1;
}

/// Given a map from byte offsets in memory to indices in a load/store,
/// determine if that map corresponds to a little or big endian byte pattern.
///
/// \param MemOffset2Idx maps memory offsets to address offsets.
/// \param LowestIdx is the lowest index in \p MemOffset2Idx.
///
/// \returns true if the map corresponds to a big endian byte pattern, false if
/// it corresponds to a little endian byte pattern, and std::nullopt otherwise.
///
/// E.g. given a 32-bit type x, and x[AddrOffset], the in-memory byte patterns
/// are as follows:
///
/// AddrOffset   Little endian    Big endian
/// 0            0                3
/// 1            1                2
/// 2            2                1
/// 3            3                0
static std::optional<bool>
isBigEndian(const SmallDenseMap<int64_t, int64_t, 8> &MemOffset2Idx,
            int64_t LowestIdx) {
  // Need at least two byte positions to decide on endianness.
  unsigned Width = MemOffset2Idx.size();
  if (Width < 2)
    return std::nullopt;
  bool BigEndian = true, LittleEndian = true;
  for (unsigned MemOffset = 0; MemOffset < Width; ++ MemOffset) {
    auto MemOffsetAndIdx = MemOffset2Idx.find(MemOffset);
    if (MemOffsetAndIdx == MemOffset2Idx.end())
      return std::nullopt;
    const int64_t Idx = MemOffsetAndIdx->second - LowestIdx;
    assert(Idx >= 0 && "Expected non-negative byte offset?");
    LittleEndian &= Idx == littleEndianByteAt(Width, MemOffset);
    BigEndian &= Idx == bigEndianByteAt(Width, MemOffset);
    if (!BigEndian && !LittleEndian)
      return std::nullopt;
  }

  assert((BigEndian != LittleEndian) &&
         "Pattern cannot be both big and little endian!");
  return BigEndian;
}

bool CombinerHelper::isPreLegalize() const { return IsPreLegalize; }

bool CombinerHelper::isLegal(const LegalityQuery &Query) const {
  assert(LI && "Must have LegalizerInfo to query isLegal!");
  return LI->getAction(Query).Action == LegalizeActions::Legal;
}

bool CombinerHelper::isLegalOrBeforeLegalizer(
    const LegalityQuery &Query) const {
  return isPreLegalize() || isLegal(Query);
}

bool CombinerHelper::isConstantLegalOrBeforeLegalizer(const LLT Ty) const {
  if (!Ty.isVector())
    return isLegalOrBeforeLegalizer({TargetOpcode::G_CONSTANT, {Ty}});
  // Vector constants are represented as a G_BUILD_VECTOR of scalar G_CONSTANTs.
  if (isPreLegalize())
    return true;
  LLT EltTy = Ty.getElementType();
  return isLegal({TargetOpcode::G_BUILD_VECTOR, {Ty, EltTy}}) &&
         isLegal({TargetOpcode::G_CONSTANT, {EltTy}});
}

void CombinerHelper::replaceRegWith(MachineRegisterInfo &MRI, Register FromReg,
                                    Register ToReg) const {
  Observer.changingAllUsesOfReg(MRI, FromReg);

  if (MRI.constrainRegAttrs(ToReg, FromReg))
    MRI.replaceRegWith(FromReg, ToReg);
  else
    Builder.buildCopy(ToReg, FromReg);

  Observer.finishedChangingAllUsesOfReg();
}

void CombinerHelper::replaceRegOpWith(MachineRegisterInfo &MRI,
                                      MachineOperand &FromRegOp,
                                      Register ToReg) const {
  assert(FromRegOp.getParent() && "Expected an operand in an MI");
  Observer.changingInstr(*FromRegOp.getParent());

  FromRegOp.setReg(ToReg);

  Observer.changedInstr(*FromRegOp.getParent());
}

void CombinerHelper::replaceOpcodeWith(MachineInstr &FromMI,
                                       unsigned ToOpcode) const {
  Observer.changingInstr(FromMI);

  FromMI.setDesc(Builder.getTII().get(ToOpcode));

  Observer.changedInstr(FromMI);
}

const RegisterBank *CombinerHelper::getRegBank(Register Reg) const {
  return RBI->getRegBank(Reg, MRI, *TRI);
}

void CombinerHelper::setRegBank(Register Reg, const RegisterBank *RegBank) {
  if (RegBank)
    MRI.setRegBank(Reg, *RegBank);
}

bool CombinerHelper::tryCombineCopy(MachineInstr &MI) {
  if (matchCombineCopy(MI)) {
    applyCombineCopy(MI);
    return true;
  }
  return false;
}
bool CombinerHelper::matchCombineCopy(MachineInstr &MI) {
  if (MI.getOpcode() != TargetOpcode::COPY)
    return false;
  Register DstReg = MI.getOperand(0).getReg();
  Register SrcReg = MI.getOperand(1).getReg();
  return canReplaceReg(DstReg, SrcReg, MRI);
}
void CombinerHelper::applyCombineCopy(MachineInstr &MI) {
  Register DstReg = MI.getOperand(0).getReg();
  Register SrcReg = MI.getOperand(1).getReg();
  MI.eraseFromParent();
  replaceRegWith(MRI, DstReg, SrcReg);
}

bool CombinerHelper::tryCombineConcatVectors(MachineInstr &MI) {
  bool IsUndef = false;
  SmallVector<Register, 4> Ops;
  if (matchCombineConcatVectors(MI, IsUndef, Ops)) {
    applyCombineConcatVectors(MI, IsUndef, Ops);
    return true;
  }
  return false;
}

bool CombinerHelper::matchCombineConcatVectors(MachineInstr &MI, bool &IsUndef,
                                               SmallVectorImpl<Register> &Ops) {
  assert(MI.getOpcode() == TargetOpcode::G_CONCAT_VECTORS &&
         "Invalid instruction");
  IsUndef = true;
  MachineInstr *Undef = nullptr;

  // Walk over all the operands of concat vectors and check if they are
  // build_vector themselves or undef.
  // Then collect their operands in Ops.
  for (const MachineOperand &MO : MI.uses()) {
    Register Reg = MO.getReg();
    MachineInstr *Def = MRI.getVRegDef(Reg);
    assert(Def && "Operand not defined");
    switch (Def->getOpcode()) {
    case TargetOpcode::G_BUILD_VECTOR:
      IsUndef = false;
      // Remember the operands of the build_vector to fold
      // them into the yet-to-build flattened concat vectors.
      for (const MachineOperand &BuildVecMO : Def->uses())
        Ops.push_back(BuildVecMO.getReg());
      break;
    case TargetOpcode::G_IMPLICIT_DEF: {
      LLT OpType = MRI.getType(Reg);
      // Keep one undef value for all the undef operands.
      if (!Undef) {
        Builder.setInsertPt(*MI.getParent(), MI);
        Undef = Builder.buildUndef(OpType.getScalarType());
      }
      assert(MRI.getType(Undef->getOperand(0).getReg()) ==
                 OpType.getScalarType() &&
             "All undefs should have the same type");
      // Break the undef vector in as many scalar elements as needed
      // for the flattening.
      for (unsigned EltIdx = 0, EltEnd = OpType.getNumElements();
           EltIdx != EltEnd; ++EltIdx)
        Ops.push_back(Undef->getOperand(0).getReg());
      break;
    }
    default:
      return false;
    }
  }
  return true;
}
void CombinerHelper::applyCombineConcatVectors(
    MachineInstr &MI, bool IsUndef, const ArrayRef<Register> Ops) {
  // We determined that the concat_vectors can be flatten.
  // Generate the flattened build_vector.
  Register DstReg = MI.getOperand(0).getReg();
  Builder.setInsertPt(*MI.getParent(), MI);
  Register NewDstReg = MRI.cloneVirtualRegister(DstReg);

  // Note: IsUndef is sort of redundant. We could have determine it by
  // checking that at all Ops are undef.  Alternatively, we could have
  // generate a build_vector of undefs and rely on another combine to
  // clean that up.  For now, given we already gather this information
  // in tryCombineConcatVectors, just save compile time and issue the
  // right thing.
  if (IsUndef)
    Builder.buildUndef(NewDstReg);
  else
    Builder.buildBuildVector(NewDstReg, Ops);
  MI.eraseFromParent();
  replaceRegWith(MRI, DstReg, NewDstReg);
}

bool CombinerHelper::tryCombineShuffleVector(MachineInstr &MI) {
  SmallVector<Register, 4> Ops;
  if (matchCombineShuffleVector(MI, Ops)) {
    applyCombineShuffleVector(MI, Ops);
    return true;
  }
  return false;
}

bool CombinerHelper::matchCombineShuffleVector(MachineInstr &MI,
                                               SmallVectorImpl<Register> &Ops) {
  assert(MI.getOpcode() == TargetOpcode::G_SHUFFLE_VECTOR &&
         "Invalid instruction kind");
  LLT DstType = MRI.getType(MI.getOperand(0).getReg());
  Register Src1 = MI.getOperand(1).getReg();
  LLT SrcType = MRI.getType(Src1);
  // As bizarre as it may look, shuffle vector can actually produce
  // scalar! This is because at the IR level a <1 x ty> shuffle
  // vector is perfectly valid.
  unsigned DstNumElts = DstType.isVector() ? DstType.getNumElements() : 1;
  unsigned SrcNumElts = SrcType.isVector() ? SrcType.getNumElements() : 1;

  // If the resulting vector is smaller than the size of the source
  // vectors being concatenated, we won't be able to replace the
  // shuffle vector into a concat_vectors.
  //
  // Note: We may still be able to produce a concat_vectors fed by
  //       extract_vector_elt and so on. It is less clear that would
  //       be better though, so don't bother for now.
  //
  // If the destination is a scalar, the size of the sources doesn't
  // matter. we will lower the shuffle to a plain copy. This will
  // work only if the source and destination have the same size. But
  // that's covered by the next condition.
  //
  // TODO: If the size between the source and destination don't match
  //       we could still emit an extract vector element in that case.
  if (DstNumElts < 2 * SrcNumElts && DstNumElts != 1)
    return false;

  // Check that the shuffle mask can be broken evenly between the
  // different sources.
  if (DstNumElts % SrcNumElts != 0)
    return false;

  // Mask length is a multiple of the source vector length.
  // Check if the shuffle is some kind of concatenation of the input
  // vectors.
  unsigned NumConcat = DstNumElts / SrcNumElts;
  SmallVector<int, 8> ConcatSrcs(NumConcat, -1);
  ArrayRef<int> Mask = MI.getOperand(3).getShuffleMask();
  for (unsigned i = 0; i != DstNumElts; ++i) {
    int Idx = Mask[i];
    // Undef value.
    if (Idx < 0)
      continue;
    // Ensure the indices in each SrcType sized piece are sequential and that
    // the same source is used for the whole piece.
    if ((Idx % SrcNumElts != (i % SrcNumElts)) ||
        (ConcatSrcs[i / SrcNumElts] >= 0 &&
         ConcatSrcs[i / SrcNumElts] != (int)(Idx / SrcNumElts)))
      return false;
    // Remember which source this index came from.
    ConcatSrcs[i / SrcNumElts] = Idx / SrcNumElts;
  }

  // The shuffle is concatenating multiple vectors together.
  // Collect the different operands for that.
  Register UndefReg;
  Register Src2 = MI.getOperand(2).getReg();
  for (auto Src : ConcatSrcs) {
    if (Src < 0) {
      if (!UndefReg) {
        Builder.setInsertPt(*MI.getParent(), MI);
        UndefReg = Builder.buildUndef(SrcType).getReg(0);
      }
      Ops.push_back(UndefReg);
    } else if (Src == 0)
      Ops.push_back(Src1);
    else
      Ops.push_back(Src2);
  }
  return true;
}

void CombinerHelper::applyCombineShuffleVector(MachineInstr &MI,
                                               const ArrayRef<Register> Ops) {
  Register DstReg = MI.getOperand(0).getReg();
  Builder.setInsertPt(*MI.getParent(), MI);
  Register NewDstReg = MRI.cloneVirtualRegister(DstReg);

  if (Ops.size() == 1)
    Builder.buildCopy(NewDstReg, Ops[0]);
  else
    Builder.buildMergeLikeInstr(NewDstReg, Ops);

  MI.eraseFromParent();
  replaceRegWith(MRI, DstReg, NewDstReg);
}

bool CombinerHelper::matchShuffleToExtract(MachineInstr &MI) {
  assert(MI.getOpcode() == TargetOpcode::G_SHUFFLE_VECTOR &&
         "Invalid instruction kind");

  ArrayRef<int> Mask = MI.getOperand(3).getShuffleMask();
  return Mask.size() == 1;
}

void CombinerHelper::applyShuffleToExtract(MachineInstr &MI) {
  Register DstReg = MI.getOperand(0).getReg();
  Builder.setInsertPt(*MI.getParent(), MI);

  int I = MI.getOperand(3).getShuffleMask()[0];
  Register Src1 = MI.getOperand(1).getReg();
  LLT Src1Ty = MRI.getType(Src1);
  int Src1NumElts = Src1Ty.isVector() ? Src1Ty.getNumElements() : 1;
  Register SrcReg;
  if (I >= Src1NumElts) {
    SrcReg = MI.getOperand(2).getReg();
    I -= Src1NumElts;
  } else if (I >= 0)
    SrcReg = Src1;

  if (I < 0)
    Builder.buildUndef(DstReg);
  else if (!MRI.getType(SrcReg).isVector())
    Builder.buildCopy(DstReg, SrcReg);
  else
    Builder.buildExtractVectorElementConstant(DstReg, SrcReg, I);

  MI.eraseFromParent();
}

namespace {

/// Select a preference between two uses. CurrentUse is the current preference
/// while *ForCandidate is attributes of the candidate under consideration.
PreferredTuple ChoosePreferredUse(MachineInstr &LoadMI,
                                  PreferredTuple &CurrentUse,
                                  const LLT TyForCandidate,
                                  unsigned OpcodeForCandidate,
                                  MachineInstr *MIForCandidate) {
  if (!CurrentUse.Ty.isValid()) {
    if (CurrentUse.ExtendOpcode == OpcodeForCandidate ||
        CurrentUse.ExtendOpcode == TargetOpcode::G_ANYEXT)
      return {TyForCandidate, OpcodeForCandidate, MIForCandidate};
    return CurrentUse;
  }

  // We permit the extend to hoist through basic blocks but this is only
  // sensible if the target has extending loads. If you end up lowering back
  // into a load and extend during the legalizer then the end result is
  // hoisting the extend up to the load.

  // Prefer defined extensions to undefined extensions as these are more
  // likely to reduce the number of instructions.
  if (OpcodeForCandidate == TargetOpcode::G_ANYEXT &&
      CurrentUse.ExtendOpcode != TargetOpcode::G_ANYEXT)
    return CurrentUse;
  else if (CurrentUse.ExtendOpcode == TargetOpcode::G_ANYEXT &&
           OpcodeForCandidate != TargetOpcode::G_ANYEXT)
    return {TyForCandidate, OpcodeForCandidate, MIForCandidate};

  // Prefer sign extensions to zero extensions as sign-extensions tend to be
  // more expensive. Don't do this if the load is already a zero-extend load
  // though, otherwise we'll rewrite a zero-extend load into a sign-extend
  // later.
  if (!isa<GZExtLoad>(LoadMI) && CurrentUse.Ty == TyForCandidate) {
    if (CurrentUse.ExtendOpcode == TargetOpcode::G_SEXT &&
        OpcodeForCandidate == TargetOpcode::G_ZEXT)
      return CurrentUse;
    else if (CurrentUse.ExtendOpcode == TargetOpcode::G_ZEXT &&
             OpcodeForCandidate == TargetOpcode::G_SEXT)
      return {TyForCandidate, OpcodeForCandidate, MIForCandidate};
  }

  // This is potentially target specific. We've chosen the largest type
  // because G_TRUNC is usually free. One potential catch with this is that
  // some targets have a reduced number of larger registers than smaller
  // registers and this choice potentially increases the live-range for the
  // larger value.
  if (TyForCandidate.getSizeInBits() > CurrentUse.Ty.getSizeInBits()) {
    return {TyForCandidate, OpcodeForCandidate, MIForCandidate};
  }
  return CurrentUse;
}

/// Find a suitable place to insert some instructions and insert them. This
/// function accounts for special cases like inserting before a PHI node.
/// The current strategy for inserting before PHI's is to duplicate the
/// instructions for each predecessor. However, while that's ok for G_TRUNC
/// on most targets since it generally requires no code, other targets/cases may
/// want to try harder to find a dominating block.
static void InsertInsnsWithoutSideEffectsBeforeUse(
    MachineIRBuilder &Builder, MachineInstr &DefMI, MachineOperand &UseMO,
    std::function<void(MachineBasicBlock *, MachineBasicBlock::iterator,
                       MachineOperand &UseMO)>
        Inserter) {
  MachineInstr &UseMI = *UseMO.getParent();

  MachineBasicBlock *InsertBB = UseMI.getParent();

  // If the use is a PHI then we want the predecessor block instead.
  if (UseMI.isPHI()) {
    MachineOperand *PredBB = std::next(&UseMO);
    InsertBB = PredBB->getMBB();
  }

  // If the block is the same block as the def then we want to insert just after
  // the def instead of at the start of the block.
  if (InsertBB == DefMI.getParent()) {
    MachineBasicBlock::iterator InsertPt = &DefMI;
    Inserter(InsertBB, std::next(InsertPt), UseMO);
    return;
  }

  // Otherwise we want the start of the BB
  Inserter(InsertBB, InsertBB->getFirstNonPHI(), UseMO);
}
} // end anonymous namespace

bool CombinerHelper::tryCombineExtendingLoads(MachineInstr &MI) {
  PreferredTuple Preferred;
  if (matchCombineExtendingLoads(MI, Preferred)) {
    applyCombineExtendingLoads(MI, Preferred);
    return true;
  }
  return false;
}

static unsigned getExtLoadOpcForExtend(unsigned ExtOpc) {
  unsigned CandidateLoadOpc;
  switch (ExtOpc) {
  case TargetOpcode::G_ANYEXT:
    CandidateLoadOpc = TargetOpcode::G_LOAD;
    break;
  case TargetOpcode::G_SEXT:
    CandidateLoadOpc = TargetOpcode::G_SEXTLOAD;
    break;
  case TargetOpcode::G_ZEXT:
    CandidateLoadOpc = TargetOpcode::G_ZEXTLOAD;
    break;
  default:
    llvm_unreachable("Unexpected extend opc");
  }
  return CandidateLoadOpc;
}

bool CombinerHelper::matchCombineExtendingLoads(MachineInstr &MI,
                                                PreferredTuple &Preferred) {
  // We match the loads and follow the uses to the extend instead of matching
  // the extends and following the def to the load. This is because the load
  // must remain in the same position for correctness (unless we also add code
  // to find a safe place to sink it) whereas the extend is freely movable.
  // It also prevents us from duplicating the load for the volatile case or just
  // for performance.
  GAnyLoad *LoadMI = dyn_cast<GAnyLoad>(&MI);
  if (!LoadMI)
    return false;

  Register LoadReg = LoadMI->getDstReg();

  LLT LoadValueTy = MRI.getType(LoadReg);
  if (!LoadValueTy.isScalar())
    return false;

  // Most architectures are going to legalize <s8 loads into at least a 1 byte
  // load, and the MMOs can only describe memory accesses in multiples of bytes.
  // If we try to perform extload combining on those, we can end up with
  // %a(s8) = extload %ptr (load 1 byte from %ptr)
  // ... which is an illegal extload instruction.
  if (LoadValueTy.getSizeInBits() < 8)
    return false;

  // For non power-of-2 types, they will very likely be legalized into multiple
  // loads. Don't bother trying to match them into extending loads.
  if (!llvm::has_single_bit<uint32_t>(LoadValueTy.getSizeInBits()))
    return false;

  // Find the preferred type aside from the any-extends (unless it's the only
  // one) and non-extending ops. We'll emit an extending load to that type and
  // and emit a variant of (extend (trunc X)) for the others according to the
  // relative type sizes. At the same time, pick an extend to use based on the
  // extend involved in the chosen type.
  unsigned PreferredOpcode =
      isa<GLoad>(&MI)
          ? TargetOpcode::G_ANYEXT
          : isa<GSExtLoad>(&MI) ? TargetOpcode::G_SEXT : TargetOpcode::G_ZEXT;
  Preferred = {LLT(), PreferredOpcode, nullptr};
  for (auto &UseMI : MRI.use_nodbg_instructions(LoadReg)) {
    if (UseMI.getOpcode() == TargetOpcode::G_SEXT ||
        UseMI.getOpcode() == TargetOpcode::G_ZEXT ||
        (UseMI.getOpcode() == TargetOpcode::G_ANYEXT)) {
      const auto &MMO = LoadMI->getMMO();
      // For atomics, only form anyextending loads.
      if (MMO.isAtomic() && UseMI.getOpcode() != TargetOpcode::G_ANYEXT)
        continue;
      // Check for legality.
      if (!isPreLegalize()) {
        LegalityQuery::MemDesc MMDesc(MMO);
        unsigned CandidateLoadOpc = getExtLoadOpcForExtend(UseMI.getOpcode());
        LLT UseTy = MRI.getType(UseMI.getOperand(0).getReg());
        LLT SrcTy = MRI.getType(LoadMI->getPointerReg());
        if (LI->getAction({CandidateLoadOpc, {UseTy, SrcTy}, {MMDesc}})
                .Action != LegalizeActions::Legal)
          continue;
      }
      Preferred = ChoosePreferredUse(MI, Preferred,
                                     MRI.getType(UseMI.getOperand(0).getReg()),
                                     UseMI.getOpcode(), &UseMI);
    }
  }

  // There were no extends
  if (!Preferred.MI)
    return false;
  // It should be impossible to chose an extend without selecting a different
  // type since by definition the result of an extend is larger.
  assert(Preferred.Ty != LoadValueTy && "Extending to same type?");

  LLVM_DEBUG(dbgs() << "Preferred use is: " << *Preferred.MI);
  return true;
}

void CombinerHelper::applyCombineExtendingLoads(MachineInstr &MI,
                                                PreferredTuple &Preferred) {
  // Rewrite the load to the chosen extending load.
  Register ChosenDstReg = Preferred.MI->getOperand(0).getReg();

  // Inserter to insert a truncate back to the original type at a given point
  // with some basic CSE to limit truncate duplication to one per BB.
  DenseMap<MachineBasicBlock *, MachineInstr *> EmittedInsns;
  auto InsertTruncAt = [&](MachineBasicBlock *InsertIntoBB,
                           MachineBasicBlock::iterator InsertBefore,
                           MachineOperand &UseMO) {
    MachineInstr *PreviouslyEmitted = EmittedInsns.lookup(InsertIntoBB);
    if (PreviouslyEmitted) {
      Observer.changingInstr(*UseMO.getParent());
      UseMO.setReg(PreviouslyEmitted->getOperand(0).getReg());
      Observer.changedInstr(*UseMO.getParent());
      return;
    }

    Builder.setInsertPt(*InsertIntoBB, InsertBefore);
    Register NewDstReg = MRI.cloneVirtualRegister(MI.getOperand(0).getReg());
    MachineInstr *NewMI = Builder.buildTrunc(NewDstReg, ChosenDstReg);
    EmittedInsns[InsertIntoBB] = NewMI;
    replaceRegOpWith(MRI, UseMO, NewDstReg);
  };

  Observer.changingInstr(MI);
  unsigned LoadOpc = getExtLoadOpcForExtend(Preferred.ExtendOpcode);
  MI.setDesc(Builder.getTII().get(LoadOpc));

  // Rewrite all the uses to fix up the types.
  auto &LoadValue = MI.getOperand(0);
  SmallVector<MachineOperand *, 4> Uses;
  for (auto &UseMO : MRI.use_operands(LoadValue.getReg()))
    Uses.push_back(&UseMO);

  for (auto *UseMO : Uses) {
    MachineInstr *UseMI = UseMO->getParent();

    // If the extend is compatible with the preferred extend then we should fix
    // up the type and extend so that it uses the preferred use.
    if (UseMI->getOpcode() == Preferred.ExtendOpcode ||
        UseMI->getOpcode() == TargetOpcode::G_ANYEXT) {
      Register UseDstReg = UseMI->getOperand(0).getReg();
      MachineOperand &UseSrcMO = UseMI->getOperand(1);
      const LLT UseDstTy = MRI.getType(UseDstReg);
      if (UseDstReg != ChosenDstReg) {
        if (Preferred.Ty == UseDstTy) {
          // If the use has the same type as the preferred use, then merge
          // the vregs and erase the extend. For example:
          //    %1:_(s8) = G_LOAD ...
          //    %2:_(s32) = G_SEXT %1(s8)
          //    %3:_(s32) = G_ANYEXT %1(s8)
          //    ... = ... %3(s32)
          // rewrites to:
          //    %2:_(s32) = G_SEXTLOAD ...
          //    ... = ... %2(s32)
          replaceRegWith(MRI, UseDstReg, ChosenDstReg);
          Observer.erasingInstr(*UseMO->getParent());
          UseMO->getParent()->eraseFromParent();
        } else if (Preferred.Ty.getSizeInBits() < UseDstTy.getSizeInBits()) {
          // If the preferred size is smaller, then keep the extend but extend
          // from the result of the extending load. For example:
          //    %1:_(s8) = G_LOAD ...
          //    %2:_(s32) = G_SEXT %1(s8)
          //    %3:_(s64) = G_ANYEXT %1(s8)
          //    ... = ... %3(s64)
          /// rewrites to:
          //    %2:_(s32) = G_SEXTLOAD ...
          //    %3:_(s64) = G_ANYEXT %2:_(s32)
          //    ... = ... %3(s64)
          replaceRegOpWith(MRI, UseSrcMO, ChosenDstReg);
        } else {
          // If the preferred size is large, then insert a truncate. For
          // example:
          //    %1:_(s8) = G_LOAD ...
          //    %2:_(s64) = G_SEXT %1(s8)
          //    %3:_(s32) = G_ZEXT %1(s8)
          //    ... = ... %3(s32)
          /// rewrites to:
          //    %2:_(s64) = G_SEXTLOAD ...
          //    %4:_(s8) = G_TRUNC %2:_(s32)
          //    %3:_(s64) = G_ZEXT %2:_(s8)
          //    ... = ... %3(s64)
          InsertInsnsWithoutSideEffectsBeforeUse(Builder, MI, *UseMO,
                                                 InsertTruncAt);
        }
        continue;
      }
      // The use is (one of) the uses of the preferred use we chose earlier.
      // We're going to update the load to def this value later so just erase
      // the old extend.
      Observer.erasingInstr(*UseMO->getParent());
      UseMO->getParent()->eraseFromParent();
      continue;
    }

    // The use isn't an extend. Truncate back to the type we originally loaded.
    // This is free on many targets.
    InsertInsnsWithoutSideEffectsBeforeUse(Builder, MI, *UseMO, InsertTruncAt);
  }

  MI.getOperand(0).setReg(ChosenDstReg);
  Observer.changedInstr(MI);
}

bool CombinerHelper::matchCombineLoadWithAndMask(MachineInstr &MI,
                                                 BuildFnTy &MatchInfo) {
  assert(MI.getOpcode() == TargetOpcode::G_AND);

  // If we have the following code:
  //  %mask = G_CONSTANT 255
  //  %ld   = G_LOAD %ptr, (load s16)
  //  %and  = G_AND %ld, %mask
  //
  // Try to fold it into
  //   %ld = G_ZEXTLOAD %ptr, (load s8)

  Register Dst = MI.getOperand(0).getReg();
  if (MRI.getType(Dst).isVector())
    return false;

  auto MaybeMask =
      getIConstantVRegValWithLookThrough(MI.getOperand(2).getReg(), MRI);
  if (!MaybeMask)
    return false;

  APInt MaskVal = MaybeMask->Value;

  if (!MaskVal.isMask())
    return false;

  Register SrcReg = MI.getOperand(1).getReg();
  // Don't use getOpcodeDef() here since intermediate instructions may have
  // multiple users.
  GAnyLoad *LoadMI = dyn_cast<GAnyLoad>(MRI.getVRegDef(SrcReg));
  if (!LoadMI || !MRI.hasOneNonDBGUse(LoadMI->getDstReg()))
    return false;

  Register LoadReg = LoadMI->getDstReg();
  LLT RegTy = MRI.getType(LoadReg);
  Register PtrReg = LoadMI->getPointerReg();
  unsigned RegSize = RegTy.getSizeInBits();
  uint64_t LoadSizeBits = LoadMI->getMemSizeInBits();
  unsigned MaskSizeBits = MaskVal.countr_one();

  // The mask may not be larger than the in-memory type, as it might cover sign
  // extended bits
  if (MaskSizeBits > LoadSizeBits)
    return false;

  // If the mask covers the whole destination register, there's nothing to
  // extend
  if (MaskSizeBits >= RegSize)
    return false;

  // Most targets cannot deal with loads of size < 8 and need to re-legalize to
  // at least byte loads. Avoid creating such loads here
  if (MaskSizeBits < 8 || !isPowerOf2_32(MaskSizeBits))
    return false;

  const MachineMemOperand &MMO = LoadMI->getMMO();
  LegalityQuery::MemDesc MemDesc(MMO);

  // Don't modify the memory access size if this is atomic/volatile, but we can
  // still adjust the opcode to indicate the high bit behavior.
  if (LoadMI->isSimple())
    MemDesc.MemoryTy = LLT::scalar(MaskSizeBits);
  else if (LoadSizeBits > MaskSizeBits || LoadSizeBits == RegSize)
    return false;

  // TODO: Could check if it's legal with the reduced or original memory size.
  if (!isLegalOrBeforeLegalizer(
          {TargetOpcode::G_ZEXTLOAD, {RegTy, MRI.getType(PtrReg)}, {MemDesc}}))
    return false;

  MatchInfo = [=](MachineIRBuilder &B) {
    B.setInstrAndDebugLoc(*LoadMI);
    auto &MF = B.getMF();
    auto PtrInfo = MMO.getPointerInfo();
    auto *NewMMO = MF.getMachineMemOperand(&MMO, PtrInfo, MemDesc.MemoryTy);
    B.buildLoadInstr(TargetOpcode::G_ZEXTLOAD, Dst, PtrReg, *NewMMO);
    LoadMI->eraseFromParent();
  };
  return true;
}

bool CombinerHelper::isPredecessor(const MachineInstr &DefMI,
                                   const MachineInstr &UseMI) {
  assert(!DefMI.isDebugInstr() && !UseMI.isDebugInstr() &&
         "shouldn't consider debug uses");
  assert(DefMI.getParent() == UseMI.getParent());
  if (&DefMI == &UseMI)
    return true;
  const MachineBasicBlock &MBB = *DefMI.getParent();
  auto DefOrUse = find_if(MBB, [&DefMI, &UseMI](const MachineInstr &MI) {
    return &MI == &DefMI || &MI == &UseMI;
  });
  if (DefOrUse == MBB.end())
    llvm_unreachable("Block must contain both DefMI and UseMI!");
  return &*DefOrUse == &DefMI;
}

bool CombinerHelper::dominates(const MachineInstr &DefMI,
                               const MachineInstr &UseMI) {
  assert(!DefMI.isDebugInstr() && !UseMI.isDebugInstr() &&
         "shouldn't consider debug uses");
  if (MDT)
    return MDT->dominates(&DefMI, &UseMI);
  else if (DefMI.getParent() != UseMI.getParent())
    return false;

  return isPredecessor(DefMI, UseMI);
}

bool CombinerHelper::matchSextTruncSextLoad(MachineInstr &MI) {
  assert(MI.getOpcode() == TargetOpcode::G_SEXT_INREG);
  Register SrcReg = MI.getOperand(1).getReg();
  Register LoadUser = SrcReg;

  if (MRI.getType(SrcReg).isVector())
    return false;

  Register TruncSrc;
  if (mi_match(SrcReg, MRI, m_GTrunc(m_Reg(TruncSrc))))
    LoadUser = TruncSrc;

  uint64_t SizeInBits = MI.getOperand(2).getImm();
  // If the source is a G_SEXTLOAD from the same bit width, then we don't
  // need any extend at all, just a truncate.
  if (auto *LoadMI = getOpcodeDef<GSExtLoad>(LoadUser, MRI)) {
    // If truncating more than the original extended value, abort.
    auto LoadSizeBits = LoadMI->getMemSizeInBits();
    if (TruncSrc && MRI.getType(TruncSrc).getSizeInBits() < LoadSizeBits)
      return false;
    if (LoadSizeBits == SizeInBits)
      return true;
  }
  return false;
}

void CombinerHelper::applySextTruncSextLoad(MachineInstr &MI) {
  assert(MI.getOpcode() == TargetOpcode::G_SEXT_INREG);
  Builder.setInstrAndDebugLoc(MI);
  Builder.buildCopy(MI.getOperand(0).getReg(), MI.getOperand(1).getReg());
  MI.eraseFromParent();
}

bool CombinerHelper::matchSextInRegOfLoad(
    MachineInstr &MI, std::tuple<Register, unsigned> &MatchInfo) {
  assert(MI.getOpcode() == TargetOpcode::G_SEXT_INREG);

  Register DstReg = MI.getOperand(0).getReg();
  LLT RegTy = MRI.getType(DstReg);

  // Only supports scalars for now.
  if (RegTy.isVector())
    return false;

  Register SrcReg = MI.getOperand(1).getReg();
  auto *LoadDef = getOpcodeDef<GLoad>(SrcReg, MRI);
  if (!LoadDef || !MRI.hasOneNonDBGUse(DstReg))
    return false;

  uint64_t MemBits = LoadDef->getMemSizeInBits();

  // If the sign extend extends from a narrower width than the load's width,
  // then we can narrow the load width when we combine to a G_SEXTLOAD.
  // Avoid widening the load at all.
  unsigned NewSizeBits = std::min((uint64_t)MI.getOperand(2).getImm(), MemBits);

  // Don't generate G_SEXTLOADs with a < 1 byte width.
  if (NewSizeBits < 8)
    return false;
  // Don't bother creating a non-power-2 sextload, it will likely be broken up
  // anyway for most targets.
  if (!isPowerOf2_32(NewSizeBits))
    return false;

  const MachineMemOperand &MMO = LoadDef->getMMO();
  LegalityQuery::MemDesc MMDesc(MMO);

  // Don't modify the memory access size if this is atomic/volatile, but we can
  // still adjust the opcode to indicate the high bit behavior.
  if (LoadDef->isSimple())
    MMDesc.MemoryTy = LLT::scalar(NewSizeBits);
  else if (MemBits > NewSizeBits || MemBits == RegTy.getSizeInBits())
    return false;

  // TODO: Could check if it's legal with the reduced or original memory size.
  if (!isLegalOrBeforeLegalizer({TargetOpcode::G_SEXTLOAD,
                                 {MRI.getType(LoadDef->getDstReg()),
                                  MRI.getType(LoadDef->getPointerReg())},
                                 {MMDesc}}))
    return false;

  MatchInfo = std::make_tuple(LoadDef->getDstReg(), NewSizeBits);
  return true;
}

void CombinerHelper::applySextInRegOfLoad(
    MachineInstr &MI, std::tuple<Register, unsigned> &MatchInfo) {
  assert(MI.getOpcode() == TargetOpcode::G_SEXT_INREG);
  Register LoadReg;
  unsigned ScalarSizeBits;
  std::tie(LoadReg, ScalarSizeBits) = MatchInfo;
  GLoad *LoadDef = cast<GLoad>(MRI.getVRegDef(LoadReg));

  // If we have the following:
  // %ld = G_LOAD %ptr, (load 2)
  // %ext = G_SEXT_INREG %ld, 8
  //    ==>
  // %ld = G_SEXTLOAD %ptr (load 1)

  auto &MMO = LoadDef->getMMO();
  Builder.setInstrAndDebugLoc(*LoadDef);
  auto &MF = Builder.getMF();
  auto PtrInfo = MMO.getPointerInfo();
  auto *NewMMO = MF.getMachineMemOperand(&MMO, PtrInfo, ScalarSizeBits / 8);
  Builder.buildLoadInstr(TargetOpcode::G_SEXTLOAD, MI.getOperand(0).getReg(),
                         LoadDef->getPointerReg(), *NewMMO);
  MI.eraseFromParent();
}

static Type *getTypeForLLT(LLT Ty, LLVMContext &C) {
  if (Ty.isVector())
    return FixedVectorType::get(IntegerType::get(C, Ty.getScalarSizeInBits()),
                                Ty.getNumElements());
  return IntegerType::get(C, Ty.getSizeInBits());
}

/// Return true if 'MI' is a load or a store that may be fold it's address
/// operand into the load / store addressing mode.
static bool canFoldInAddressingMode(GLoadStore *MI, const TargetLowering &TLI,
                                    MachineRegisterInfo &MRI) {
  TargetLowering::AddrMode AM;
  auto *MF = MI->getMF();
  auto *Addr = getOpcodeDef<GPtrAdd>(MI->getPointerReg(), MRI);
  if (!Addr)
    return false;

  AM.HasBaseReg = true;
  if (auto CstOff = getIConstantVRegVal(Addr->getOffsetReg(), MRI))
    AM.BaseOffs = CstOff->getSExtValue(); // [reg +/- imm]
  else
    AM.Scale = 1; // [reg +/- reg]

  return TLI.isLegalAddressingMode(
      MF->getDataLayout(), AM,
      getTypeForLLT(MI->getMMO().getMemoryType(),
                    MF->getFunction().getContext()),
      MI->getMMO().getAddrSpace());
}

static unsigned getIndexedOpc(unsigned LdStOpc) {
  switch (LdStOpc) {
  case TargetOpcode::G_LOAD:
    return TargetOpcode::G_INDEXED_LOAD;
  case TargetOpcode::G_STORE:
    return TargetOpcode::G_INDEXED_STORE;
  case TargetOpcode::G_ZEXTLOAD:
    return TargetOpcode::G_INDEXED_ZEXTLOAD;
  case TargetOpcode::G_SEXTLOAD:
    return TargetOpcode::G_INDEXED_SEXTLOAD;
  default:
    llvm_unreachable("Unexpected opcode");
  }
}

bool CombinerHelper::isIndexedLoadStoreLegal(GLoadStore &LdSt) const {
  // Check for legality.
  LLT PtrTy = MRI.getType(LdSt.getPointerReg());
  LLT Ty = MRI.getType(LdSt.getReg(0));
  LLT MemTy = LdSt.getMMO().getMemoryType();
  SmallVector<LegalityQuery::MemDesc, 2> MemDescrs(
      {{MemTy, MemTy.getSizeInBits(), AtomicOrdering::NotAtomic}});
  unsigned IndexedOpc = getIndexedOpc(LdSt.getOpcode());
  SmallVector<LLT> OpTys;
  if (IndexedOpc == TargetOpcode::G_INDEXED_STORE)
    OpTys = {PtrTy, Ty, Ty};
  else
    OpTys = {Ty, PtrTy}; // For G_INDEXED_LOAD, G_INDEXED_[SZ]EXTLOAD

  LegalityQuery Q(IndexedOpc, OpTys, MemDescrs);
  return isLegal(Q);
}

static cl::opt<unsigned> PostIndexUseThreshold(
    "post-index-use-threshold", cl::Hidden, cl::init(32),
    cl::desc("Number of uses of a base pointer to check before it is no longer "
             "considered for post-indexing."));

bool CombinerHelper::findPostIndexCandidate(GLoadStore &LdSt, Register &Addr,
                                            Register &Base, Register &Offset,
                                            bool &RematOffset) {
  // We're looking for the following pattern, for either load or store:
  // %baseptr:_(p0) = ...
  // G_STORE %val(s64), %baseptr(p0)
  // %offset:_(s64) = G_CONSTANT i64 -256
  // %new_addr:_(p0) = G_PTR_ADD %baseptr, %offset(s64)
  const auto &TLI = getTargetLowering();

  Register Ptr = LdSt.getPointerReg();
  // If the store is the only use, don't bother.
  if (MRI.hasOneNonDBGUse(Ptr))
    return false;

  if (!isIndexedLoadStoreLegal(LdSt))
    return false;

  if (getOpcodeDef(TargetOpcode::G_FRAME_INDEX, Ptr, MRI))
    return false;

  MachineInstr *StoredValDef = getDefIgnoringCopies(LdSt.getReg(0), MRI);
  auto *PtrDef = MRI.getVRegDef(Ptr);

  unsigned NumUsesChecked = 0;
  for (auto &Use : MRI.use_nodbg_instructions(Ptr)) {
    if (++NumUsesChecked > PostIndexUseThreshold)
      return false; // Try to avoid exploding compile time.

    auto *PtrAdd = dyn_cast<GPtrAdd>(&Use);
    // The use itself might be dead. This can happen during combines if DCE
    // hasn't had a chance to run yet. Don't allow it to form an indexed op.
    if (!PtrAdd || MRI.use_nodbg_empty(PtrAdd->getReg(0)))
      continue;

    // Check the user of this isn't the store, otherwise we'd be generate a
    // indexed store defining its own use.
    if (StoredValDef == &Use)
      continue;

    Offset = PtrAdd->getOffsetReg();
    if (!ForceLegalIndexing &&
        !TLI.isIndexingLegal(LdSt, PtrAdd->getBaseReg(), Offset,
                             /*IsPre*/ false, MRI))
      continue;

    // Make sure the offset calculation is before the potentially indexed op.
    MachineInstr *OffsetDef = MRI.getVRegDef(Offset);
    RematOffset = false;
    if (!dominates(*OffsetDef, LdSt)) {
      // If the offset however is just a G_CONSTANT, we can always just
      // rematerialize it where we need it.
      if (OffsetDef->getOpcode() != TargetOpcode::G_CONSTANT)
        continue;
      RematOffset = true;
    }

    for (auto &BasePtrUse : MRI.use_nodbg_instructions(PtrAdd->getBaseReg())) {
      if (&BasePtrUse == PtrDef)
        continue;

      // If the user is a later load/store that can be post-indexed, then don't
      // combine this one.
      auto *BasePtrLdSt = dyn_cast<GLoadStore>(&BasePtrUse);
      if (BasePtrLdSt && BasePtrLdSt != &LdSt &&
          dominates(LdSt, *BasePtrLdSt) &&
          isIndexedLoadStoreLegal(*BasePtrLdSt))
        return false;

      // Now we're looking for the key G_PTR_ADD instruction, which contains
      // the offset add that we want to fold.
      if (auto *BasePtrUseDef = dyn_cast<GPtrAdd>(&BasePtrUse)) {
        Register PtrAddDefReg = BasePtrUseDef->getReg(0);
        for (auto &BaseUseUse : MRI.use_nodbg_instructions(PtrAddDefReg)) {
          // If the use is in a different block, then we may produce worse code
          // due to the extra register pressure.
          if (BaseUseUse.getParent() != LdSt.getParent())
            return false;

          if (auto *UseUseLdSt = dyn_cast<GLoadStore>(&BaseUseUse))
            if (canFoldInAddressingMode(UseUseLdSt, TLI, MRI))
              return false;
        }
        if (!dominates(LdSt, BasePtrUse))
          return false; // All use must be dominated by the load/store.
      }
    }

    Addr = PtrAdd->getReg(0);
    Base = PtrAdd->getBaseReg();
    return true;
  }

  return false;
}

bool CombinerHelper::findPreIndexCandidate(GLoadStore &LdSt, Register &Addr,
                                           Register &Base, Register &Offset) {
  auto &MF = *LdSt.getParent()->getParent();
  const auto &TLI = *MF.getSubtarget().getTargetLowering();

  Addr = LdSt.getPointerReg();
  if (!mi_match(Addr, MRI, m_GPtrAdd(m_Reg(Base), m_Reg(Offset))) ||
      MRI.hasOneNonDBGUse(Addr))
    return false;

  if (!ForceLegalIndexing &&
      !TLI.isIndexingLegal(LdSt, Base, Offset, /*IsPre*/ true, MRI))
    return false;

  if (!isIndexedLoadStoreLegal(LdSt))
    return false;

  MachineInstr *BaseDef = getDefIgnoringCopies(Base, MRI);
  if (BaseDef->getOpcode() == TargetOpcode::G_FRAME_INDEX)
    return false;

  if (auto *St = dyn_cast<GStore>(&LdSt)) {
    // Would require a copy.
    if (Base == St->getValueReg())
      return false;

    // We're expecting one use of Addr in MI, but it could also be the
    // value stored, which isn't actually dominated by the instruction.
    if (St->getValueReg() == Addr)
      return false;
  }

  // Avoid increasing cross-block register pressure.
  for (auto &AddrUse : MRI.use_nodbg_instructions(Addr))
    if (AddrUse.getParent() != LdSt.getParent())
      return false;

  // FIXME: check whether all uses of the base pointer are constant PtrAdds.
  // That might allow us to end base's liveness here by adjusting the constant.
  bool RealUse = false;
  for (auto &AddrUse : MRI.use_nodbg_instructions(Addr)) {
    if (!dominates(LdSt, AddrUse))
      return false; // All use must be dominated by the load/store.

    // If Ptr may be folded in addressing mode of other use, then it's
    // not profitable to do this transformation.
    if (auto *UseLdSt = dyn_cast<GLoadStore>(&AddrUse)) {
      if (!canFoldInAddressingMode(UseLdSt, TLI, MRI))
        RealUse = true;
    } else {
      RealUse = true;
    }
  }
  return RealUse;
}

bool CombinerHelper::matchCombineExtractedVectorLoad(MachineInstr &MI,
                                                     BuildFnTy &MatchInfo) {
  assert(MI.getOpcode() == TargetOpcode::G_EXTRACT_VECTOR_ELT);

  // Check if there is a load that defines the vector being extracted from.
  auto *LoadMI = getOpcodeDef<GLoad>(MI.getOperand(1).getReg(), MRI);
  if (!LoadMI)
    return false;

  Register Vector = MI.getOperand(1).getReg();
  LLT VecEltTy = MRI.getType(Vector).getElementType();

  assert(MRI.getType(MI.getOperand(0).getReg()) == VecEltTy);

  // Checking whether we should reduce the load width.
  if (!MRI.hasOneNonDBGUse(Vector))
    return false;

  // Check if the defining load is simple.
  if (!LoadMI->isSimple())
    return false;

  // If the vector element type is not a multiple of a byte then we are unable
  // to correctly compute an address to load only the extracted element as a
  // scalar.
  if (!VecEltTy.isByteSized())
    return false;

  // Check if the new load that we are going to create is legal
  // if we are in the post-legalization phase.
  MachineMemOperand MMO = LoadMI->getMMO();
  Align Alignment = MMO.getAlign();
  MachinePointerInfo PtrInfo;
  uint64_t Offset;

  // Finding the appropriate PtrInfo if offset is a known constant.
  // This is required to create the memory operand for the narrowed load.
  // This machine memory operand object helps us infer about legality
  // before we proceed to combine the instruction.
  if (auto CVal = getIConstantVRegVal(Vector, MRI)) {
    int Elt = CVal->getZExtValue();
    // FIXME: should be (ABI size)*Elt.
    Offset = VecEltTy.getSizeInBits() * Elt / 8;
    PtrInfo = MMO.getPointerInfo().getWithOffset(Offset);
  } else {
    // Discard the pointer info except the address space because the memory
    // operand can't represent this new access since the offset is variable.
    Offset = VecEltTy.getSizeInBits() / 8;
    PtrInfo = MachinePointerInfo(MMO.getPointerInfo().getAddrSpace());
  }

  Alignment = commonAlignment(Alignment, Offset);

  Register VecPtr = LoadMI->getPointerReg();
  LLT PtrTy = MRI.getType(VecPtr);

  MachineFunction &MF = *MI.getMF();
  auto *NewMMO = MF.getMachineMemOperand(&MMO, PtrInfo, VecEltTy);

  LegalityQuery::MemDesc MMDesc(*NewMMO);

  LegalityQuery Q = {TargetOpcode::G_LOAD, {VecEltTy, PtrTy}, {MMDesc}};

  if (!isLegalOrBeforeLegalizer(Q))
    return false;

  // Load must be allowed and fast on the target.
  LLVMContext &C = MF.getFunction().getContext();
  auto &DL = MF.getDataLayout();
  unsigned Fast = 0;
  if (!getTargetLowering().allowsMemoryAccess(C, DL, VecEltTy, *NewMMO,
                                              &Fast) ||
      !Fast)
    return false;

  Register Result = MI.getOperand(0).getReg();
  Register Index = MI.getOperand(2).getReg();

  MatchInfo = [=](MachineIRBuilder &B) {
    GISelObserverWrapper DummyObserver;
    LegalizerHelper Helper(B.getMF(), DummyObserver, B);
    //// Get pointer to the vector element.
    Register finalPtr = Helper.getVectorElementPointer(
        LoadMI->getPointerReg(), MRI.getType(LoadMI->getOperand(0).getReg()),
        Index);
    // New G_LOAD instruction.
    B.buildLoad(Result, finalPtr, PtrInfo, Alignment);
    // Remove original GLOAD instruction.
    LoadMI->eraseFromParent();
  };

  return true;
}

bool CombinerHelper::matchCombineIndexedLoadStore(
    MachineInstr &MI, IndexedLoadStoreMatchInfo &MatchInfo) {
  auto &LdSt = cast<GLoadStore>(MI);

  if (LdSt.isAtomic())
    return false;

  MatchInfo.IsPre = findPreIndexCandidate(LdSt, MatchInfo.Addr, MatchInfo.Base,
                                          MatchInfo.Offset);
  if (!MatchInfo.IsPre &&
      !findPostIndexCandidate(LdSt, MatchInfo.Addr, MatchInfo.Base,
                              MatchInfo.Offset, MatchInfo.RematOffset))
    return false;

  return true;
}

void CombinerHelper::applyCombineIndexedLoadStore(
    MachineInstr &MI, IndexedLoadStoreMatchInfo &MatchInfo) {
  MachineInstr &AddrDef = *MRI.getUniqueVRegDef(MatchInfo.Addr);
  Builder.setInstrAndDebugLoc(MI);
  unsigned Opcode = MI.getOpcode();
  bool IsStore = Opcode == TargetOpcode::G_STORE;
  unsigned NewOpcode = getIndexedOpc(Opcode);

  // If the offset constant didn't happen to dominate the load/store, we can
  // just clone it as needed.
  if (MatchInfo.RematOffset) {
    auto *OldCst = MRI.getVRegDef(MatchInfo.Offset);
    auto NewCst = Builder.buildConstant(MRI.getType(MatchInfo.Offset),
                                        *OldCst->getOperand(1).getCImm());
    MatchInfo.Offset = NewCst.getReg(0);
  }

  auto MIB = Builder.buildInstr(NewOpcode);
  if (IsStore) {
    MIB.addDef(MatchInfo.Addr);
    MIB.addUse(MI.getOperand(0).getReg());
  } else {
    MIB.addDef(MI.getOperand(0).getReg());
    MIB.addDef(MatchInfo.Addr);
  }

  MIB.addUse(MatchInfo.Base);
  MIB.addUse(MatchInfo.Offset);
  MIB.addImm(MatchInfo.IsPre);
  MIB->cloneMemRefs(*MI.getMF(), MI);
  MI.eraseFromParent();
  AddrDef.eraseFromParent();

  LLVM_DEBUG(dbgs() << "    Combinined to indexed operation");
}

bool CombinerHelper::matchCombineDivRem(MachineInstr &MI,
                                        MachineInstr *&OtherMI) {
  unsigned Opcode = MI.getOpcode();
  bool IsDiv, IsSigned;

  switch (Opcode) {
  default:
    llvm_unreachable("Unexpected opcode!");
  case TargetOpcode::G_SDIV:
  case TargetOpcode::G_UDIV: {
    IsDiv = true;
    IsSigned = Opcode == TargetOpcode::G_SDIV;
    break;
  }
  case TargetOpcode::G_SREM:
  case TargetOpcode::G_UREM: {
    IsDiv = false;
    IsSigned = Opcode == TargetOpcode::G_SREM;
    break;
  }
  }

  Register Src1 = MI.getOperand(1).getReg();
  unsigned DivOpcode, RemOpcode, DivremOpcode;
  if (IsSigned) {
    DivOpcode = TargetOpcode::G_SDIV;
    RemOpcode = TargetOpcode::G_SREM;
    DivremOpcode = TargetOpcode::G_SDIVREM;
  } else {
    DivOpcode = TargetOpcode::G_UDIV;
    RemOpcode = TargetOpcode::G_UREM;
    DivremOpcode = TargetOpcode::G_UDIVREM;
  }

  if (!isLegalOrBeforeLegalizer({DivremOpcode, {MRI.getType(Src1)}}))
    return false;

  // Combine:
  //   %div:_ = G_[SU]DIV %src1:_, %src2:_
  //   %rem:_ = G_[SU]REM %src1:_, %src2:_
  // into:
  //  %div:_, %rem:_ = G_[SU]DIVREM %src1:_, %src2:_

  // Combine:
  //   %rem:_ = G_[SU]REM %src1:_, %src2:_
  //   %div:_ = G_[SU]DIV %src1:_, %src2:_
  // into:
  //  %div:_, %rem:_ = G_[SU]DIVREM %src1:_, %src2:_

  for (auto &UseMI : MRI.use_nodbg_instructions(Src1)) {
    if (MI.getParent() == UseMI.getParent() &&
        ((IsDiv && UseMI.getOpcode() == RemOpcode) ||
         (!IsDiv && UseMI.getOpcode() == DivOpcode)) &&
        matchEqualDefs(MI.getOperand(2), UseMI.getOperand(2)) &&
        matchEqualDefs(MI.getOperand(1), UseMI.getOperand(1))) {
      OtherMI = &UseMI;
      return true;
    }
  }

  return false;
}

void CombinerHelper::applyCombineDivRem(MachineInstr &MI,
                                        MachineInstr *&OtherMI) {
  unsigned Opcode = MI.getOpcode();
  assert(OtherMI && "OtherMI shouldn't be empty.");

  Register DestDivReg, DestRemReg;
  if (Opcode == TargetOpcode::G_SDIV || Opcode == TargetOpcode::G_UDIV) {
    DestDivReg = MI.getOperand(0).getReg();
    DestRemReg = OtherMI->getOperand(0).getReg();
  } else {
    DestDivReg = OtherMI->getOperand(0).getReg();
    DestRemReg = MI.getOperand(0).getReg();
  }

  bool IsSigned =
      Opcode == TargetOpcode::G_SDIV || Opcode == TargetOpcode::G_SREM;

  // Check which instruction is first in the block so we don't break def-use
  // deps by "moving" the instruction incorrectly. Also keep track of which
  // instruction is first so we pick it's operands, avoiding use-before-def
  // bugs.
  MachineInstr *FirstInst;
  if (dominates(MI, *OtherMI)) {
    Builder.setInstrAndDebugLoc(MI);
    FirstInst = &MI;
  } else {
    Builder.setInstrAndDebugLoc(*OtherMI);
    FirstInst = OtherMI;
  }

  Builder.buildInstr(IsSigned ? TargetOpcode::G_SDIVREM
                              : TargetOpcode::G_UDIVREM,
                     {DestDivReg, DestRemReg},
                     { FirstInst->getOperand(1), FirstInst->getOperand(2) });
  MI.eraseFromParent();
  OtherMI->eraseFromParent();
}

bool CombinerHelper::matchOptBrCondByInvertingCond(MachineInstr &MI,
                                                   MachineInstr *&BrCond) {
  assert(MI.getOpcode() == TargetOpcode::G_BR);

  // Try to match the following:
  // bb1:
  //   G_BRCOND %c1, %bb2
  //   G_BR %bb3
  // bb2:
  // ...
  // bb3:

  // The above pattern does not have a fall through to the successor bb2, always
  // resulting in a branch no matter which path is taken. Here we try to find
  // and replace that pattern with conditional branch to bb3 and otherwise
  // fallthrough to bb2. This is generally better for branch predictors.

  MachineBasicBlock *MBB = MI.getParent();
  MachineBasicBlock::iterator BrIt(MI);
  if (BrIt == MBB->begin())
    return false;
  assert(std::next(BrIt) == MBB->end() && "expected G_BR to be a terminator");

  BrCond = &*std::prev(BrIt);
  if (BrCond->getOpcode() != TargetOpcode::G_BRCOND)
    return false;

  // Check that the next block is the conditional branch target. Also make sure
  // that it isn't the same as the G_BR's target (otherwise, this will loop.)
  MachineBasicBlock *BrCondTarget = BrCond->getOperand(1).getMBB();
  return BrCondTarget != MI.getOperand(0).getMBB() &&
         MBB->isLayoutSuccessor(BrCondTarget);
}

void CombinerHelper::applyOptBrCondByInvertingCond(MachineInstr &MI,
                                                   MachineInstr *&BrCond) {
  MachineBasicBlock *BrTarget = MI.getOperand(0).getMBB();
  Builder.setInstrAndDebugLoc(*BrCond);
  LLT Ty = MRI.getType(BrCond->getOperand(0).getReg());
  // FIXME: Does int/fp matter for this? If so, we might need to restrict
  // this to i1 only since we might not know for sure what kind of
  // compare generated the condition value.
  auto True = Builder.buildConstant(
      Ty, getICmpTrueVal(getTargetLowering(), false, false));
  auto Xor = Builder.buildXor(Ty, BrCond->getOperand(0), True);

  auto *FallthroughBB = BrCond->getOperand(1).getMBB();
  Observer.changingInstr(MI);
  MI.getOperand(0).setMBB(FallthroughBB);
  Observer.changedInstr(MI);

  // Change the conditional branch to use the inverted condition and
  // new target block.
  Observer.changingInstr(*BrCond);
  BrCond->getOperand(0).setReg(Xor.getReg(0));
  BrCond->getOperand(1).setMBB(BrTarget);
  Observer.changedInstr(*BrCond);
}

 
bool CombinerHelper::tryEmitMemcpyInline(MachineInstr &MI) {
  MachineIRBuilder HelperBuilder(MI);
  GISelObserverWrapper DummyObserver;
  LegalizerHelper Helper(HelperBuilder.getMF(), DummyObserver, HelperBuilder);
  return Helper.lowerMemcpyInline(MI) ==
         LegalizerHelper::LegalizeResult::Legalized;
}

bool CombinerHelper::tryCombineMemCpyFamily(MachineInstr &MI, unsigned MaxLen) {
  MachineIRBuilder HelperBuilder(MI);
  GISelObserverWrapper DummyObserver;
  LegalizerHelper Helper(HelperBuilder.getMF(), DummyObserver, HelperBuilder);
  return Helper.lowerMemCpyFamily(MI, MaxLen) ==
         LegalizerHelper::LegalizeResult::Legalized;
}

static APFloat constantFoldFpUnary(const MachineInstr &MI,
                                   const MachineRegisterInfo &MRI,
                                   const APFloat &Val) {
  APFloat Result(Val);
  switch (MI.getOpcode()) {
  default:
    llvm_unreachable("Unexpected opcode!");
  case TargetOpcode::G_FNEG: {
    Result.changeSign();
    return Result;
  }
  case TargetOpcode::G_FABS: {
    Result.clearSign();
    return Result;
  }
  case TargetOpcode::G_FPTRUNC: {
    bool Unused;
    LLT DstTy = MRI.getType(MI.getOperand(0).getReg());
    Result.convert(getFltSemanticForLLT(DstTy), APFloat::rmNearestTiesToEven,
                   &Unused);
    return Result;
  }
  case TargetOpcode::G_FSQRT: {
    bool Unused;
    Result.convert(APFloat::IEEEdouble(), APFloat::rmNearestTiesToEven,
                   &Unused);
    Result = APFloat(sqrt(Result.convertToDouble()));
    break;
  }
  case TargetOpcode::G_FLOG2: {
    bool Unused;
    Result.convert(APFloat::IEEEdouble(), APFloat::rmNearestTiesToEven,
                   &Unused);
    Result = APFloat(log2(Result.convertToDouble()));
    break;
  }
  }
  // Convert `APFloat` to appropriate IEEE type depending on `DstTy`. Otherwise,
  // `buildFConstant` will assert on size mismatch. Only `G_FSQRT`, and
  // `G_FLOG2` reach here.
  bool Unused;
  Result.convert(Val.getSemantics(), APFloat::rmNearestTiesToEven, &Unused);
  return Result;
}

void CombinerHelper::applyCombineConstantFoldFpUnary(MachineInstr &MI,
                                                     const ConstantFP *Cst) {
  Builder.setInstrAndDebugLoc(MI);
  APFloat Folded = constantFoldFpUnary(MI, MRI, Cst->getValue());
  const ConstantFP *NewCst = ConstantFP::get(Builder.getContext(), Folded);
  Builder.buildFConstant(MI.getOperand(0), *NewCst);
  MI.eraseFromParent();
}

bool CombinerHelper::matchPtrAddImmedChain(MachineInstr &MI,
                                           PtrAddChain &MatchInfo) {
  // We're trying to match the following pattern:
  //   %t1 = G_PTR_ADD %base, G_CONSTANT imm1
  //   %root = G_PTR_ADD %t1, G_CONSTANT imm2
  // -->
  //   %root = G_PTR_ADD %base, G_CONSTANT (imm1 + imm2)

  if (MI.getOpcode() != TargetOpcode::G_PTR_ADD)
    return false;

  Register Add2 = MI.getOperand(1).getReg();
  Register Imm1 = MI.getOperand(2).getReg();
  auto MaybeImmVal = getIConstantVRegValWithLookThrough(Imm1, MRI);
  if (!MaybeImmVal)
    return false;

  MachineInstr *Add2Def = MRI.getVRegDef(Add2);
  if (!Add2Def || Add2Def->getOpcode() != TargetOpcode::G_PTR_ADD)
    return false;

  Register Base = Add2Def->getOperand(1).getReg();
  Register Imm2 = Add2Def->getOperand(2).getReg();
  auto MaybeImm2Val = getIConstantVRegValWithLookThrough(Imm2, MRI);
  if (!MaybeImm2Val)
    return false;

  // Check if the new combined immediate forms an illegal addressing mode.
  // Do not combine if it was legal before but would get illegal.
  // To do so, we need to find a load/store user of the pointer to get
  // the access type.
  Type *AccessTy = nullptr;
  auto &MF = *MI.getMF();
  for (auto &UseMI : MRI.use_nodbg_instructions(MI.getOperand(0).getReg())) {
    if (auto *LdSt = dyn_cast<GLoadStore>(&UseMI)) {
      AccessTy = getTypeForLLT(MRI.getType(LdSt->getReg(0)),
                               MF.getFunction().getContext());
      break;
    }
  }
  TargetLoweringBase::AddrMode AMNew;
  APInt CombinedImm = MaybeImmVal->Value + MaybeImm2Val->Value;
  AMNew.BaseOffs = CombinedImm.getSExtValue();
  if (AccessTy) {
    AMNew.HasBaseReg = true;
    TargetLoweringBase::AddrMode AMOld;
    AMOld.BaseOffs = MaybeImmVal->Value.getSExtValue();
    AMOld.HasBaseReg = true;
    unsigned AS = MRI.getType(Add2).getAddressSpace();
    const auto &TLI = *MF.getSubtarget().getTargetLowering();
    if (TLI.isLegalAddressingMode(MF.getDataLayout(), AMOld, AccessTy, AS) &&
        !TLI.isLegalAddressingMode(MF.getDataLayout(), AMNew, AccessTy, AS))
      return false;
  }

  // Pass the combined immediate to the apply function.
  MatchInfo.Imm = AMNew.BaseOffs;
  MatchInfo.Base = Base;
  MatchInfo.Bank = getRegBank(Imm2);
  return true;
}

void CombinerHelper::applyPtrAddImmedChain(MachineInstr &MI,
                                           PtrAddChain &MatchInfo) {
  assert(MI.getOpcode() == TargetOpcode::G_PTR_ADD && "Expected G_PTR_ADD");
  MachineIRBuilder MIB(MI);
  LLT OffsetTy = MRI.getType(MI.getOperand(2).getReg());
  auto NewOffset = MIB.buildConstant(OffsetTy, MatchInfo.Imm);
  setRegBank(NewOffset.getReg(0), MatchInfo.Bank);
  Observer.changingInstr(MI);
  MI.getOperand(1).setReg(MatchInfo.Base);
  MI.getOperand(2).setReg(NewOffset.getReg(0));
  Observer.changedInstr(MI);
}

bool CombinerHelper::matchShiftImmedChain(MachineInstr &MI,
                                          RegisterImmPair &MatchInfo) {
  // We're trying to match the following pattern with any of
  // G_SHL/G_ASHR/G_LSHR/G_SSHLSAT/G_USHLSAT shift instructions:
  //   %t1 = SHIFT %base, G_CONSTANT imm1
  //   %root = SHIFT %t1, G_CONSTANT imm2
  // -->
  //   %root = SHIFT %base, G_CONSTANT (imm1 + imm2)

  unsigned Opcode = MI.getOpcode();
  assert((Opcode == TargetOpcode::G_SHL || Opcode == TargetOpcode::G_ASHR ||
          Opcode == TargetOpcode::G_LSHR || Opcode == TargetOpcode::G_SSHLSAT ||
          Opcode == TargetOpcode::G_USHLSAT) &&
         "Expected G_SHL, G_ASHR, G_LSHR, G_SSHLSAT or G_USHLSAT");

  Register Shl2 = MI.getOperand(1).getReg();
  Register Imm1 = MI.getOperand(2).getReg();
  auto MaybeImmVal = getIConstantVRegValWithLookThrough(Imm1, MRI);
  if (!MaybeImmVal)
    return false;

  MachineInstr *Shl2Def = MRI.getUniqueVRegDef(Shl2);
  if (Shl2Def->getOpcode() != Opcode)
    return false;

  Register Base = Shl2Def->getOperand(1).getReg();
  Register Imm2 = Shl2Def->getOperand(2).getReg();
  auto MaybeImm2Val = getIConstantVRegValWithLookThrough(Imm2, MRI);
  if (!MaybeImm2Val)
    return false;

  // Pass the combined immediate to the apply function.
  MatchInfo.Imm =
      (MaybeImmVal->Value.getZExtValue() + MaybeImm2Val->Value).getZExtValue();
  MatchInfo.Reg = Base;

  // There is no simple replacement for a saturating unsigned left shift that
  // exceeds the scalar size.
  if (Opcode == TargetOpcode::G_USHLSAT &&
      MatchInfo.Imm >= MRI.getType(Shl2).getScalarSizeInBits())
    return false;

  return true;
}

void CombinerHelper::applyShiftImmedChain(MachineInstr &MI,
                                          RegisterImmPair &MatchInfo) {
  unsigned Opcode = MI.getOpcode();
  assert((Opcode == TargetOpcode::G_SHL || Opcode == TargetOpcode::G_ASHR ||
          Opcode == TargetOpcode::G_LSHR || Opcode == TargetOpcode::G_SSHLSAT ||
          Opcode == TargetOpcode::G_USHLSAT) &&
         "Expected G_SHL, G_ASHR, G_LSHR, G_SSHLSAT or G_USHLSAT");

  Builder.setInstrAndDebugLoc(MI);
  LLT Ty = MRI.getType(MI.getOperand(1).getReg());
  unsigned const ScalarSizeInBits = Ty.getScalarSizeInBits();
  auto Imm = MatchInfo.Imm;

  if (Imm >= ScalarSizeInBits) {
    // Any logical shift that exceeds scalar size will produce zero.
    if (Opcode == TargetOpcode::G_SHL || Opcode == TargetOpcode::G_LSHR) {
      Builder.buildConstant(MI.getOperand(0), 0);
      MI.eraseFromParent();
      return;
    }
    // Arithmetic shift and saturating signed left shift have no effect beyond
    // scalar size.
    Imm = ScalarSizeInBits - 1;
  }

  LLT ImmTy = MRI.getType(MI.getOperand(2).getReg());
  Register NewImm = Builder.buildConstant(ImmTy, Imm).getReg(0);
  Observer.changingInstr(MI);
  MI.getOperand(1).setReg(MatchInfo.Reg);
  MI.getOperand(2).setReg(NewImm);
  Observer.changedInstr(MI);
}

bool CombinerHelper::matchShiftOfShiftedLogic(MachineInstr &MI,
                                              ShiftOfShiftedLogic &MatchInfo) {
  // We're trying to match the following pattern with any of
  // G_SHL/G_ASHR/G_LSHR/G_USHLSAT/G_SSHLSAT shift instructions in combination
  // with any of G_AND/G_OR/G_XOR logic instructions.
  //   %t1 = SHIFT %X, G_CONSTANT C0
  //   %t2 = LOGIC %t1, %Y
  //   %root = SHIFT %t2, G_CONSTANT C1
  // -->
  //   %t3 = SHIFT %X, G_CONSTANT (C0+C1)
  //   %t4 = SHIFT %Y, G_CONSTANT C1
  //   %root = LOGIC %t3, %t4
  unsigned ShiftOpcode = MI.getOpcode();
  assert((ShiftOpcode == TargetOpcode::G_SHL ||
          ShiftOpcode == TargetOpcode::G_ASHR ||
          ShiftOpcode == TargetOpcode::G_LSHR ||
          ShiftOpcode == TargetOpcode::G_USHLSAT ||
          ShiftOpcode == TargetOpcode::G_SSHLSAT) &&
         "Expected G_SHL, G_ASHR, G_LSHR, G_USHLSAT and G_SSHLSAT");

  // Match a one-use bitwise logic op.
  Register LogicDest = MI.getOperand(1).getReg();
  if (!MRI.hasOneNonDBGUse(LogicDest))
    return false;

  MachineInstr *LogicMI = MRI.getUniqueVRegDef(LogicDest);
  unsigned LogicOpcode = LogicMI->getOpcode();
  if (LogicOpcode != TargetOpcode::G_AND && LogicOpcode != TargetOpcode::G_OR &&
      LogicOpcode != TargetOpcode::G_XOR)
    return false;

  // Find a matching one-use shift by constant.
  const Register C1 = MI.getOperand(2).getReg();
  auto MaybeImmVal = getIConstantVRegValWithLookThrough(C1, MRI);
  if (!MaybeImmVal || MaybeImmVal->Value == 0)
    return false;

  const uint64_t C1Val = MaybeImmVal->Value.getZExtValue();

  auto matchFirstShift = [&](const MachineInstr *MI, uint64_t &ShiftVal) {
    // Shift should match previous one and should be a one-use.
    if (MI->getOpcode() != ShiftOpcode ||
        !MRI.hasOneNonDBGUse(MI->getOperand(0).getReg()))
      return false;

    // Must be a constant.
    auto MaybeImmVal =
        getIConstantVRegValWithLookThrough(MI->getOperand(2).getReg(), MRI);
    if (!MaybeImmVal)
      return false;

    ShiftVal = MaybeImmVal->Value.getSExtValue();
    return true;
  };

  // Logic ops are commutative, so check each operand for a match.
  Register LogicMIReg1 = LogicMI->getOperand(1).getReg();
  MachineInstr *LogicMIOp1 = MRI.getUniqueVRegDef(LogicMIReg1);
  Register LogicMIReg2 = LogicMI->getOperand(2).getReg();
  MachineInstr *LogicMIOp2 = MRI.getUniqueVRegDef(LogicMIReg2);
  uint64_t C0Val;

  if (matchFirstShift(LogicMIOp1, C0Val)) {
    MatchInfo.LogicNonShiftReg = LogicMIReg2;
    MatchInfo.Shift2 = LogicMIOp1;
  } else if (matchFirstShift(LogicMIOp2, C0Val)) {
    MatchInfo.LogicNonShiftReg = LogicMIReg1;
    MatchInfo.Shift2 = LogicMIOp2;
  } else
    return false;

  MatchInfo.ValSum = C0Val + C1Val;

  // The fold is not valid if the sum of the shift values exceeds bitwidth.
  if (MatchInfo.ValSum >= MRI.getType(LogicDest).getScalarSizeInBits())
    return false;

  MatchInfo.Logic = LogicMI;
  return true;
}

void CombinerHelper::applyShiftOfShiftedLogic(MachineInstr &MI,
                                              ShiftOfShiftedLogic &MatchInfo) {
  unsigned Opcode = MI.getOpcode();
  assert((Opcode == TargetOpcode::G_SHL || Opcode == TargetOpcode::G_ASHR ||
          Opcode == TargetOpcode::G_LSHR || Opcode == TargetOpcode::G_USHLSAT ||
          Opcode == TargetOpcode::G_SSHLSAT) &&
         "Expected G_SHL, G_ASHR, G_LSHR, G_USHLSAT and G_SSHLSAT");

  LLT ShlType = MRI.getType(MI.getOperand(2).getReg());
  LLT DestType = MRI.getType(MI.getOperand(0).getReg());
  Builder.setInstrAndDebugLoc(MI);

  Register Const = Builder.buildConstant(ShlType, MatchInfo.ValSum).getReg(0);

  Register Shift1Base = MatchInfo.Shift2->getOperand(1).getReg();
  Register Shift1 =
      Builder.buildInstr(Opcode, {DestType}, {Shift1Base, Const}).getReg(0);

  // If LogicNonShiftReg is the same to Shift1Base, and shift1 const is the same
  // to MatchInfo.Shift2 const, CSEMIRBuilder will reuse the old shift1 when
  // build shift2. So, if we erase MatchInfo.Shift2 at the end, actually we
  // remove old shift1. And it will cause crash later. So erase it earlier to
  // avoid the crash.
  MatchInfo.Shift2->eraseFromParent();

  Register Shift2Const = MI.getOperand(2).getReg();
  Register Shift2 = Builder
                        .buildInstr(Opcode, {DestType},
                                    {MatchInfo.LogicNonShiftReg, Shift2Const})
                        .getReg(0);

  Register Dest = MI.getOperand(0).getReg();
  Builder.buildInstr(MatchInfo.Logic->getOpcode(), {Dest}, {Shift1, Shift2});

  // This was one use so it's safe to remove it.
  MatchInfo.Logic->eraseFromParent();

  MI.eraseFromParent();
}

bool CombinerHelper::matchCommuteShift(MachineInstr &MI, BuildFnTy &MatchInfo) {
  assert(MI.getOpcode() == TargetOpcode::G_SHL && "Expected G_SHL");
  // Combine (shl (add x, c1), c2) -> (add (shl x, c2), c1 << c2)
  // Combine (shl (or x, c1), c2) -> (or (shl x, c2), c1 << c2)
  auto &Shl = cast<GenericMachineInstr>(MI);
  Register DstReg = Shl.getReg(0);
  Register SrcReg = Shl.getReg(1);
  Register ShiftReg = Shl.getReg(2);
  Register X, C1;

  if (!getTargetLowering().isDesirableToCommuteWithShift(MI, !isPreLegalize()))
    return false;

  if (!mi_match(SrcReg, MRI,
                m_OneNonDBGUse(m_any_of(m_GAdd(m_Reg(X), m_Reg(C1)),
                                        m_GOr(m_Reg(X), m_Reg(C1))))))
    return false;

  APInt C1Val, C2Val;
  if (!mi_match(C1, MRI, m_ICstOrSplat(C1Val)) ||
      !mi_match(ShiftReg, MRI, m_ICstOrSplat(C2Val)))
    return false;

  auto *SrcDef = MRI.getVRegDef(SrcReg);
  assert((SrcDef->getOpcode() == TargetOpcode::G_ADD ||
          SrcDef->getOpcode() == TargetOpcode::G_OR) && "Unexpected op");
  LLT SrcTy = MRI.getType(SrcReg);
  MatchInfo = [=](MachineIRBuilder &B) {
    auto S1 = B.buildShl(SrcTy, X, ShiftReg);
    auto S2 = B.buildShl(SrcTy, C1, ShiftReg);
    B.buildInstr(SrcDef->getOpcode(), {DstReg}, {S1, S2});
  };
  return true;
}

bool CombinerHelper::matchCombineMulToShl(MachineInstr &MI,
                                          unsigned &ShiftVal) {
  assert(MI.getOpcode() == TargetOpcode::G_MUL && "Expected a G_MUL");
  auto MaybeImmVal =
      getIConstantVRegValWithLookThrough(MI.getOperand(2).getReg(), MRI);
  if (!MaybeImmVal)
    return false;

  ShiftVal = MaybeImmVal->Value.exactLogBase2();
  return (static_cast<int32_t>(ShiftVal) != -1);
}

void CombinerHelper::applyCombineMulToShl(MachineInstr &MI,
                                          unsigned &ShiftVal) {
  assert(MI.getOpcode() == TargetOpcode::G_MUL && "Expected a G_MUL");
  MachineIRBuilder MIB(MI);
  LLT ShiftTy = MRI.getType(MI.getOperand(0).getReg());
  auto ShiftCst = MIB.buildConstant(ShiftTy, ShiftVal);
  Observer.changingInstr(MI);
  MI.setDesc(MIB.getTII().get(TargetOpcode::G_SHL));
  MI.getOperand(2).setReg(ShiftCst.getReg(0));
  Observer.changedInstr(MI);
}

// shl ([sza]ext x), y => zext (shl x, y), if shift does not overflow source
bool CombinerHelper::matchCombineShlOfExtend(MachineInstr &MI,
                                             RegisterImmPair &MatchData) {
  assert(MI.getOpcode() == TargetOpcode::G_SHL && KB);
  if (!getTargetLowering().isDesirableToPullExtFromShl(MI))
    return false;

  Register LHS = MI.getOperand(1).getReg();

  Register ExtSrc;
  if (!mi_match(LHS, MRI, m_GAnyExt(m_Reg(ExtSrc))) &&
      !mi_match(LHS, MRI, m_GZExt(m_Reg(ExtSrc))) &&
      !mi_match(LHS, MRI, m_GSExt(m_Reg(ExtSrc))))
    return false;

  Register RHS = MI.getOperand(2).getReg();
  MachineInstr *MIShiftAmt = MRI.getVRegDef(RHS);
  auto MaybeShiftAmtVal = isConstantOrConstantSplatVector(*MIShiftAmt, MRI);
  if (!MaybeShiftAmtVal)
    return false;

  if (LI) {
    LLT SrcTy = MRI.getType(ExtSrc);

    // We only really care about the legality with the shifted value. We can
    // pick any type the constant shift amount, so ask the target what to
    // use. Otherwise we would have to guess and hope it is reported as legal.
    LLT ShiftAmtTy = getTargetLowering().getPreferredShiftAmountTy(SrcTy);
    if (!isLegalOrBeforeLegalizer({TargetOpcode::G_SHL, {SrcTy, ShiftAmtTy}}))
      return false;
  }

  int64_t ShiftAmt = MaybeShiftAmtVal->getSExtValue();
  MatchData.Reg = ExtSrc;
  MatchData.Imm = ShiftAmt;

  unsigned MinLeadingZeros = KB->getKnownZeroes(ExtSrc).countl_one();
  unsigned SrcTySize = MRI.getType(ExtSrc).getScalarSizeInBits();
  return MinLeadingZeros >= ShiftAmt && ShiftAmt < SrcTySize;
}

void CombinerHelper::applyCombineShlOfExtend(MachineInstr &MI,
                                             const RegisterImmPair &MatchData) {
  Register ExtSrcReg = MatchData.Reg;
  int64_t ShiftAmtVal = MatchData.Imm;

  LLT ExtSrcTy = MRI.getType(ExtSrcReg);
  Builder.setInstrAndDebugLoc(MI);
  auto ShiftAmt = Builder.buildConstant(ExtSrcTy, ShiftAmtVal);
  auto NarrowShift =
      Builder.buildShl(ExtSrcTy, ExtSrcReg, ShiftAmt, MI.getFlags());
  Builder.buildZExt(MI.getOperand(0), NarrowShift);
  MI.eraseFromParent();
}

bool CombinerHelper::matchCombineMergeUnmerge(MachineInstr &MI,
                                              Register &MatchInfo) {
  GMerge &Merge = cast<GMerge>(MI);
  SmallVector<Register, 16> MergedValues;
  for (unsigned I = 0; I < Merge.getNumSources(); ++I)
    MergedValues.emplace_back(Merge.getSourceReg(I));

  auto *Unmerge = getOpcodeDef<GUnmerge>(MergedValues[0], MRI);
  if (!Unmerge || Unmerge->getNumDefs() != Merge.getNumSources())
    return false;

  for (unsigned I = 0; I < MergedValues.size(); ++I)
    if (MergedValues[I] != Unmerge->getReg(I))
      return false;

  MatchInfo = Unmerge->getSourceReg();
  return true;
}

static Register peekThroughBitcast(Register Reg,
                                   const MachineRegisterInfo &MRI) {
  while (mi_match(Reg, MRI, m_GBitcast(m_Reg(Reg))))
    ;

  return Reg;
}

bool CombinerHelper::matchCombineUnmergeMergeToPlainValues(
    MachineInstr &MI, SmallVectorImpl<Register> &Operands) {
  assert(MI.getOpcode() == TargetOpcode::G_UNMERGE_VALUES &&
         "Expected an unmerge");
  auto &Unmerge = cast<GUnmerge>(MI);
  Register SrcReg = peekThroughBitcast(Unmerge.getSourceReg(), MRI);

  auto *SrcInstr = getOpcodeDef<GMergeLikeInstr>(SrcReg, MRI);
  if (!SrcInstr)
    return false;

  // Check the source type of the merge.
  LLT SrcMergeTy = MRI.getType(SrcInstr->getSourceReg(0));
  LLT Dst0Ty = MRI.getType(Unmerge.getReg(0));
  bool SameSize = Dst0Ty.getSizeInBits() == SrcMergeTy.getSizeInBits();
  if (SrcMergeTy != Dst0Ty && !SameSize)
    return false;
  // They are the same now (modulo a bitcast).
  // We can collect all the src registers.
  for (unsigned Idx = 0; Idx < SrcInstr->getNumSources(); ++Idx)
    Operands.push_back(SrcInstr->getSourceReg(Idx));
  return true;
}

void CombinerHelper::applyCombineUnmergeMergeToPlainValues(
    MachineInstr &MI, SmallVectorImpl<Register> &Operands) {
  assert(MI.getOpcode() == TargetOpcode::G_UNMERGE_VALUES &&
         "Expected an unmerge");
  assert((MI.getNumOperands() - 1 == Operands.size()) &&
         "Not enough operands to replace all defs");
  unsigned NumElems = MI.getNumOperands() - 1;

  LLT SrcTy = MRI.getType(Operands[0]);
  LLT DstTy = MRI.getType(MI.getOperand(0).getReg());
  bool CanReuseInputDirectly = DstTy == SrcTy;
  Builder.setInstrAndDebugLoc(MI);
  for (unsigned Idx = 0; Idx < NumElems; ++Idx) {
    Register DstReg = MI.getOperand(Idx).getReg();
    Register SrcReg = Operands[Idx];

    // This combine may run after RegBankSelect, so we need to be aware of
    // register banks.
    const auto &DstCB = MRI.getRegClassOrRegBank(DstReg);
    if (!DstCB.isNull() && DstCB != MRI.getRegClassOrRegBank(SrcReg)) {
      SrcReg = Builder.buildCopy(MRI.getType(SrcReg), SrcReg).getReg(0);
      MRI.setRegClassOrRegBank(SrcReg, DstCB);
    }

    if (CanReuseInputDirectly)
      replaceRegWith(MRI, DstReg, SrcReg);
    else
      Builder.buildCast(DstReg, SrcReg);
  }
  MI.eraseFromParent();
}

bool CombinerHelper::matchCombineUnmergeConstant(MachineInstr &MI,
                                                 SmallVectorImpl<APInt> &Csts) {
  unsigned SrcIdx = MI.getNumOperands() - 1;
  Register SrcReg = MI.getOperand(SrcIdx).getReg();
  MachineInstr *SrcInstr = MRI.getVRegDef(SrcReg);
  if (SrcInstr->getOpcode() != TargetOpcode::G_CONSTANT &&
      SrcInstr->getOpcode() != TargetOpcode::G_FCONSTANT)
    return false;
  // Break down the big constant in smaller ones.
  const MachineOperand &CstVal = SrcInstr->getOperand(1);
  APInt Val = SrcInstr->getOpcode() == TargetOpcode::G_CONSTANT
                  ? CstVal.getCImm()->getValue()
                  : CstVal.getFPImm()->getValueAPF().bitcastToAPInt();

  LLT Dst0Ty = MRI.getType(MI.getOperand(0).getReg());
  unsigned ShiftAmt = Dst0Ty.getSizeInBits();
  // Unmerge a constant.
  for (unsigned Idx = 0; Idx != SrcIdx; ++Idx) {
    Csts.emplace_back(Val.trunc(ShiftAmt));
    Val = Val.lshr(ShiftAmt);
  }

  return true;
}

void CombinerHelper::applyCombineUnmergeConstant(MachineInstr &MI,
                                                 SmallVectorImpl<APInt> &Csts) {
  assert(MI.getOpcode() == TargetOpcode::G_UNMERGE_VALUES &&
         "Expected an unmerge");
  assert((MI.getNumOperands() - 1 == Csts.size()) &&
         "Not enough operands to replace all defs");
  unsigned NumElems = MI.getNumOperands() - 1;
  Builder.setInstrAndDebugLoc(MI);
  for (unsigned Idx = 0; Idx < NumElems; ++Idx) {
    Register DstReg = MI.getOperand(Idx).getReg();
    Builder.buildConstant(DstReg, Csts[Idx]);
  }

  MI.eraseFromParent();
}

bool CombinerHelper::matchCombineUnmergeUndef(
    MachineInstr &MI, std::function<void(MachineIRBuilder &)> &MatchInfo) {
  unsigned SrcIdx = MI.getNumOperands() - 1;
  Register SrcReg = MI.getOperand(SrcIdx).getReg();
  MatchInfo = [&MI](MachineIRBuilder &B) {
    unsigned NumElems = MI.getNumOperands() - 1;
    for (unsigned Idx = 0; Idx < NumElems; ++Idx) {
      Register DstReg = MI.getOperand(Idx).getReg();
      B.buildUndef(DstReg);
    }
  };
  return isa<GImplicitDef>(MRI.getVRegDef(SrcReg));
}

bool CombinerHelper::matchCombineUnmergeWithDeadLanesToTrunc(MachineInstr &MI) {
  assert(MI.getOpcode() == TargetOpcode::G_UNMERGE_VALUES &&
         "Expected an unmerge");
  // Check that all the lanes are dead except the first one.
  for (unsigned Idx = 1, EndIdx = MI.getNumDefs(); Idx != EndIdx; ++Idx) {
    if (!MRI.use_nodbg_empty(MI.getOperand(Idx).getReg()))
      return false;
  }
  return true;
}

void CombinerHelper::applyCombineUnmergeWithDeadLanesToTrunc(MachineInstr &MI) {
  Builder.setInstrAndDebugLoc(MI);
  Register SrcReg = MI.getOperand(MI.getNumDefs()).getReg();
  // Truncating a vector is going to truncate every single lane,
  // whereas we want the full lowbits.
  // Do the operation on a scalar instead.
  LLT SrcTy = MRI.getType(SrcReg);
  if (SrcTy.isVector())
    SrcReg =
        Builder.buildCast(LLT::scalar(SrcTy.getSizeInBits()), SrcReg).getReg(0);

  Register Dst0Reg = MI.getOperand(0).getReg();
  LLT Dst0Ty = MRI.getType(Dst0Reg);
  if (Dst0Ty.isVector()) {
    auto MIB = Builder.buildTrunc(LLT::scalar(Dst0Ty.getSizeInBits()), SrcReg);
    Builder.buildCast(Dst0Reg, MIB);
  } else
    Builder.buildTrunc(Dst0Reg, SrcReg);
  MI.eraseFromParent();
}

bool CombinerHelper::matchCombineUnmergeZExtToZExt(MachineInstr &MI) {
  assert(MI.getOpcode() == TargetOpcode::G_UNMERGE_VALUES &&
         "Expected an unmerge");
  Register Dst0Reg = MI.getOperand(0).getReg();
  LLT Dst0Ty = MRI.getType(Dst0Reg);
  // G_ZEXT on vector applies to each lane, so it will
  // affect all destinations. Therefore we won't be able
  // to simplify the unmerge to just the first definition.
  if (Dst0Ty.isVector())
    return false;
  Register SrcReg = MI.getOperand(MI.getNumDefs()).getReg();
  LLT SrcTy = MRI.getType(SrcReg);
  if (SrcTy.isVector())
    return false;

  Register ZExtSrcReg;
  if (!mi_match(SrcReg, MRI, m_GZExt(m_Reg(ZExtSrcReg))))
    return false;

  // Finally we can replace the first definition with
  // a zext of the source if the definition is big enough to hold
  // all of ZExtSrc bits.
  LLT ZExtSrcTy = MRI.getType(ZExtSrcReg);
  return ZExtSrcTy.getSizeInBits() <= Dst0Ty.getSizeInBits();
}

void CombinerHelper::applyCombineUnmergeZExtToZExt(MachineInstr &MI) {
  assert(MI.getOpcode() == TargetOpcode::G_UNMERGE_VALUES &&
         "Expected an unmerge");

  Register Dst0Reg = MI.getOperand(0).getReg();

  MachineInstr *ZExtInstr =
      MRI.getVRegDef(MI.getOperand(MI.getNumDefs()).getReg());
  assert(ZExtInstr && ZExtInstr->getOpcode() == TargetOpcode::G_ZEXT &&
         "Expecting a G_ZEXT");

  Register ZExtSrcReg = ZExtInstr->getOperand(1).getReg();
  LLT Dst0Ty = MRI.getType(Dst0Reg);
  LLT ZExtSrcTy = MRI.getType(ZExtSrcReg);

  Builder.setInstrAndDebugLoc(MI);

  if (Dst0Ty.getSizeInBits() > ZExtSrcTy.getSizeInBits()) {
    Builder.buildZExt(Dst0Reg, ZExtSrcReg);
  } else {
    assert(Dst0Ty.getSizeInBits() == ZExtSrcTy.getSizeInBits() &&
           "ZExt src doesn't fit in destination");
    replaceRegWith(MRI, Dst0Reg, ZExtSrcReg);
  }

  Register ZeroReg;
  for (unsigned Idx = 1, EndIdx = MI.getNumDefs(); Idx != EndIdx; ++Idx) {
    if (!ZeroReg)
      ZeroReg = Builder.buildConstant(Dst0Ty, 0).getReg(0);
    replaceRegWith(MRI, MI.getOperand(Idx).getReg(), ZeroReg);
  }
  MI.eraseFromParent();
}

bool CombinerHelper::matchCombineShiftToUnmerge(MachineInstr &MI,
                                                unsigned TargetShiftSize,
                                                unsigned &ShiftVal) {
  assert((MI.getOpcode() == TargetOpcode::G_SHL ||
          MI.getOpcode() == TargetOpcode::G_LSHR ||
          MI.getOpcode() == TargetOpcode::G_ASHR) && "Expected a shift");

  LLT Ty = MRI.getType(MI.getOperand(0).getReg());
  if (Ty.isVector()) // TODO:
    return false;

  // Don't narrow further than the requested size.
  unsigned Size = Ty.getSizeInBits();
  if (Size <= TargetShiftSize)
    return false;

  auto MaybeImmVal =
      getIConstantVRegValWithLookThrough(MI.getOperand(2).getReg(), MRI);
  if (!MaybeImmVal)
    return false;

  ShiftVal = MaybeImmVal->Value.getSExtValue();
  return ShiftVal >= Size / 2 && ShiftVal < Size;
}

void CombinerHelper::applyCombineShiftToUnmerge(MachineInstr &MI,
                                                const unsigned &ShiftVal) {
  Register DstReg = MI.getOperand(0).getReg();
  Register SrcReg = MI.getOperand(1).getReg();
  LLT Ty = MRI.getType(SrcReg);
  unsigned Size = Ty.getSizeInBits();
  unsigned HalfSize = Size / 2;
  assert(ShiftVal >= HalfSize);

  LLT HalfTy = LLT::scalar(HalfSize);

  Builder.setInstr(MI);
  auto Unmerge = Builder.buildUnmerge(HalfTy, SrcReg);
  unsigned NarrowShiftAmt = ShiftVal - HalfSize;

  if (MI.getOpcode() == TargetOpcode::G_LSHR) {
    Register Narrowed = Unmerge.getReg(1);

    //  dst = G_LSHR s64:x, C for C >= 32
    // =>
    //   lo, hi = G_UNMERGE_VALUES x
    //   dst = G_MERGE_VALUES (G_LSHR hi, C - 32), 0

    if (NarrowShiftAmt != 0) {
      Narrowed = Builder.buildLShr(HalfTy, Narrowed,
        Builder.buildConstant(HalfTy, NarrowShiftAmt)).getReg(0);
    }

    auto Zero = Builder.buildConstant(HalfTy, 0);
    Builder.buildMergeLikeInstr(DstReg, {Narrowed, Zero});
  } else if (MI.getOpcode() == TargetOpcode::G_SHL) {
    Register Narrowed = Unmerge.getReg(0);
    //  dst = G_SHL s64:x, C for C >= 32
    // =>
    //   lo, hi = G_UNMERGE_VALUES x
    //   dst = G_MERGE_VALUES 0, (G_SHL hi, C - 32)
    if (NarrowShiftAmt != 0) {
      Narrowed = Builder.buildShl(HalfTy, Narrowed,
        Builder.buildConstant(HalfTy, NarrowShiftAmt)).getReg(0);
    }

    auto Zero = Builder.buildConstant(HalfTy, 0);
    Builder.buildMergeLikeInstr(DstReg, {Zero, Narrowed});
  } else {
    assert(MI.getOpcode() == TargetOpcode::G_ASHR);
    auto Hi = Builder.buildAShr(
      HalfTy, Unmerge.getReg(1),
      Builder.buildConstant(HalfTy, HalfSize - 1));

    if (ShiftVal == HalfSize) {
      // (G_ASHR i64:x, 32) ->
      //   G_MERGE_VALUES hi_32(x), (G_ASHR hi_32(x), 31)
      Builder.buildMergeLikeInstr(DstReg, {Unmerge.getReg(1), Hi});
    } else if (ShiftVal == Size - 1) {
      // Don't need a second shift.
      // (G_ASHR i64:x, 63) ->
      //   %narrowed = (G_ASHR hi_32(x), 31)
      //   G_MERGE_VALUES %narrowed, %narrowed
      Builder.buildMergeLikeInstr(DstReg, {Hi, Hi});
    } else {
      auto Lo = Builder.buildAShr(
        HalfTy, Unmerge.getReg(1),
        Builder.buildConstant(HalfTy, ShiftVal - HalfSize));

      // (G_ASHR i64:x, C) ->, for C >= 32
      //   G_MERGE_VALUES (G_ASHR hi_32(x), C - 32), (G_ASHR hi_32(x), 31)
      Builder.buildMergeLikeInstr(DstReg, {Lo, Hi});
    }
  }

  MI.eraseFromParent();
}

bool CombinerHelper::tryCombineShiftToUnmerge(MachineInstr &MI,
                                              unsigned TargetShiftAmount) {
  unsigned ShiftAmt;
  if (matchCombineShiftToUnmerge(MI, TargetShiftAmount, ShiftAmt)) {
    applyCombineShiftToUnmerge(MI, ShiftAmt);
    return true;
  }

  return false;
}

bool CombinerHelper::matchCombineI2PToP2I(MachineInstr &MI, Register &Reg) {
  assert(MI.getOpcode() == TargetOpcode::G_INTTOPTR && "Expected a G_INTTOPTR");
  Register DstReg = MI.getOperand(0).getReg();
  LLT DstTy = MRI.getType(DstReg);
  Register SrcReg = MI.getOperand(1).getReg();
  return mi_match(SrcReg, MRI,
                  m_GPtrToInt(m_all_of(m_SpecificType(DstTy), m_Reg(Reg))));
}

void CombinerHelper::applyCombineI2PToP2I(MachineInstr &MI, Register &Reg) {
  assert(MI.getOpcode() == TargetOpcode::G_INTTOPTR && "Expected a G_INTTOPTR");
  Register DstReg = MI.getOperand(0).getReg();
  Builder.setInstr(MI);
  Builder.buildCopy(DstReg, Reg);
  MI.eraseFromParent();
}

void CombinerHelper::applyCombineP2IToI2P(MachineInstr &MI, Register &Reg) {
  assert(MI.getOpcode() == TargetOpcode::G_PTRTOINT && "Expected a G_PTRTOINT");
  Register DstReg = MI.getOperand(0).getReg();
  Builder.setInstr(MI);
  Builder.buildZExtOrTrunc(DstReg, Reg);
  MI.eraseFromParent();
}

bool CombinerHelper::matchCombineAddP2IToPtrAdd(
    MachineInstr &MI, std::pair<Register, bool> &PtrReg) {
  assert(MI.getOpcode() == TargetOpcode::G_ADD);
  Register LHS = MI.getOperand(1).getReg();
  Register RHS = MI.getOperand(2).getReg();
  LLT IntTy = MRI.getType(LHS);

  // G_PTR_ADD always has the pointer in the LHS, so we may need to commute the
  // instruction.
  PtrReg.second = false;
  for (Register SrcReg : {LHS, RHS}) {
    if (mi_match(SrcReg, MRI, m_GPtrToInt(m_Reg(PtrReg.first)))) {
      // Don't handle cases where the integer is implicitly converted to the
      // pointer width.
      LLT PtrTy = MRI.getType(PtrReg.first);
      if (isLegalOrBeforeLegalizer({TargetOpcode::G_PTR_ADD, {PtrTy, IntTy}}))
        if (PtrTy.getScalarSizeInBits() == IntTy.getScalarSizeInBits())
          return true;
    }

    PtrReg.second = true;
  }

  return false;
}

void CombinerHelper::applyCombineAddP2IToPtrAdd(
    MachineInstr &MI, std::pair<Register, bool> &PtrReg) {
  Register Dst = MI.getOperand(0).getReg();
  Register LHS = MI.getOperand(1).getReg();
  Register RHS = MI.getOperand(2).getReg();

  const bool DoCommute = PtrReg.second;
  if (DoCommute)
    std::swap(LHS, RHS);
  LHS = PtrReg.first;

  LLT PtrTy = MRI.getType(LHS);

  Builder.setInstrAndDebugLoc(MI);
  auto PtrAdd = Builder.buildPtrAdd(PtrTy, LHS, RHS);
  Builder.buildPtrToInt(Dst, PtrAdd);
  MI.eraseFromParent();
}

bool CombinerHelper::matchCombineConstPtrAddToI2P(MachineInstr &MI,
                                                  APInt &NewCst) {
  auto &PtrAdd = cast<GPtrAdd>(MI);
  Register LHS = PtrAdd.getBaseReg();
  Register RHS = PtrAdd.getOffsetReg();
  MachineRegisterInfo &MRI = Builder.getMF().getRegInfo();

  if (auto RHSCst = getIConstantVRegVal(RHS, MRI)) {
    APInt Cst;
    if (mi_match(LHS, MRI, m_GIntToPtr(m_ICst(Cst)))) {
      auto DstTy = MRI.getType(PtrAdd.getReg(0));
      // G_INTTOPTR uses zero-extension
      NewCst = Cst.zextOrTrunc(DstTy.getSizeInBits());
      NewCst += RHSCst->sextOrTrunc(DstTy.getSizeInBits());
      return true;
    }
  }

  return false;
}

void CombinerHelper::applyCombineConstPtrAddToI2P(MachineInstr &MI,
                                                  APInt &NewCst) {
  auto &PtrAdd = cast<GPtrAdd>(MI);
  Register Dst = PtrAdd.getReg(0);

  Builder.setInstrAndDebugLoc(MI);
  Builder.buildConstant(Dst, NewCst);
  PtrAdd.eraseFromParent();
}

bool CombinerHelper::matchCombineAnyExtTrunc(MachineInstr &MI, Register &Reg) {
  assert(MI.getOpcode() == TargetOpcode::G_ANYEXT && "Expected a G_ANYEXT");
  Register DstReg = MI.getOperand(0).getReg();
  Register SrcReg = MI.getOperand(1).getReg();
  LLT DstTy = MRI.getType(DstReg);
  return mi_match(SrcReg, MRI,
                  m_GTrunc(m_all_of(m_Reg(Reg), m_SpecificType(DstTy))));
}

bool CombinerHelper::matchCombineZextTrunc(MachineInstr &MI, Register &Reg) {
  assert(MI.getOpcode() == TargetOpcode::G_ZEXT && "Expected a G_ZEXT");
  Register DstReg = MI.getOperand(0).getReg();
  Register SrcReg = MI.getOperand(1).getReg();
  LLT DstTy = MRI.getType(DstReg);
  if (mi_match(SrcReg, MRI,
               m_GTrunc(m_all_of(m_Reg(Reg), m_SpecificType(DstTy))))) {
    unsigned DstSize = DstTy.getScalarSizeInBits();
    unsigned SrcSize = MRI.getType(SrcReg).getScalarSizeInBits();
    return KB->getKnownBits(Reg).countMinLeadingZeros() >= DstSize - SrcSize;
  }
  return false;
}

bool CombinerHelper::matchCombineExtOfExt(
    MachineInstr &MI, std::tuple<Register, unsigned> &MatchInfo) {
  assert((MI.getOpcode() == TargetOpcode::G_ANYEXT ||
          MI.getOpcode() == TargetOpcode::G_SEXT ||
          MI.getOpcode() == TargetOpcode::G_ZEXT) &&
         "Expected a G_[ASZ]EXT");
  Register SrcReg = MI.getOperand(1).getReg();
  MachineInstr *SrcMI = MRI.getVRegDef(SrcReg);
  // Match exts with the same opcode, anyext([sz]ext) and sext(zext).
  unsigned Opc = MI.getOpcode();
  unsigned SrcOpc = SrcMI->getOpcode();
  if (Opc == SrcOpc ||
      (Opc == TargetOpcode::G_ANYEXT &&
       (SrcOpc == TargetOpcode::G_SEXT || SrcOpc == TargetOpcode::G_ZEXT)) ||
      (Opc == TargetOpcode::G_SEXT && SrcOpc == TargetOpcode::G_ZEXT)) {
    MatchInfo = std::make_tuple(SrcMI->getOperand(1).getReg(), SrcOpc);
    return true;
  }
  return false;
}

void CombinerHelper::applyCombineExtOfExt(
    MachineInstr &MI, std::tuple<Register, unsigned> &MatchInfo) {
  assert((MI.getOpcode() == TargetOpcode::G_ANYEXT ||
          MI.getOpcode() == TargetOpcode::G_SEXT ||
          MI.getOpcode() == TargetOpcode::G_ZEXT) &&
         "Expected a G_[ASZ]EXT");

  Register Reg = std::get<0>(MatchInfo);
  unsigned SrcExtOp = std::get<1>(MatchInfo);

  // Combine exts with the same opcode.
  if (MI.getOpcode() == SrcExtOp) {
    Observer.changingInstr(MI);
    MI.getOperand(1).setReg(Reg);
    Observer.changedInstr(MI);
    return;
  }

  // Combine:
  // - anyext([sz]ext x) to [sz]ext x
  // - sext(zext x) to zext x
  if (MI.getOpcode() == TargetOpcode::G_ANYEXT ||
      (MI.getOpcode() == TargetOpcode::G_SEXT &&
       SrcExtOp == TargetOpcode::G_ZEXT)) {
    Register DstReg = MI.getOperand(0).getReg();
    Builder.setInstrAndDebugLoc(MI);
    Builder.buildInstr(SrcExtOp, {DstReg}, {Reg});
    MI.eraseFromParent();
  }
}

bool CombinerHelper::matchCombineTruncOfExt(
    MachineInstr &MI, std::pair<Register, unsigned> &MatchInfo) {
  assert(MI.getOpcode() == TargetOpcode::G_TRUNC && "Expected a G_TRUNC");
  Register SrcReg = MI.getOperand(1).getReg();
  MachineInstr *SrcMI = MRI.getVRegDef(SrcReg);
  unsigned SrcOpc = SrcMI->getOpcode();
  if (SrcOpc == TargetOpcode::G_ANYEXT || SrcOpc == TargetOpcode::G_SEXT ||
      SrcOpc == TargetOpcode::G_ZEXT) {
    MatchInfo = std::make_pair(SrcMI->getOperand(1).getReg(), SrcOpc);
    return true;
  }
  return false;
}

void CombinerHelper::applyCombineTruncOfExt(
    MachineInstr &MI, std::pair<Register, unsigned> &MatchInfo) {
  assert(MI.getOpcode() == TargetOpcode::G_TRUNC && "Expected a G_TRUNC");
  Register SrcReg = MatchInfo.first;
  unsigned SrcExtOp = MatchInfo.second;
  Register DstReg = MI.getOperand(0).getReg();
  LLT SrcTy = MRI.getType(SrcReg);
  LLT DstTy = MRI.getType(DstReg);
  if (SrcTy == DstTy) {
    MI.eraseFromParent();
    replaceRegWith(MRI, DstReg, SrcReg);
    return;
  }
  Builder.setInstrAndDebugLoc(MI);
  if (SrcTy.getSizeInBits() < DstTy.getSizeInBits())
    Builder.buildInstr(SrcExtOp, {DstReg}, {SrcReg});
  else
    Builder.buildTrunc(DstReg, SrcReg);
  MI.eraseFromParent();
}

static LLT getMidVTForTruncRightShiftCombine(LLT ShiftTy, LLT TruncTy) {
  const unsigned ShiftSize = ShiftTy.getScalarSizeInBits();
  const unsigned TruncSize = TruncTy.getScalarSizeInBits();

  // ShiftTy > 32 > TruncTy -> 32
  if (ShiftSize > 32 && TruncSize < 32)
    return ShiftTy.changeElementSize(32);

  // TODO: We could also reduce to 16 bits, but that's more target-dependent.
  //  Some targets like it, some don't, some only like it under certain
  //  conditions/processor versions, etc.
  //  A TL hook might be needed for this.

  // Don't combine
  return ShiftTy;
}

bool CombinerHelper::matchCombineTruncOfShift(
    MachineInstr &MI, std::pair<MachineInstr *, LLT> &MatchInfo) {
  assert(MI.getOpcode() == TargetOpcode::G_TRUNC && "Expected a G_TRUNC");
  Register DstReg = MI.getOperand(0).getReg();
  Register SrcReg = MI.getOperand(1).getReg();

  if (!MRI.hasOneNonDBGUse(SrcReg))
    return false;

  LLT SrcTy = MRI.getType(SrcReg);
  LLT DstTy = MRI.getType(DstReg);

  MachineInstr *SrcMI = getDefIgnoringCopies(SrcReg, MRI);
  const auto &TL = getTargetLowering();

  LLT NewShiftTy;
  switch (SrcMI->getOpcode()) {
  default:
    return false;
  case TargetOpcode::G_SHL: {
    NewShiftTy = DstTy;

    // Make sure new shift amount is legal.
    KnownBits Known = KB->getKnownBits(SrcMI->getOperand(2).getReg());
    if (Known.getMaxValue().uge(NewShiftTy.getScalarSizeInBits()))
      return false;
    break;
  }
  case TargetOpcode::G_LSHR:
  case TargetOpcode::G_ASHR: {
    // For right shifts, we conservatively do not do the transform if the TRUNC
    // has any STORE users. The reason is that if we change the type of the
    // shift, we may break the truncstore combine.
    //
    // TODO: Fix truncstore combine to handle (trunc(lshr (trunc x), k)).
    for (auto &User : MRI.use_instructions(DstReg))
      if (User.getOpcode() == TargetOpcode::G_STORE)
        return false;

    NewShiftTy = getMidVTForTruncRightShiftCombine(SrcTy, DstTy);
    if (NewShiftTy == SrcTy)
      return false;

    // Make sure we won't lose information by truncating the high bits.
    KnownBits Known = KB->getKnownBits(SrcMI->getOperand(2).getReg());
    if (Known.getMaxValue().ugt(NewShiftTy.getScalarSizeInBits() -
                                DstTy.getScalarSizeInBits()))
      return false;
    break;
  }
  }

  if (!isLegalOrBeforeLegalizer(
          {SrcMI->getOpcode(),
           {NewShiftTy, TL.getPreferredShiftAmountTy(NewShiftTy)}}))
    return false;

  MatchInfo = std::make_pair(SrcMI, NewShiftTy);
  return true;
}

void CombinerHelper::applyCombineTruncOfShift(
    MachineInstr &MI, std::pair<MachineInstr *, LLT> &MatchInfo) {
  Builder.setInstrAndDebugLoc(MI);

  MachineInstr *ShiftMI = MatchInfo.first;
  LLT NewShiftTy = MatchInfo.second;

  Register Dst = MI.getOperand(0).getReg();
  LLT DstTy = MRI.getType(Dst);

  Register ShiftAmt = ShiftMI->getOperand(2).getReg();
  Register ShiftSrc = ShiftMI->getOperand(1).getReg();
  ShiftSrc = Builder.buildTrunc(NewShiftTy, ShiftSrc).getReg(0);

  Register NewShift =
      Builder
          .buildInstr(ShiftMI->getOpcode(), {NewShiftTy}, {ShiftSrc, ShiftAmt})
          .getReg(0);

  if (NewShiftTy == DstTy)
    replaceRegWith(MRI, Dst, NewShift);
  else
    Builder.buildTrunc(Dst, NewShift);

  eraseInst(MI);
}

bool CombinerHelper::matchAnyExplicitUseIsUndef(MachineInstr &MI) {
  return any_of(MI.explicit_uses(), [this](const MachineOperand &MO) {
    return MO.isReg() &&
           getOpcodeDef(TargetOpcode::G_IMPLICIT_DEF, MO.getReg(), MRI);
  });
}

bool CombinerHelper::matchAllExplicitUsesAreUndef(MachineInstr &MI) {
  return all_of(MI.explicit_uses(), [this](const MachineOperand &MO) {
    return !MO.isReg() ||
           getOpcodeDef(TargetOpcode::G_IMPLICIT_DEF, MO.getReg(), MRI);
  });
}

bool CombinerHelper::matchUndefShuffleVectorMask(MachineInstr &MI) {
  assert(MI.getOpcode() == TargetOpcode::G_SHUFFLE_VECTOR);
  ArrayRef<int> Mask = MI.getOperand(3).getShuffleMask();
  return all_of(Mask, [](int Elt) { return Elt < 0; });
}

bool CombinerHelper::matchUndefStore(MachineInstr &MI) {
  assert(MI.getOpcode() == TargetOpcode::G_STORE);
  return getOpcodeDef(TargetOpcode::G_IMPLICIT_DEF, MI.getOperand(0).getReg(),
                      MRI);
}

bool CombinerHelper::matchUndefSelectCmp(MachineInstr &MI) {
  assert(MI.getOpcode() == TargetOpcode::G_SELECT);
  return getOpcodeDef(TargetOpcode::G_IMPLICIT_DEF, MI.getOperand(1).getReg(),
                      MRI);
}

bool CombinerHelper::matchInsertExtractVecEltOutOfBounds(MachineInstr &MI) {
  assert((MI.getOpcode() == TargetOpcode::G_INSERT_VECTOR_ELT ||
          MI.getOpcode() == TargetOpcode::G_EXTRACT_VECTOR_ELT) &&
         "Expected an insert/extract element op");
  LLT VecTy = MRI.getType(MI.getOperand(1).getReg());
  unsigned IdxIdx =
      MI.getOpcode() == TargetOpcode::G_EXTRACT_VECTOR_ELT ? 2 : 3;
  auto Idx = getIConstantVRegVal(MI.getOperand(IdxIdx).getReg(), MRI);
  if (!Idx)
    return false;
  return Idx->getZExtValue() >= VecTy.getNumElements();
}

bool CombinerHelper::matchConstantSelectCmp(MachineInstr &MI, unsigned &OpIdx) {
  GSelect &SelMI = cast<GSelect>(MI);
  auto Cst =
      isConstantOrConstantSplatVector(*MRI.getVRegDef(SelMI.getCondReg()), MRI);
  if (!Cst)
    return false;
  OpIdx = Cst->isZero() ? 3 : 2;
  return true;
}

void CombinerHelper::eraseInst(MachineInstr &MI) { MI.eraseFromParent(); }

bool CombinerHelper::matchEqualDefs(const MachineOperand &MOP1,
                                    const MachineOperand &MOP2) {
  if (!MOP1.isReg() || !MOP2.isReg())
    return false;
  auto InstAndDef1 = getDefSrcRegIgnoringCopies(MOP1.getReg(), MRI);
  if (!InstAndDef1)
    return false;
  auto InstAndDef2 = getDefSrcRegIgnoringCopies(MOP2.getReg(), MRI);
  if (!InstAndDef2)
    return false;
  MachineInstr *I1 = InstAndDef1->MI;
  MachineInstr *I2 = InstAndDef2->MI;

  // Handle a case like this:
  //
  // %0:_(s64), %1:_(s64) = G_UNMERGE_VALUES %2:_(<2 x s64>)
  //
  // Even though %0 and %1 are produced by the same instruction they are not
  // the same values.
  if (I1 == I2)
    return MOP1.getReg() == MOP2.getReg();

  // If we have an instruction which loads or stores, we can't guarantee that
  // it is identical.
  //
  // For example, we may have
  //
  // %x1 = G_LOAD %addr (load N from @somewhere)
  // ...
  // call @foo
  // ...
  // %x2 = G_LOAD %addr (load N from @somewhere)
  // ...
  // %or = G_OR %x1, %x2
  //
  // It's possible that @foo will modify whatever lives at the address we're
  // loading from. To be safe, let's just assume that all loads and stores
  // are different (unless we have something which is guaranteed to not
  // change.)
  if (I1->mayLoadOrStore() && !I1->isDereferenceableInvariantLoad())
    return false;

  // If both instructions are loads or stores, they are equal only if both
  // are dereferenceable invariant loads with the same number of bits.
  if (I1->mayLoadOrStore() && I2->mayLoadOrStore()) {
    GLoadStore *LS1 = dyn_cast<GLoadStore>(I1);
    GLoadStore *LS2 = dyn_cast<GLoadStore>(I2);
    if (!LS1 || !LS2)
      return false;

    if (!I2->isDereferenceableInvariantLoad() ||
        (LS1->getMemSizeInBits() != LS2->getMemSizeInBits()))
      return false;
  }

  // Check for physical registers on the instructions first to avoid cases
  // like this:
  //
  // %a = COPY $physreg
  // ...
  // SOMETHING implicit-def $physreg
  // ...
  // %b = COPY $physreg
  //
  // These copies are not equivalent.
  if (any_of(I1->uses(), [](const MachineOperand &MO) {
        return MO.isReg() && MO.getReg().isPhysical();
      })) {
    // Check if we have a case like this:
    //
    // %a = COPY $physreg
    // %b = COPY %a
    //
    // In this case, I1 and I2 will both be equal to %a = COPY $physreg.
    // From that, we know that they must have the same value, since they must
    // have come from the same COPY.
    return I1->isIdenticalTo(*I2);
  }

  // We don't have any physical registers, so we don't necessarily need the
  // same vreg defs.
  //
  // On the off-chance that there's some target instruction feeding into the
  // instruction, let's use produceSameValue instead of isIdenticalTo.
  if (Builder.getTII().produceSameValue(*I1, *I2, &MRI)) {
    // Handle instructions with multiple defs that produce same values. Values
    // are same for operands with same index.
    // %0:_(s8), %1:_(s8), %2:_(s8), %3:_(s8) = G_UNMERGE_VALUES %4:_(<4 x s8>)
    // %5:_(s8), %6:_(s8), %7:_(s8), %8:_(s8) = G_UNMERGE_VALUES %4:_(<4 x s8>)
    // I1 and I2 are different instructions but produce same values,
    // %1 and %6 are same, %1 and %7 are not the same value.
    return I1->findRegisterDefOperandIdx(InstAndDef1->Reg) ==
           I2->findRegisterDefOperandIdx(InstAndDef2->Reg);
  }
  return false;
}

bool CombinerHelper::matchConstantOp(const MachineOperand &MOP, int64_t C) {
  if (!MOP.isReg())
    return false;
  auto *MI = MRI.getVRegDef(MOP.getReg());
  auto MaybeCst = isConstantOrConstantSplatVector(*MI, MRI);
  return MaybeCst && MaybeCst->getBitWidth() <= 64 &&
         MaybeCst->getSExtValue() == C;
}

bool CombinerHelper::matchConstantFPOp(const MachineOperand &MOP, double C) {
  if (!MOP.isReg())
    return false;
  std::optional<FPValueAndVReg> MaybeCst;
  if (!mi_match(MOP.getReg(), MRI, m_GFCstOrSplat(MaybeCst)))
    return false;

  return MaybeCst->Value.isExactlyValue(C);
}

void CombinerHelper::replaceSingleDefInstWithOperand(MachineInstr &MI,
                                                     unsigned OpIdx) {
  assert(MI.getNumExplicitDefs() == 1 && "Expected one explicit def?");
  Register OldReg = MI.getOperand(0).getReg();
  Register Replacement = MI.getOperand(OpIdx).getReg();
  assert(canReplaceReg(OldReg, Replacement, MRI) && "Cannot replace register?");
  MI.eraseFromParent();
  replaceRegWith(MRI, OldReg, Replacement);
}

void CombinerHelper::replaceSingleDefInstWithReg(MachineInstr &MI,
                                                 Register Replacement) {
  assert(MI.getNumExplicitDefs() == 1 && "Expected one explicit def?");
  Register OldReg = MI.getOperand(0).getReg();
  assert(canReplaceReg(OldReg, Replacement, MRI) && "Cannot replace register?");
  MI.eraseFromParent();
  replaceRegWith(MRI, OldReg, Replacement);
}

bool CombinerHelper::matchConstantLargerBitWidth(MachineInstr &MI,
                                                 unsigned ConstIdx) {
  Register ConstReg = MI.getOperand(ConstIdx).getReg();
  LLT DstTy = MRI.getType(MI.getOperand(0).getReg());

  // Get the shift amount
  auto VRegAndVal = getIConstantVRegValWithLookThrough(ConstReg, MRI);
  if (!VRegAndVal)
    return false;

  // Return true of shift amount >= Bitwidth
  return (VRegAndVal->Value.uge(DstTy.getSizeInBits()));
}

void CombinerHelper::applyFunnelShiftConstantModulo(MachineInstr &MI) {
  assert((MI.getOpcode() == TargetOpcode::G_FSHL ||
          MI.getOpcode() == TargetOpcode::G_FSHR) &&
         "This is not a funnel shift operation");

  Register ConstReg = MI.getOperand(3).getReg();
  LLT ConstTy = MRI.getType(ConstReg);
  LLT DstTy = MRI.getType(MI.getOperand(0).getReg());

  auto VRegAndVal = getIConstantVRegValWithLookThrough(ConstReg, MRI);
  assert((VRegAndVal) && "Value is not a constant");

  // Calculate the new Shift Amount = Old Shift Amount % BitWidth
  APInt NewConst = VRegAndVal->Value.urem(
      APInt(ConstTy.getSizeInBits(), DstTy.getScalarSizeInBits()));

  Builder.setInstrAndDebugLoc(MI);
  auto NewConstInstr = Builder.buildConstant(ConstTy, NewConst.getZExtValue());
  Builder.buildInstr(
      MI.getOpcode(), {MI.getOperand(0)},
      {MI.getOperand(1), MI.getOperand(2), NewConstInstr.getReg(0)});

  MI.eraseFromParent();
}

bool CombinerHelper::matchSelectSameVal(MachineInstr &MI) {
  assert(MI.getOpcode() == TargetOpcode::G_SELECT);
  // Match (cond ? x : x)
  return matchEqualDefs(MI.getOperand(2), MI.getOperand(3)) &&
         canReplaceReg(MI.getOperand(0).getReg(), MI.getOperand(2).getReg(),
                       MRI);
}

bool CombinerHelper::matchBinOpSameVal(MachineInstr &MI) {
  return matchEqualDefs(MI.getOperand(1), MI.getOperand(2)) &&
         canReplaceReg(MI.getOperand(0).getReg(), MI.getOperand(1).getReg(),
                       MRI);
}

bool CombinerHelper::matchOperandIsZero(MachineInstr &MI, unsigned OpIdx) {
  return matchConstantOp(MI.getOperand(OpIdx), 0) &&
         canReplaceReg(MI.getOperand(0).getReg(), MI.getOperand(OpIdx).getReg(),
                       MRI);
}

bool CombinerHelper::matchOperandIsUndef(MachineInstr &MI, unsigned OpIdx) {
  MachineOperand &MO = MI.getOperand(OpIdx);
  return MO.isReg() &&
         getOpcodeDef(TargetOpcode::G_IMPLICIT_DEF, MO.getReg(), MRI);
}

bool CombinerHelper::matchOperandIsKnownToBeAPowerOfTwo(MachineInstr &MI,
                                                        unsigned OpIdx) {
  MachineOperand &MO = MI.getOperand(OpIdx);
  return isKnownToBeAPowerOfTwo(MO.getReg(), MRI, KB);
}

void CombinerHelper::replaceInstWithFConstant(MachineInstr &MI, double C) {
  assert(MI.getNumDefs() == 1 && "Expected only one def?");
  Builder.setInstr(MI);
  Builder.buildFConstant(MI.getOperand(0), C);
  MI.eraseFromParent();
}

void CombinerHelper::replaceInstWithConstant(MachineInstr &MI, int64_t C) {
  assert(MI.getNumDefs() == 1 && "Expected only one def?");
  Builder.setInstr(MI);
  Builder.buildConstant(MI.getOperand(0), C);
  MI.eraseFromParent();
}

void CombinerHelper::replaceInstWithConstant(MachineInstr &MI, APInt C) {
  assert(MI.getNumDefs() == 1 && "Expected only one def?");
  Builder.setInstr(MI);
  Builder.buildConstant(MI.getOperand(0), C);
  MI.eraseFromParent();
}

void CombinerHelper::replaceInstWithFConstant(MachineInstr &MI, ConstantFP *CFP) {
  assert(MI.getNumDefs() == 1 && "Expected only one def?");
  Builder.setInstr(MI);
  Builder.buildFConstant(MI.getOperand(0), CFP->getValueAPF());
  MI.eraseFromParent();
}

void CombinerHelper::replaceInstWithUndef(MachineInstr &MI) {
  assert(MI.getNumDefs() == 1 && "Expected only one def?");
  Builder.setInstr(MI);
  Builder.buildUndef(MI.getOperand(0));
  MI.eraseFromParent();
}

bool CombinerHelper::matchSimplifyAddToSub(
    MachineInstr &MI, std::tuple<Register, Register> &MatchInfo) {
  Register LHS = MI.getOperand(1).getReg();
  Register RHS = MI.getOperand(2).getReg();
  Register &NewLHS = std::get<0>(MatchInfo);
  Register &NewRHS = std::get<1>(MatchInfo);

  // Helper lambda to check for opportunities for
  // ((0-A) + B) -> B - A
  // (A + (0-B)) -> A - B
  auto CheckFold = [&](Register &MaybeSub, Register &MaybeNewLHS) {
    if (!mi_match(MaybeSub, MRI, m_Neg(m_Reg(NewRHS))))
      return false;
    NewLHS = MaybeNewLHS;
    return true;
  };

  return CheckFold(LHS, RHS) || CheckFold(RHS, LHS);
}

bool CombinerHelper::matchCombineInsertVecElts(
    MachineInstr &MI, SmallVectorImpl<Register> &MatchInfo) {
  assert(MI.getOpcode() == TargetOpcode::G_INSERT_VECTOR_ELT &&
         "Invalid opcode");
  Register DstReg = MI.getOperand(0).getReg();
  LLT DstTy = MRI.getType(DstReg);
  assert(DstTy.isVector() && "Invalid G_INSERT_VECTOR_ELT?");
  unsigned NumElts = DstTy.getNumElements();
  // If this MI is part of a sequence of insert_vec_elts, then
  // don't do the combine in the middle of the sequence.
  if (MRI.hasOneUse(DstReg) && MRI.use_instr_begin(DstReg)->getOpcode() ==
                                   TargetOpcode::G_INSERT_VECTOR_ELT)
    return false;
  MachineInstr *CurrInst = &MI;
  MachineInstr *TmpInst;
  int64_t IntImm;
  Register TmpReg;
  MatchInfo.resize(NumElts);
  while (mi_match(
      CurrInst->getOperand(0).getReg(), MRI,
      m_GInsertVecElt(m_MInstr(TmpInst), m_Reg(TmpReg), m_ICst(IntImm)))) {
    if (IntImm >= NumElts || IntImm < 0)
      return false;
    if (!MatchInfo[IntImm])
      MatchInfo[IntImm] = TmpReg;
    CurrInst = TmpInst;
  }
  // Variable index.
  if (CurrInst->getOpcode() == TargetOpcode::G_INSERT_VECTOR_ELT)
    return false;
  if (TmpInst->getOpcode() == TargetOpcode::G_BUILD_VECTOR) {
    for (unsigned I = 1; I < TmpInst->getNumOperands(); ++I) {
      if (!MatchInfo[I - 1].isValid())
        MatchInfo[I - 1] = TmpInst->getOperand(I).getReg();
    }
    return true;
  }
  // If we didn't end in a G_IMPLICIT_DEF, bail out.
  return TmpInst->getOpcode() == TargetOpcode::G_IMPLICIT_DEF;
}

void CombinerHelper::applyCombineInsertVecElts(
    MachineInstr &MI, SmallVectorImpl<Register> &MatchInfo) {
  Builder.setInstr(MI);
  Register UndefReg;
  auto GetUndef = [&]() {
    if (UndefReg)
      return UndefReg;
    LLT DstTy = MRI.getType(MI.getOperand(0).getReg());
    UndefReg = Builder.buildUndef(DstTy.getScalarType()).getReg(0);
    return UndefReg;
  };
  for (unsigned I = 0; I < MatchInfo.size(); ++I) {
    if (!MatchInfo[I])
      MatchInfo[I] = GetUndef();
  }
  Builder.buildBuildVector(MI.getOperand(0).getReg(), MatchInfo);
  MI.eraseFromParent();
}

void CombinerHelper::applySimplifyAddToSub(
    MachineInstr &MI, std::tuple<Register, Register> &MatchInfo) {
  Builder.setInstr(MI);
  Register SubLHS, SubRHS;
  std::tie(SubLHS, SubRHS) = MatchInfo;
  Builder.buildSub(MI.getOperand(0).getReg(), SubLHS, SubRHS);
  MI.eraseFromParent();
}

bool CombinerHelper::matchHoistLogicOpWithSameOpcodeHands(
    MachineInstr &MI, InstructionStepsMatchInfo &MatchInfo) {
  // Matches: logic (hand x, ...), (hand y, ...) -> hand (logic x, y), ...
  //
  // Creates the new hand + logic instruction (but does not insert them.)
  //
  // On success, MatchInfo is populated with the new instructions. These are
  // inserted in applyHoistLogicOpWithSameOpcodeHands.
  unsigned LogicOpcode = MI.getOpcode();
  assert(LogicOpcode == TargetOpcode::G_AND ||
         LogicOpcode == TargetOpcode::G_OR ||
         LogicOpcode == TargetOpcode::G_XOR);
  MachineIRBuilder MIB(MI);
  Register Dst = MI.getOperand(0).getReg();
  Register LHSReg = MI.getOperand(1).getReg();
  Register RHSReg = MI.getOperand(2).getReg();

  // Don't recompute anything.
  if (!MRI.hasOneNonDBGUse(LHSReg) || !MRI.hasOneNonDBGUse(RHSReg))
    return false;

  // Make sure we have (hand x, ...), (hand y, ...)
  MachineInstr *LeftHandInst = getDefIgnoringCopies(LHSReg, MRI);
  MachineInstr *RightHandInst = getDefIgnoringCopies(RHSReg, MRI);
  if (!LeftHandInst || !RightHandInst)
    return false;
  unsigned HandOpcode = LeftHandInst->getOpcode();
  if (HandOpcode != RightHandInst->getOpcode())
    return false;
  if (!LeftHandInst->getOperand(1).isReg() ||
      !RightHandInst->getOperand(1).isReg())
    return false;

  // Make sure the types match up, and if we're doing this post-legalization,
  // we end up with legal types.
  Register X = LeftHandInst->getOperand(1).getReg();
  Register Y = RightHandInst->getOperand(1).getReg();
  LLT XTy = MRI.getType(X);
  LLT YTy = MRI.getType(Y);
  // Hand may be a copy of a physical register.
  if (!X.isVirtual() || !Y.isVirtual())
    return false;
  if (!XTy.isValid() || XTy != YTy)
    return false;

  // Optional extra source register.
  Register ExtraHandOpSrcReg;
  switch (HandOpcode) {
  default:
    return false;
  case TargetOpcode::G_ANYEXT:
  case TargetOpcode::G_SEXT:
  case TargetOpcode::G_ZEXT: {
    // Match: logic (ext X), (ext Y) --> ext (logic X, Y)
    break;
  }
  case TargetOpcode::G_AND:
  case TargetOpcode::G_ASHR:
  case TargetOpcode::G_LSHR:
  case TargetOpcode::G_SHL: {
    // Match: logic (binop x, z), (binop y, z) -> binop (logic x, y), z
    MachineOperand &ZOp = LeftHandInst->getOperand(2);
    if (!matchEqualDefs(ZOp, RightHandInst->getOperand(2)))
      return false;
    ExtraHandOpSrcReg = ZOp.getReg();
    break;
  }
  }

  if (!isLegalOrBeforeLegalizer({LogicOpcode, {XTy, YTy}}))
    return false;

  // Record the steps to build the new instructions.
  //
  // Steps to build (logic x, y)
  auto NewLogicDst = MRI.createGenericVirtualRegister(XTy);
  OperandBuildSteps LogicBuildSteps = {
      [=](MachineInstrBuilder &MIB) { MIB.addDef(NewLogicDst); },
      [=](MachineInstrBuilder &MIB) { MIB.addReg(X); },
      [=](MachineInstrBuilder &MIB) { MIB.addReg(Y); }};
  InstructionBuildSteps LogicSteps(LogicOpcode, LogicBuildSteps);

  // Steps to build hand (logic x, y), ...z
  OperandBuildSteps HandBuildSteps = {
      [=](MachineInstrBuilder &MIB) { MIB.addDef(Dst); },
      [=](MachineInstrBuilder &MIB) { MIB.addReg(NewLogicDst); }};
  if (ExtraHandOpSrcReg.isValid())
    HandBuildSteps.push_back(
        [=](MachineInstrBuilder &MIB) { MIB.addReg(ExtraHandOpSrcReg); });
  InstructionBuildSteps HandSteps(HandOpcode, HandBuildSteps);

  MatchInfo = InstructionStepsMatchInfo({LogicSteps, HandSteps});
  return true;
}

void CombinerHelper::applyBuildInstructionSteps(
    MachineInstr &MI, InstructionStepsMatchInfo &MatchInfo) {
  assert(MatchInfo.InstrsToBuild.size() &&
         "Expected at least one instr to build?");
  Builder.setInstr(MI);
  for (auto &InstrToBuild : MatchInfo.InstrsToBuild) {
    assert(InstrToBuild.Opcode && "Expected a valid opcode?");
    assert(InstrToBuild.OperandFns.size() && "Expected at least one operand?");
    MachineInstrBuilder Instr = Builder.buildInstr(InstrToBuild.Opcode);
    for (auto &OperandFn : InstrToBuild.OperandFns)
      OperandFn(Instr);
  }
  MI.eraseFromParent();
}

bool CombinerHelper::matchAshrShlToSextInreg(
    MachineInstr &MI, std::tuple<Register, int64_t> &MatchInfo) {
  assert(MI.getOpcode() == TargetOpcode::G_ASHR);
  int64_t ShlCst, AshrCst;
  Register Src;
  if (!mi_match(MI.getOperand(0).getReg(), MRI,
                m_GAShr(m_GShl(m_Reg(Src), m_ICstOrSplat(ShlCst)),
                        m_ICstOrSplat(AshrCst))))
    return false;
  if (ShlCst != AshrCst)
    return false;
  if (!isLegalOrBeforeLegalizer(
          {TargetOpcode::G_SEXT_INREG, {MRI.getType(Src)}}))
    return false;
  MatchInfo = std::make_tuple(Src, ShlCst);
  return true;
}

void CombinerHelper::applyAshShlToSextInreg(
    MachineInstr &MI, std::tuple<Register, int64_t> &MatchInfo) {
  assert(MI.getOpcode() == TargetOpcode::G_ASHR);
  Register Src;
  int64_t ShiftAmt;
  std::tie(Src, ShiftAmt) = MatchInfo;
  unsigned Size = MRI.getType(Src).getScalarSizeInBits();
  Builder.setInstrAndDebugLoc(MI);
  Builder.buildSExtInReg(MI.getOperand(0).getReg(), Src, Size - ShiftAmt);
  MI.eraseFromParent();
}

/// and(and(x, C1), C2) -> C1&C2 ? and(x, C1&C2) : 0
bool CombinerHelper::matchOverlappingAnd(
    MachineInstr &MI, std::function<void(MachineIRBuilder &)> &MatchInfo) {
  assert(MI.getOpcode() == TargetOpcode::G_AND);

  Register Dst = MI.getOperand(0).getReg();
  LLT Ty = MRI.getType(Dst);

  Register R;
  int64_t C1;
  int64_t C2;
  if (!mi_match(
          Dst, MRI,
          m_GAnd(m_GAnd(m_Reg(R), m_ICst(C1)), m_ICst(C2))))
    return false;

  MatchInfo = [=](MachineIRBuilder &B) {
    if (C1 & C2) {
      B.buildAnd(Dst, R, B.buildConstant(Ty, C1 & C2));
      return;
    }
    auto Zero = B.buildConstant(Ty, 0);
    replaceRegWith(MRI, Dst, Zero->getOperand(0).getReg());
  };
  return true;
}

bool CombinerHelper::matchRedundantAnd(MachineInstr &MI,
                                       Register &Replacement) {
  // Given
  //
  // %y:_(sN) = G_SOMETHING
  // %x:_(sN) = G_SOMETHING
  // %res:_(sN) = G_AND %x, %y
  //
  // Eliminate the G_AND when it is known that x & y == x or x & y == y.
  //
  // Patterns like this can appear as a result of legalization. E.g.
  //
  // %cmp:_(s32) = G_ICMP intpred(pred), %x(s32), %y
  // %one:_(s32) = G_CONSTANT i32 1
  // %and:_(s32) = G_AND %cmp, %one
  //
  // In this case, G_ICMP only produces a single bit, so x & 1 == x.
  assert(MI.getOpcode() == TargetOpcode::G_AND);
  if (!KB)
    return false;

  Register AndDst = MI.getOperand(0).getReg();
  Register LHS = MI.getOperand(1).getReg();
  Register RHS = MI.getOperand(2).getReg();
  KnownBits LHSBits = KB->getKnownBits(LHS);
  KnownBits RHSBits = KB->getKnownBits(RHS);

  // Check that x & Mask == x.
  // x & 1 == x, always
  // x & 0 == x, only if x is also 0
  // Meaning Mask has no effect if every bit is either one in Mask or zero in x.
  //
  // Check if we can replace AndDst with the LHS of the G_AND
  if (canReplaceReg(AndDst, LHS, MRI) &&
      (LHSBits.Zero | RHSBits.One).isAllOnes()) {
    Replacement = LHS;
    return true;
  }

  // Check if we can replace AndDst with the RHS of the G_AND
  if (canReplaceReg(AndDst, RHS, MRI) &&
      (LHSBits.One | RHSBits.Zero).isAllOnes()) {
    Replacement = RHS;
    return true;
  }

  return false;
}

bool CombinerHelper::matchRedundantOr(MachineInstr &MI, Register &Replacement) {
  // Given
  //
  // %y:_(sN) = G_SOMETHING
  // %x:_(sN) = G_SOMETHING
  // %res:_(sN) = G_OR %x, %y
  //
  // Eliminate the G_OR when it is known that x | y == x or x | y == y.
  assert(MI.getOpcode() == TargetOpcode::G_OR);
  if (!KB)
    return false;

  Register OrDst = MI.getOperand(0).getReg();
  Register LHS = MI.getOperand(1).getReg();
  Register RHS = MI.getOperand(2).getReg();
  KnownBits LHSBits = KB->getKnownBits(LHS);
  KnownBits RHSBits = KB->getKnownBits(RHS);

  // Check that x | Mask == x.
  // x | 0 == x, always
  // x | 1 == x, only if x is also 1
  // Meaning Mask has no effect if every bit is either zero in Mask or one in x.
  //
  // Check if we can replace OrDst with the LHS of the G_OR
  if (canReplaceReg(OrDst, LHS, MRI) &&
      (LHSBits.One | RHSBits.Zero).isAllOnes()) {
    Replacement = LHS;
    return true;
  }

  // Check if we can replace OrDst with the RHS of the G_OR
  if (canReplaceReg(OrDst, RHS, MRI) &&
      (LHSBits.Zero | RHSBits.One).isAllOnes()) {
    Replacement = RHS;
    return true;
  }

  return false;
}

bool CombinerHelper::matchRedundantSExtInReg(MachineInstr &MI) {
  // If the input is already sign extended, just drop the extension.
  Register Src = MI.getOperand(1).getReg();
  unsigned ExtBits = MI.getOperand(2).getImm();
  unsigned TypeSize = MRI.getType(Src).getScalarSizeInBits();
  return KB->computeNumSignBits(Src) >= (TypeSize - ExtBits + 1);
}

static bool isConstValidTrue(const TargetLowering &TLI, unsigned ScalarSizeBits,
                             int64_t Cst, bool IsVector, bool IsFP) {
  // For i1, Cst will always be -1 regardless of boolean contents.
  return (ScalarSizeBits == 1 && Cst == -1) ||
         isConstTrueVal(TLI, Cst, IsVector, IsFP);
}

bool CombinerHelper::matchNotCmp(MachineInstr &MI,
                                 SmallVectorImpl<Register> &RegsToNegate) {
  assert(MI.getOpcode() == TargetOpcode::G_XOR);
  LLT Ty = MRI.getType(MI.getOperand(0).getReg());
  const auto &TLI = *Builder.getMF().getSubtarget().getTargetLowering();
  Register XorSrc;
  Register CstReg;
  // We match xor(src, true) here.
  if (!mi_match(MI.getOperand(0).getReg(), MRI,
                m_GXor(m_Reg(XorSrc), m_Reg(CstReg))))
    return false;

  if (!MRI.hasOneNonDBGUse(XorSrc))
    return false;

  // Check that XorSrc is the root of a tree of comparisons combined with ANDs
  // and ORs. The suffix of RegsToNegate starting from index I is used a work
  // list of tree nodes to visit.
  RegsToNegate.push_back(XorSrc);
  // Remember whether the comparisons are all integer or all floating point.
  bool IsInt = false;
  bool IsFP = false;
  for (unsigned I = 0; I < RegsToNegate.size(); ++I) {
    Register Reg = RegsToNegate[I];
    if (!MRI.hasOneNonDBGUse(Reg))
      return false;
    MachineInstr *Def = MRI.getVRegDef(Reg);
    switch (Def->getOpcode()) {
    default:
      // Don't match if the tree contains anything other than ANDs, ORs and
      // comparisons.
      return false;
    case TargetOpcode::G_ICMP:
      if (IsFP)
        return false;
      IsInt = true;
      // When we apply the combine we will invert the predicate.
      break;
    case TargetOpcode::G_FCMP:
      if (IsInt)
        return false;
      IsFP = true;
      // When we apply the combine we will invert the predicate.
      break;
    case TargetOpcode::G_AND:
    case TargetOpcode::G_OR:
      // Implement De Morgan's laws:
      // ~(x & y) -> ~x | ~y
      // ~(x | y) -> ~x & ~y
      // When we apply the combine we will change the opcode and recursively
      // negate the operands.
      RegsToNegate.push_back(Def->getOperand(1).getReg());
      RegsToNegate.push_back(Def->getOperand(2).getReg());
      break;
    }
  }

  // Now we know whether the comparisons are integer or floating point, check
  // the constant in the xor.
  int64_t Cst;
  if (Ty.isVector()) {
    MachineInstr *CstDef = MRI.getVRegDef(CstReg);
    auto MaybeCst = getIConstantSplatSExtVal(*CstDef, MRI);
    if (!MaybeCst)
      return false;
    if (!isConstValidTrue(TLI, Ty.getScalarSizeInBits(), *MaybeCst, true, IsFP))
      return false;
  } else {
    if (!mi_match(CstReg, MRI, m_ICst(Cst)))
      return false;
    if (!isConstValidTrue(TLI, Ty.getSizeInBits(), Cst, false, IsFP))
      return false;
  }

  return true;
}

void CombinerHelper::applyNotCmp(MachineInstr &MI,
                                 SmallVectorImpl<Register> &RegsToNegate) {
  for (Register Reg : RegsToNegate) {
    MachineInstr *Def = MRI.getVRegDef(Reg);
    Observer.changingInstr(*Def);
    // For each comparison, invert the opcode. For each AND and OR, change the
    // opcode.
    switch (Def->getOpcode()) {
    default:
      llvm_unreachable("Unexpected opcode");
    case TargetOpcode::G_ICMP:
    case TargetOpcode::G_FCMP: {
      MachineOperand &PredOp = Def->getOperand(1);
      CmpInst::Predicate NewP = CmpInst::getInversePredicate(
          (CmpInst::Predicate)PredOp.getPredicate());
      PredOp.setPredicate(NewP);
      break;
    }
    case TargetOpcode::G_AND:
      Def->setDesc(Builder.getTII().get(TargetOpcode::G_OR));
      break;
    case TargetOpcode::G_OR:
      Def->setDesc(Builder.getTII().get(TargetOpcode::G_AND));
      break;
    }
    Observer.changedInstr(*Def);
  }

  replaceRegWith(MRI, MI.getOperand(0).getReg(), MI.getOperand(1).getReg());
  MI.eraseFromParent();
}

bool CombinerHelper::matchXorOfAndWithSameReg(
    MachineInstr &MI, std::pair<Register, Register> &MatchInfo) {
  // Match (xor (and x, y), y) (or any of its commuted cases)
  assert(MI.getOpcode() == TargetOpcode::G_XOR);
  Register &X = MatchInfo.first;
  Register &Y = MatchInfo.second;
  Register AndReg = MI.getOperand(1).getReg();
  Register SharedReg = MI.getOperand(2).getReg();

  // Find a G_AND on either side of the G_XOR.
  // Look for one of
  //
  // (xor (and x, y), SharedReg)
  // (xor SharedReg, (and x, y))
  if (!mi_match(AndReg, MRI, m_GAnd(m_Reg(X), m_Reg(Y)))) {
    std::swap(AndReg, SharedReg);
    if (!mi_match(AndReg, MRI, m_GAnd(m_Reg(X), m_Reg(Y))))
      return false;
  }

  // Only do this if we'll eliminate the G_AND.
  if (!MRI.hasOneNonDBGUse(AndReg))
    return false;

  // We can combine if SharedReg is the same as either the LHS or RHS of the
  // G_AND.
  if (Y != SharedReg)
    std::swap(X, Y);
  return Y == SharedReg;
}

void CombinerHelper::applyXorOfAndWithSameReg(
    MachineInstr &MI, std::pair<Register, Register> &MatchInfo) {
  // Fold (xor (and x, y), y) -> (and (not x), y)
  Builder.setInstrAndDebugLoc(MI);
  Register X, Y;
  std::tie(X, Y) = MatchInfo;
  auto Not = Builder.buildNot(MRI.getType(X), X);
  Observer.changingInstr(MI);
  MI.setDesc(Builder.getTII().get(TargetOpcode::G_AND));
  MI.getOperand(1).setReg(Not->getOperand(0).getReg());
  MI.getOperand(2).setReg(Y);
  Observer.changedInstr(MI);
}

bool CombinerHelper::matchPtrAddZero(MachineInstr &MI) {
  auto &PtrAdd = cast<GPtrAdd>(MI);
  Register DstReg = PtrAdd.getReg(0);
  LLT Ty = MRI.getType(DstReg);
  const DataLayout &DL = Builder.getMF().getDataLayout();

  if (DL.isNonIntegralAddressSpace(Ty.getScalarType().getAddressSpace()))
    return false;

  if (Ty.isPointer()) {
    auto ConstVal = getIConstantVRegVal(PtrAdd.getBaseReg(), MRI);
    return ConstVal && *ConstVal == 0;
  }

  assert(Ty.isVector() && "Expecting a vector type");
  const MachineInstr *VecMI = MRI.getVRegDef(PtrAdd.getBaseReg());
  return isBuildVectorAllZeros(*VecMI, MRI);
}

void CombinerHelper::applyPtrAddZero(MachineInstr &MI) {
  auto &PtrAdd = cast<GPtrAdd>(MI);
  Builder.setInstrAndDebugLoc(PtrAdd);
  Builder.buildIntToPtr(PtrAdd.getReg(0), PtrAdd.getOffsetReg());
  PtrAdd.eraseFromParent();
}

/// The second source operand is known to be a power of 2.
void CombinerHelper::applySimplifyURemByPow2(MachineInstr &MI) {
  Register DstReg = MI.getOperand(0).getReg();
  Register Src0 = MI.getOperand(1).getReg();
  Register Pow2Src1 = MI.getOperand(2).getReg();
  LLT Ty = MRI.getType(DstReg);
  Builder.setInstrAndDebugLoc(MI);

  // Fold (urem x, pow2) -> (and x, pow2-1)
  auto NegOne = Builder.buildConstant(Ty, -1);
  auto Add = Builder.buildAdd(Ty, Pow2Src1, NegOne);
  Builder.buildAnd(DstReg, Src0, Add);
  MI.eraseFromParent();
}

bool CombinerHelper::matchFoldBinOpIntoSelect(MachineInstr &MI,
                                              unsigned &SelectOpNo) {
  Register LHS = MI.getOperand(1).getReg();
  Register RHS = MI.getOperand(2).getReg();

  Register OtherOperandReg = RHS;
  SelectOpNo = 1;
  MachineInstr *Select = MRI.getVRegDef(LHS);

  // Don't do this unless the old select is going away. We want to eliminate the
  // binary operator, not replace a binop with a select.
  if (Select->getOpcode() != TargetOpcode::G_SELECT ||
      !MRI.hasOneNonDBGUse(LHS)) {
    OtherOperandReg = LHS;
    SelectOpNo = 2;
    Select = MRI.getVRegDef(RHS);
    if (Select->getOpcode() != TargetOpcode::G_SELECT ||
        !MRI.hasOneNonDBGUse(RHS))
      return false;
  }

  MachineInstr *SelectLHS = MRI.getVRegDef(Select->getOperand(2).getReg());
  MachineInstr *SelectRHS = MRI.getVRegDef(Select->getOperand(3).getReg());

  if (!isConstantOrConstantVector(*SelectLHS, MRI,
                                  /*AllowFP*/ true,
                                  /*AllowOpaqueConstants*/ false))
    return false;
  if (!isConstantOrConstantVector(*SelectRHS, MRI,
                                  /*AllowFP*/ true,
                                  /*AllowOpaqueConstants*/ false))
    return false;

  unsigned BinOpcode = MI.getOpcode();

  // We know that one of the operands is a select of constants. Now verify that
  // the other binary operator operand is either a constant, or we can handle a
  // variable.
  bool CanFoldNonConst =
      (BinOpcode == TargetOpcode::G_AND || BinOpcode == TargetOpcode::G_OR) &&
      (isNullOrNullSplat(*SelectLHS, MRI) ||
       isAllOnesOrAllOnesSplat(*SelectLHS, MRI)) &&
      (isNullOrNullSplat(*SelectRHS, MRI) ||
       isAllOnesOrAllOnesSplat(*SelectRHS, MRI));
  if (CanFoldNonConst)
    return true;

  return isConstantOrConstantVector(*MRI.getVRegDef(OtherOperandReg), MRI,
                                    /*AllowFP*/ true,
                                    /*AllowOpaqueConstants*/ false);
}

/// \p SelectOperand is the operand in binary operator \p MI that is the select
/// to fold.
void CombinerHelper::applyFoldBinOpIntoSelect(MachineInstr &MI,
                                              const unsigned &SelectOperand) {
  Builder.setInstrAndDebugLoc(MI);

  Register Dst = MI.getOperand(0).getReg();
  Register LHS = MI.getOperand(1).getReg();
  Register RHS = MI.getOperand(2).getReg();
  MachineInstr *Select = MRI.getVRegDef(MI.getOperand(SelectOperand).getReg());

  Register SelectCond = Select->getOperand(1).getReg();
  Register SelectTrue = Select->getOperand(2).getReg();
  Register SelectFalse = Select->getOperand(3).getReg();

  LLT Ty = MRI.getType(Dst);
  unsigned BinOpcode = MI.getOpcode();

  Register FoldTrue, FoldFalse;

  // We have a select-of-constants followed by a binary operator with a
  // constant. Eliminate the binop by pulling the constant math into the select.
  // Example: add (select Cond, CT, CF), CBO --> select Cond, CT + CBO, CF + CBO
  if (SelectOperand == 1) {
    // TODO: SelectionDAG verifies this actually constant folds before
    // committing to the combine.

    FoldTrue = Builder.buildInstr(BinOpcode, {Ty}, {SelectTrue, RHS}).getReg(0);
    FoldFalse =
        Builder.buildInstr(BinOpcode, {Ty}, {SelectFalse, RHS}).getReg(0);
  } else {
    FoldTrue = Builder.buildInstr(BinOpcode, {Ty}, {LHS, SelectTrue}).getReg(0);
    FoldFalse =
        Builder.buildInstr(BinOpcode, {Ty}, {LHS, SelectFalse}).getReg(0);
  }

  Builder.buildSelect(Dst, SelectCond, FoldTrue, FoldFalse, MI.getFlags());
  MI.eraseFromParent();
}

std::optional<SmallVector<Register, 8>>
CombinerHelper::findCandidatesForLoadOrCombine(const MachineInstr *Root) const {
  assert(Root->getOpcode() == TargetOpcode::G_OR && "Expected G_OR only!");
  // We want to detect if Root is part of a tree which represents a bunch
  // of loads being merged into a larger load. We'll try to recognize patterns
  // like, for example:
  //
  //  Reg   Reg
  //   \    /
  //    OR_1   Reg
  //     \    /
  //      OR_2
  //        \     Reg
  //         .. /
  //        Root
  //
  //  Reg   Reg   Reg   Reg
  //     \ /       \   /
  //     OR_1      OR_2
  //       \       /
  //        \    /
  //         ...
  //         Root
  //
  // Each "Reg" may have been produced by a load + some arithmetic. This
  // function will save each of them.
  SmallVector<Register, 8> RegsToVisit;
  SmallVector<const MachineInstr *, 7> Ors = {Root};

  // In the "worst" case, we're dealing with a load for each byte. So, there
  // are at most #bytes - 1 ORs.
  const unsigned MaxIter =
      MRI.getType(Root->getOperand(0).getReg()).getSizeInBytes() - 1;
  for (unsigned Iter = 0; Iter < MaxIter; ++Iter) {
    if (Ors.empty())
      break;
    const MachineInstr *Curr = Ors.pop_back_val();
    Register OrLHS = Curr->getOperand(1).getReg();
    Register OrRHS = Curr->getOperand(2).getReg();

    // In the combine, we want to elimate the entire tree.
    if (!MRI.hasOneNonDBGUse(OrLHS) || !MRI.hasOneNonDBGUse(OrRHS))
      return std::nullopt;

    // If it's a G_OR, save it and continue to walk. If it's not, then it's
    // something that may be a load + arithmetic.
    if (const MachineInstr *Or = getOpcodeDef(TargetOpcode::G_OR, OrLHS, MRI))
      Ors.push_back(Or);
    else
      RegsToVisit.push_back(OrLHS);
    if (const MachineInstr *Or = getOpcodeDef(TargetOpcode::G_OR, OrRHS, MRI))
      Ors.push_back(Or);
    else
      RegsToVisit.push_back(OrRHS);
  }

  // We're going to try and merge each register into a wider power-of-2 type,
  // so we ought to have an even number of registers.
  if (RegsToVisit.empty() || RegsToVisit.size() % 2 != 0)
    return std::nullopt;
  return RegsToVisit;
}

/// Helper function for findLoadOffsetsForLoadOrCombine.
///
/// Check if \p Reg is the result of loading a \p MemSizeInBits wide value,
/// and then moving that value into a specific byte offset.
///
/// e.g. x[i] << 24
///
/// \returns The load instruction and the byte offset it is moved into.
static std::optional<std::pair<GZExtLoad *, int64_t>>
matchLoadAndBytePosition(Register Reg, unsigned MemSizeInBits,
                         const MachineRegisterInfo &MRI) {
  assert(MRI.hasOneNonDBGUse(Reg) &&
         "Expected Reg to only have one non-debug use?");
  Register MaybeLoad;
  int64_t Shift;
  if (!mi_match(Reg, MRI,
                m_OneNonDBGUse(m_GShl(m_Reg(MaybeLoad), m_ICst(Shift))))) {
    Shift = 0;
    MaybeLoad = Reg;
  }

  if (Shift % MemSizeInBits != 0)
    return std::nullopt;

  // TODO: Handle other types of loads.
  auto *Load = getOpcodeDef<GZExtLoad>(MaybeLoad, MRI);
  if (!Load)
    return std::nullopt;

  if (!Load->isUnordered() || Load->getMemSizeInBits() != MemSizeInBits)
    return std::nullopt;

  return std::make_pair(Load, Shift / MemSizeInBits);
}

std::optional<std::tuple<GZExtLoad *, int64_t, GZExtLoad *>>
CombinerHelper::findLoadOffsetsForLoadOrCombine(
    SmallDenseMap<int64_t, int64_t, 8> &MemOffset2Idx,
    const SmallVector<Register, 8> &RegsToVisit, const unsigned MemSizeInBits) {

  // Each load found for the pattern. There should be one for each RegsToVisit.
  SmallSetVector<const MachineInstr *, 8> Loads;

  // The lowest index used in any load. (The lowest "i" for each x[i].)
  int64_t LowestIdx = INT64_MAX;

  // The load which uses the lowest index.
  GZExtLoad *LowestIdxLoad = nullptr;

  // Keeps track of the load indices we see. We shouldn't see any indices twice.
  SmallSet<int64_t, 8> SeenIdx;

  // Ensure each load is in the same MBB.
  // TODO: Support multiple MachineBasicBlocks.
  MachineBasicBlock *MBB = nullptr;
  const MachineMemOperand *MMO = nullptr;

  // Earliest instruction-order load in the pattern.
  GZExtLoad *EarliestLoad = nullptr;

  // Latest instruction-order load in the pattern.
  GZExtLoad *LatestLoad = nullptr;

  // Base pointer which every load should share.
  Register BasePtr;

  // We want to find a load for each register. Each load should have some
  // appropriate bit twiddling arithmetic. During this loop, we will also keep
  // track of the load which uses the lowest index. Later, we will check if we
  // can use its pointer in the final, combined load.
  for (auto Reg : RegsToVisit) {
    // Find the load, and find the position that it will end up in (e.g. a
    // shifted) value.
    auto LoadAndPos = matchLoadAndBytePosition(Reg, MemSizeInBits, MRI);
    if (!LoadAndPos)
      return std::nullopt;
    GZExtLoad *Load;
    int64_t DstPos;
    std::tie(Load, DstPos) = *LoadAndPos;

    // TODO: Handle multiple MachineBasicBlocks. Currently not handled because
    // it is difficult to check for stores/calls/etc between loads.
    MachineBasicBlock *LoadMBB = Load->getParent();
    if (!MBB)
      MBB = LoadMBB;
    if (LoadMBB != MBB)
      return std::nullopt;

    // Make sure that the MachineMemOperands of every seen load are compatible.
    auto &LoadMMO = Load->getMMO();
    if (!MMO)
      MMO = &LoadMMO;
    if (MMO->getAddrSpace() != LoadMMO.getAddrSpace())
      return std::nullopt;

    // Find out what the base pointer and index for the load is.
    Register LoadPtr;
    int64_t Idx;
    if (!mi_match(Load->getOperand(1).getReg(), MRI,
                  m_GPtrAdd(m_Reg(LoadPtr), m_ICst(Idx)))) {
      LoadPtr = Load->getOperand(1).getReg();
      Idx = 0;
    }

    // Don't combine things like a[i], a[i] -> a bigger load.
    if (!SeenIdx.insert(Idx).second)
      return std::nullopt;

    // Every load must share the same base pointer; don't combine things like:
    //
    // a[i], b[i + 1] -> a bigger load.
    if (!BasePtr.isValid())
      BasePtr = LoadPtr;
    if (BasePtr != LoadPtr)
      return std::nullopt;

    if (Idx < LowestIdx) {
      LowestIdx = Idx;
      LowestIdxLoad = Load;
    }

    // Keep track of the byte offset that this load ends up at. If we have seen
    // the byte offset, then stop here. We do not want to combine:
    //
    // a[i] << 16, a[i + k] << 16 -> a bigger load.
    if (!MemOffset2Idx.try_emplace(DstPos, Idx).second)
      return std::nullopt;
    Loads.insert(Load);

    // Keep track of the position of the earliest/latest loads in the pattern.
    // We will check that there are no load fold barriers between them later
    // on.
    //
    // FIXME: Is there a better way to check for load fold barriers?
    if (!EarliestLoad || dominates(*Load, *EarliestLoad))
      EarliestLoad = Load;
    if (!LatestLoad || dominates(*LatestLoad, *Load))
      LatestLoad = Load;
  }

  // We found a load for each register. Let's check if each load satisfies the
  // pattern.
  assert(Loads.size() == RegsToVisit.size() &&
         "Expected to find a load for each register?");
  assert(EarliestLoad != LatestLoad && EarliestLoad &&
         LatestLoad && "Expected at least two loads?");

  // Check if there are any stores, calls, etc. between any of the loads. If
  // there are, then we can't safely perform the combine.
  //
  // MaxIter is chosen based off the (worst case) number of iterations it
  // typically takes to succeed in the LLVM test suite plus some padding.
  //
  // FIXME: Is there a better way to check for load fold barriers?
  const unsigned MaxIter = 20;
  unsigned Iter = 0;
  for (const auto &MI : instructionsWithoutDebug(EarliestLoad->getIterator(),
                                                 LatestLoad->getIterator())) {
    if (Loads.count(&MI))
      continue;
    if (MI.isLoadFoldBarrier())
      return std::nullopt;
    if (Iter++ == MaxIter)
      return std::nullopt;
  }

  return std::make_tuple(LowestIdxLoad, LowestIdx, LatestLoad);
}

bool CombinerHelper::matchLoadOrCombine(
    MachineInstr &MI, std::function<void(MachineIRBuilder &)> &MatchInfo) {
  assert(MI.getOpcode() == TargetOpcode::G_OR);
  MachineFunction &MF = *MI.getMF();
  // Assuming a little-endian target, transform:
  //  s8 *a = ...
  //  s32 val = a[0] | (a[1] << 8) | (a[2] << 16) | (a[3] << 24)
  // =>
  //  s32 val = *((i32)a)
  //
  //  s8 *a = ...
  //  s32 val = (a[0] << 24) | (a[1] << 16) | (a[2] << 8) | a[3]
  // =>
  //  s32 val = BSWAP(*((s32)a))
  Register Dst = MI.getOperand(0).getReg();
  LLT Ty = MRI.getType(Dst);
  if (Ty.isVector())
    return false;

  // We need to combine at least two loads into this type. Since the smallest
  // possible load is into a byte, we need at least a 16-bit wide type.
  const unsigned WideMemSizeInBits = Ty.getSizeInBits();
  if (WideMemSizeInBits < 16 || WideMemSizeInBits % 8 != 0)
    return false;

  // Match a collection of non-OR instructions in the pattern.
  auto RegsToVisit = findCandidatesForLoadOrCombine(&MI);
  if (!RegsToVisit)
    return false;

  // We have a collection of non-OR instructions. Figure out how wide each of
  // the small loads should be based off of the number of potential loads we
  // found.
  const unsigned NarrowMemSizeInBits = WideMemSizeInBits / RegsToVisit->size();
  if (NarrowMemSizeInBits % 8 != 0)
    return false;

  // Check if each register feeding into each OR is a load from the same
  // base pointer + some arithmetic.
  //
  // e.g. a[0], a[1] << 8, a[2] << 16, etc.
  //
  // Also verify that each of these ends up putting a[i] into the same memory
  // offset as a load into a wide type would.
  SmallDenseMap<int64_t, int64_t, 8> MemOffset2Idx;
  GZExtLoad *LowestIdxLoad, *LatestLoad;
  int64_t LowestIdx;
  auto MaybeLoadInfo = findLoadOffsetsForLoadOrCombine(
      MemOffset2Idx, *RegsToVisit, NarrowMemSizeInBits);
  if (!MaybeLoadInfo)
    return false;
  std::tie(LowestIdxLoad, LowestIdx, LatestLoad) = *MaybeLoadInfo;

  // We have a bunch of loads being OR'd together. Using the addresses + offsets
  // we found before, check if this corresponds to a big or little endian byte
  // pattern. If it does, then we can represent it using a load + possibly a
  // BSWAP.
  bool IsBigEndianTarget = MF.getDataLayout().isBigEndian();
  std::optional<bool> IsBigEndian = isBigEndian(MemOffset2Idx, LowestIdx);
  if (!IsBigEndian)
    return false;
  bool NeedsBSwap = IsBigEndianTarget != *IsBigEndian;
  if (NeedsBSwap && !isLegalOrBeforeLegalizer({TargetOpcode::G_BSWAP, {Ty}}))
    return false;

  // Make sure that the load from the lowest index produces offset 0 in the
  // final value.
  //
  // This ensures that we won't combine something like this:
  //
  // load x[i] -> byte 2
  // load x[i+1] -> byte 0 ---> wide_load x[i]
  // load x[i+2] -> byte 1
  const unsigned NumLoadsInTy = WideMemSizeInBits / NarrowMemSizeInBits;
  const unsigned ZeroByteOffset =
      *IsBigEndian
          ? bigEndianByteAt(NumLoadsInTy, 0)
          : littleEndianByteAt(NumLoadsInTy, 0);
  auto ZeroOffsetIdx = MemOffset2Idx.find(ZeroByteOffset);
  if (ZeroOffsetIdx == MemOffset2Idx.end() ||
      ZeroOffsetIdx->second != LowestIdx)
    return false;

  // We wil reuse the pointer from the load which ends up at byte offset 0. It
  // may not use index 0.
  Register Ptr = LowestIdxLoad->getPointerReg();
  const MachineMemOperand &MMO = LowestIdxLoad->getMMO();
  LegalityQuery::MemDesc MMDesc(MMO);
  MMDesc.MemoryTy = Ty;
  if (!isLegalOrBeforeLegalizer(
          {TargetOpcode::G_LOAD, {Ty, MRI.getType(Ptr)}, {MMDesc}}))
    return false;
  auto PtrInfo = MMO.getPointerInfo();
  auto *NewMMO = MF.getMachineMemOperand(&MMO, PtrInfo, WideMemSizeInBits / 8);

  // Load must be allowed and fast on the target.
  LLVMContext &C = MF.getFunction().getContext();
  auto &DL = MF.getDataLayout();
  unsigned Fast = 0;
  if (!getTargetLowering().allowsMemoryAccess(C, DL, Ty, *NewMMO, &Fast) ||
      !Fast)
    return false;

  MatchInfo = [=](MachineIRBuilder &MIB) {
    MIB.setInstrAndDebugLoc(*LatestLoad);
    Register LoadDst = NeedsBSwap ? MRI.cloneVirtualRegister(Dst) : Dst;
    MIB.buildLoad(LoadDst, Ptr, *NewMMO);
    if (NeedsBSwap)
      MIB.buildBSwap(Dst, LoadDst);
  };
  return true;
}

bool CombinerHelper::matchExtendThroughPhis(MachineInstr &MI,
                                            MachineInstr *&ExtMI) {
  assert(MI.getOpcode() == TargetOpcode::G_PHI);

  Register DstReg = MI.getOperand(0).getReg();

  // TODO: Extending a vector may be expensive, don't do this until heuristics
  // are better.
  if (MRI.getType(DstReg).isVector())
    return false;

  // Try to match a phi, whose only use is an extend.
  if (!MRI.hasOneNonDBGUse(DstReg))
    return false;
  ExtMI = &*MRI.use_instr_nodbg_begin(DstReg);
  switch (ExtMI->getOpcode()) {
  case TargetOpcode::G_ANYEXT:
    return true; // G_ANYEXT is usually free.
  case TargetOpcode::G_ZEXT:
  case TargetOpcode::G_SEXT:
    break;
  default:
    return false;
  }

  // If the target is likely to fold this extend away, don't propagate.
  if (Builder.getTII().isExtendLikelyToBeFolded(*ExtMI, MRI))
    return false;

  // We don't want to propagate the extends unless there's a good chance that
  // they'll be optimized in some way.
  // Collect the unique incoming values.
  SmallPtrSet<MachineInstr *, 4> InSrcs;
  for (unsigned Idx = 1; Idx < MI.getNumOperands(); Idx += 2) {
    auto *DefMI = getDefIgnoringCopies(MI.getOperand(Idx).getReg(), MRI);
    switch (DefMI->getOpcode()) {
    case TargetOpcode::G_LOAD:
    case TargetOpcode::G_TRUNC:
    case TargetOpcode::G_SEXT:
    case TargetOpcode::G_ZEXT:
    case TargetOpcode::G_ANYEXT:
    case TargetOpcode::G_CONSTANT:
      InSrcs.insert(getDefIgnoringCopies(MI.getOperand(Idx).getReg(), MRI));
      // Don't try to propagate if there are too many places to create new
      // extends, chances are it'll increase code size.
      if (InSrcs.size() > 2)
        return false;
      break;
    default:
      return false;
    }
  }
  return true;
}

void CombinerHelper::applyExtendThroughPhis(MachineInstr &MI,
                                            MachineInstr *&ExtMI) {
  assert(MI.getOpcode() == TargetOpcode::G_PHI);
  Register DstReg = ExtMI->getOperand(0).getReg();
  LLT ExtTy = MRI.getType(DstReg);

  // Propagate the extension into the block of each incoming reg's block.
  // Use a SetVector here because PHIs can have duplicate edges, and we want
  // deterministic iteration order.
  SmallSetVector<MachineInstr *, 8> SrcMIs;
  SmallDenseMap<MachineInstr *, MachineInstr *, 8> OldToNewSrcMap;
  for (unsigned SrcIdx = 1; SrcIdx < MI.getNumOperands(); SrcIdx += 2) {
    auto *SrcMI = MRI.getVRegDef(MI.getOperand(SrcIdx).getReg());
    if (!SrcMIs.insert(SrcMI))
      continue;

    // Build an extend after each src inst.
    auto *MBB = SrcMI->getParent();
    MachineBasicBlock::iterator InsertPt = ++SrcMI->getIterator();
    if (InsertPt != MBB->end() && InsertPt->isPHI())
      InsertPt = MBB->getFirstNonPHI();

    Builder.setInsertPt(*SrcMI->getParent(), InsertPt);
    Builder.setDebugLoc(MI.getDebugLoc());
    auto NewExt = Builder.buildExtOrTrunc(ExtMI->getOpcode(), ExtTy,
                                          SrcMI->getOperand(0).getReg());
    OldToNewSrcMap[SrcMI] = NewExt;
  }

  // Create a new phi with the extended inputs.
  Builder.setInstrAndDebugLoc(MI);
  auto NewPhi = Builder.buildInstrNoInsert(TargetOpcode::G_PHI);
  NewPhi.addDef(DstReg);
  for (const MachineOperand &MO : llvm::drop_begin(MI.operands())) {
    if (!MO.isReg()) {
      NewPhi.addMBB(MO.getMBB());
      continue;
    }
    auto *NewSrc = OldToNewSrcMap[MRI.getVRegDef(MO.getReg())];
    NewPhi.addUse(NewSrc->getOperand(0).getReg());
  }
  Builder.insertInstr(NewPhi);
  ExtMI->eraseFromParent();
}

bool CombinerHelper::matchExtractVecEltBuildVec(MachineInstr &MI,
                                                Register &Reg) {
  assert(MI.getOpcode() == TargetOpcode::G_EXTRACT_VECTOR_ELT);
  // If we have a constant index, look for a G_BUILD_VECTOR source
  // and find the source register that the index maps to.
  Register SrcVec = MI.getOperand(1).getReg();
  LLT SrcTy = MRI.getType(SrcVec);

  auto Cst = getIConstantVRegValWithLookThrough(MI.getOperand(2).getReg(), MRI);
  if (!Cst || Cst->Value.getZExtValue() >= SrcTy.getNumElements())
    return false;

  unsigned VecIdx = Cst->Value.getZExtValue();

  // Check if we have a build_vector or build_vector_trunc with an optional
  // trunc in front.
  MachineInstr *SrcVecMI = MRI.getVRegDef(SrcVec);
  if (SrcVecMI->getOpcode() == TargetOpcode::G_TRUNC) {
    SrcVecMI = MRI.getVRegDef(SrcVecMI->getOperand(1).getReg());
  }

  if (SrcVecMI->getOpcode() != TargetOpcode::G_BUILD_VECTOR &&
      SrcVecMI->getOpcode() != TargetOpcode::G_BUILD_VECTOR_TRUNC)
    return false;

  EVT Ty(getMVTForLLT(SrcTy));
  if (!MRI.hasOneNonDBGUse(SrcVec) &&
      !getTargetLowering().aggressivelyPreferBuildVectorSources(Ty))
    return false;

  Reg = SrcVecMI->getOperand(VecIdx + 1).getReg();
  return true;
}

void CombinerHelper::applyExtractVecEltBuildVec(MachineInstr &MI,
                                                Register &Reg) {
  // Check the type of the register, since it may have come from a
  // G_BUILD_VECTOR_TRUNC.
  LLT ScalarTy = MRI.getType(Reg);
  Register DstReg = MI.getOperand(0).getReg();
  LLT DstTy = MRI.getType(DstReg);

  Builder.setInstrAndDebugLoc(MI);
  if (ScalarTy != DstTy) {
    assert(ScalarTy.getSizeInBits() > DstTy.getSizeInBits());
    Builder.buildTrunc(DstReg, Reg);
    MI.eraseFromParent();
    return;
  }
  replaceSingleDefInstWithReg(MI, Reg);
}

bool CombinerHelper::matchExtractAllEltsFromBuildVector(
    MachineInstr &MI,
    SmallVectorImpl<std::pair<Register, MachineInstr *>> &SrcDstPairs) {
  assert(MI.getOpcode() == TargetOpcode::G_BUILD_VECTOR);
  // This combine tries to find build_vector's which have every source element
  // extracted using G_EXTRACT_VECTOR_ELT. This can happen when transforms like
  // the masked load scalarization is run late in the pipeline. There's already
  // a combine for a similar pattern starting from the extract, but that
  // doesn't attempt to do it if there are multiple uses of the build_vector,
  // which in this case is true. Starting the combine from the build_vector
  // feels more natural than trying to find sibling nodes of extracts.
  // E.g.
  //  %vec(<4 x s32>) = G_BUILD_VECTOR %s1(s32), %s2, %s3, %s4
  //  %ext1 = G_EXTRACT_VECTOR_ELT %vec, 0
  //  %ext2 = G_EXTRACT_VECTOR_ELT %vec, 1
  //  %ext3 = G_EXTRACT_VECTOR_ELT %vec, 2
  //  %ext4 = G_EXTRACT_VECTOR_ELT %vec, 3
  // ==>
  // replace ext{1,2,3,4} with %s{1,2,3,4}

  Register DstReg = MI.getOperand(0).getReg();
  LLT DstTy = MRI.getType(DstReg);
  unsigned NumElts = DstTy.getNumElements();

  SmallBitVector ExtractedElts(NumElts);
  for (MachineInstr &II : MRI.use_nodbg_instructions(DstReg)) {
    if (II.getOpcode() != TargetOpcode::G_EXTRACT_VECTOR_ELT)
      return false;
    auto Cst = getIConstantVRegVal(II.getOperand(2).getReg(), MRI);
    if (!Cst)
      return false;
    unsigned Idx = Cst->getZExtValue();
    if (Idx >= NumElts)
      return false; // Out of range.
    ExtractedElts.set(Idx);
    SrcDstPairs.emplace_back(
        std::make_pair(MI.getOperand(Idx + 1).getReg(), &II));
  }
  // Match if every element was extracted.
  return ExtractedElts.all();
}

void CombinerHelper::applyExtractAllEltsFromBuildVector(
    MachineInstr &MI,
    SmallVectorImpl<std::pair<Register, MachineInstr *>> &SrcDstPairs) {
  assert(MI.getOpcode() == TargetOpcode::G_BUILD_VECTOR);
  for (auto &Pair : SrcDstPairs) {
    auto *ExtMI = Pair.second;
    replaceRegWith(MRI, ExtMI->getOperand(0).getReg(), Pair.first);
    ExtMI->eraseFromParent();
  }
  MI.eraseFromParent();
}

void CombinerHelper::applyBuildFn(
    MachineInstr &MI, std::function<void(MachineIRBuilder &)> &MatchInfo) {
  Builder.setInstrAndDebugLoc(MI);
  MatchInfo(Builder);
  MI.eraseFromParent();
}

void CombinerHelper::applyBuildFnNoErase(
    MachineInstr &MI, std::function<void(MachineIRBuilder &)> &MatchInfo) {
  Builder.setInstrAndDebugLoc(MI);
  MatchInfo(Builder);
}

bool CombinerHelper::matchOrShiftToFunnelShift(MachineInstr &MI,
                                               BuildFnTy &MatchInfo) {
  assert(MI.getOpcode() == TargetOpcode::G_OR);

  Register Dst = MI.getOperand(0).getReg();
  LLT Ty = MRI.getType(Dst);
  unsigned BitWidth = Ty.getScalarSizeInBits();

  Register ShlSrc, ShlAmt, LShrSrc, LShrAmt, Amt;
  unsigned FshOpc = 0;

  // Match (or (shl ...), (lshr ...)).
  if (!mi_match(Dst, MRI,
                // m_GOr() handles the commuted version as well.
                m_GOr(m_GShl(m_Reg(ShlSrc), m_Reg(ShlAmt)),
                      m_GLShr(m_Reg(LShrSrc), m_Reg(LShrAmt)))))
    return false;

  // Given constants C0 and C1 such that C0 + C1 is bit-width:
  // (or (shl x, C0), (lshr y, C1)) -> (fshl x, y, C0) or (fshr x, y, C1)
  int64_t CstShlAmt, CstLShrAmt;
  if (mi_match(ShlAmt, MRI, m_ICstOrSplat(CstShlAmt)) &&
      mi_match(LShrAmt, MRI, m_ICstOrSplat(CstLShrAmt)) &&
      CstShlAmt + CstLShrAmt == BitWidth) {
    FshOpc = TargetOpcode::G_FSHR;
    Amt = LShrAmt;

  } else if (mi_match(LShrAmt, MRI,
                      m_GSub(m_SpecificICstOrSplat(BitWidth), m_Reg(Amt))) &&
             ShlAmt == Amt) {
    // (or (shl x, amt), (lshr y, (sub bw, amt))) -> (fshl x, y, amt)
    FshOpc = TargetOpcode::G_FSHL;

  } else if (mi_match(ShlAmt, MRI,
                      m_GSub(m_SpecificICstOrSplat(BitWidth), m_Reg(Amt))) &&
             LShrAmt == Amt) {
    // (or (shl x, (sub bw, amt)), (lshr y, amt)) -> (fshr x, y, amt)
    FshOpc = TargetOpcode::G_FSHR;

  } else {
    return false;
  }

  LLT AmtTy = MRI.getType(Amt);
  if (!isLegalOrBeforeLegalizer({FshOpc, {Ty, AmtTy}}))
    return false;

  MatchInfo = [=](MachineIRBuilder &B) {
    B.buildInstr(FshOpc, {Dst}, {ShlSrc, LShrSrc, Amt});
  };
  return true;
}

/// Match an FSHL or FSHR that can be combined to a ROTR or ROTL rotate.
bool CombinerHelper::matchFunnelShiftToRotate(MachineInstr &MI) {
  unsigned Opc = MI.getOpcode();
  assert(Opc == TargetOpcode::G_FSHL || Opc == TargetOpcode::G_FSHR);
  Register X = MI.getOperand(1).getReg();
  Register Y = MI.getOperand(2).getReg();
  if (X != Y)
    return false;
  unsigned RotateOpc =
      Opc == TargetOpcode::G_FSHL ? TargetOpcode::G_ROTL : TargetOpcode::G_ROTR;
  return isLegalOrBeforeLegalizer({RotateOpc, {MRI.getType(X), MRI.getType(Y)}});
}

void CombinerHelper::applyFunnelShiftToRotate(MachineInstr &MI) {
  unsigned Opc = MI.getOpcode();
  assert(Opc == TargetOpcode::G_FSHL || Opc == TargetOpcode::G_FSHR);
  bool IsFSHL = Opc == TargetOpcode::G_FSHL;
  Observer.changingInstr(MI);
  MI.setDesc(Builder.getTII().get(IsFSHL ? TargetOpcode::G_ROTL
                                         : TargetOpcode::G_ROTR));
  MI.removeOperand(2);
  Observer.changedInstr(MI);
}

// Fold (rot x, c) -> (rot x, c % BitSize)
bool CombinerHelper::matchRotateOutOfRange(MachineInstr &MI) {
  assert(MI.getOpcode() == TargetOpcode::G_ROTL ||
         MI.getOpcode() == TargetOpcode::G_ROTR);
  unsigned Bitsize =
      MRI.getType(MI.getOperand(0).getReg()).getScalarSizeInBits();
  Register AmtReg = MI.getOperand(2).getReg();
  bool OutOfRange = false;
  auto MatchOutOfRange = [Bitsize, &OutOfRange](const Constant *C) {
    if (auto *CI = dyn_cast<ConstantInt>(C))
      OutOfRange |= CI->getValue().uge(Bitsize);
    return true;
  };
  return matchUnaryPredicate(MRI, AmtReg, MatchOutOfRange) && OutOfRange;
}

void CombinerHelper::applyRotateOutOfRange(MachineInstr &MI) {
  assert(MI.getOpcode() == TargetOpcode::G_ROTL ||
         MI.getOpcode() == TargetOpcode::G_ROTR);
  unsigned Bitsize =
      MRI.getType(MI.getOperand(0).getReg()).getScalarSizeInBits();
  Builder.setInstrAndDebugLoc(MI);
  Register Amt = MI.getOperand(2).getReg();
  LLT AmtTy = MRI.getType(Amt);
  auto Bits = Builder.buildConstant(AmtTy, Bitsize);
  Amt = Builder.buildURem(AmtTy, MI.getOperand(2).getReg(), Bits).getReg(0);
  Observer.changingInstr(MI);
  MI.getOperand(2).setReg(Amt);
  Observer.changedInstr(MI);
}

bool CombinerHelper::matchICmpToTrueFalseKnownBits(MachineInstr &MI,
                                                   int64_t &MatchInfo) {
  assert(MI.getOpcode() == TargetOpcode::G_ICMP);
  auto Pred = static_cast<CmpInst::Predicate>(MI.getOperand(1).getPredicate());
  auto KnownLHS = KB->getKnownBits(MI.getOperand(2).getReg());
  auto KnownRHS = KB->getKnownBits(MI.getOperand(3).getReg());
  std::optional<bool> KnownVal;
  switch (Pred) {
  default:
    llvm_unreachable("Unexpected G_ICMP predicate?");
  case CmpInst::ICMP_EQ:
    KnownVal = KnownBits::eq(KnownLHS, KnownRHS);
    break;
  case CmpInst::ICMP_NE:
    KnownVal = KnownBits::ne(KnownLHS, KnownRHS);
    break;
  case CmpInst::ICMP_SGE:
    KnownVal = KnownBits::sge(KnownLHS, KnownRHS);
    break;
  case CmpInst::ICMP_SGT:
    KnownVal = KnownBits::sgt(KnownLHS, KnownRHS);
    break;
  case CmpInst::ICMP_SLE:
    KnownVal = KnownBits::sle(KnownLHS, KnownRHS);
    break;
  case CmpInst::ICMP_SLT:
    KnownVal = KnownBits::slt(KnownLHS, KnownRHS);
    break;
  case CmpInst::ICMP_UGE:
    KnownVal = KnownBits::uge(KnownLHS, KnownRHS);
    break;
  case CmpInst::ICMP_UGT:
    KnownVal = KnownBits::ugt(KnownLHS, KnownRHS);
    break;
  case CmpInst::ICMP_ULE:
    KnownVal = KnownBits::ule(KnownLHS, KnownRHS);
    break;
  case CmpInst::ICMP_ULT:
    KnownVal = KnownBits::ult(KnownLHS, KnownRHS);
    break;
  }
  if (!KnownVal)
    return false;
  MatchInfo =
      *KnownVal
          ? getICmpTrueVal(getTargetLowering(),
                           /*IsVector = */
                           MRI.getType(MI.getOperand(0).getReg()).isVector(),
                           /* IsFP = */ false)
          : 0;
  return true;
}

bool CombinerHelper::matchICmpToLHSKnownBits(
    MachineInstr &MI, std::function<void(MachineIRBuilder &)> &MatchInfo) {
  assert(MI.getOpcode() == TargetOpcode::G_ICMP);
  // Given:
  //
  // %x = G_WHATEVER (... x is known to be 0 or 1 ...)
  // %cmp = G_ICMP ne %x, 0
  //
  // Or:
  //
  // %x = G_WHATEVER (... x is known to be 0 or 1 ...)
  // %cmp = G_ICMP eq %x, 1
  //
  // We can replace %cmp with %x assuming true is 1 on the target.
  auto Pred = static_cast<CmpInst::Predicate>(MI.getOperand(1).getPredicate());
  if (!CmpInst::isEquality(Pred))
    return false;
  Register Dst = MI.getOperand(0).getReg();
  LLT DstTy = MRI.getType(Dst);
  if (getICmpTrueVal(getTargetLowering(), DstTy.isVector(),
                     /* IsFP = */ false) != 1)
    return false;
  int64_t OneOrZero = Pred == CmpInst::ICMP_EQ;
  if (!mi_match(MI.getOperand(3).getReg(), MRI, m_SpecificICst(OneOrZero)))
    return false;
  Register LHS = MI.getOperand(2).getReg();
  auto KnownLHS = KB->getKnownBits(LHS);
  if (KnownLHS.getMinValue() != 0 || KnownLHS.getMaxValue() != 1)
    return false;
  // Make sure replacing Dst with the LHS is a legal operation.
  LLT LHSTy = MRI.getType(LHS);
  unsigned LHSSize = LHSTy.getSizeInBits();
  unsigned DstSize = DstTy.getSizeInBits();
  unsigned Op = TargetOpcode::COPY;
  if (DstSize != LHSSize)
    Op = DstSize < LHSSize ? TargetOpcode::G_TRUNC : TargetOpcode::G_ZEXT;
  if (!isLegalOrBeforeLegalizer({Op, {DstTy, LHSTy}}))
    return false;
  MatchInfo = [=](MachineIRBuilder &B) { B.buildInstr(Op, {Dst}, {LHS}); };
  return true;
}

// Replace (and (or x, c1), c2) with (and x, c2) iff c1 & c2 == 0
bool CombinerHelper::matchAndOrDisjointMask(
    MachineInstr &MI, std::function<void(MachineIRBuilder &)> &MatchInfo) {
  assert(MI.getOpcode() == TargetOpcode::G_AND);

  // Ignore vector types to simplify matching the two constants.
  // TODO: do this for vectors and scalars via a demanded bits analysis.
  LLT Ty = MRI.getType(MI.getOperand(0).getReg());
  if (Ty.isVector())
    return false;

  Register Src;
  Register AndMaskReg;
  int64_t AndMaskBits;
  int64_t OrMaskBits;
  if (!mi_match(MI, MRI,
                m_GAnd(m_GOr(m_Reg(Src), m_ICst(OrMaskBits)),
                       m_all_of(m_ICst(AndMaskBits), m_Reg(AndMaskReg)))))
    return false;

  // Check if OrMask could turn on any bits in Src.
  if (AndMaskBits & OrMaskBits)
    return false;

  MatchInfo = [=, &MI](MachineIRBuilder &B) {
    Observer.changingInstr(MI);
    // Canonicalize the result to have the constant on the RHS.
    if (MI.getOperand(1).getReg() == AndMaskReg)
      MI.getOperand(2).setReg(AndMaskReg);
    MI.getOperand(1).setReg(Src);
    Observer.changedInstr(MI);
  };
  return true;
}

/// Form a G_SBFX from a G_SEXT_INREG fed by a right shift.
bool CombinerHelper::matchBitfieldExtractFromSExtInReg(
    MachineInstr &MI, std::function<void(MachineIRBuilder &)> &MatchInfo) {
  assert(MI.getOpcode() == TargetOpcode::G_SEXT_INREG);
  Register Dst = MI.getOperand(0).getReg();
  Register Src = MI.getOperand(1).getReg();
  LLT Ty = MRI.getType(Src);
  LLT ExtractTy = getTargetLowering().getPreferredShiftAmountTy(Ty);
  if (!LI || !LI->isLegalOrCustom({TargetOpcode::G_SBFX, {Ty, ExtractTy}}))
    return false;
  int64_t Width = MI.getOperand(2).getImm();
  Register ShiftSrc;
  int64_t ShiftImm;
  if (!mi_match(
          Src, MRI,
          m_OneNonDBGUse(m_any_of(m_GAShr(m_Reg(ShiftSrc), m_ICst(ShiftImm)),
                                  m_GLShr(m_Reg(ShiftSrc), m_ICst(ShiftImm))))))
    return false;
  if (ShiftImm < 0 || ShiftImm + Width > Ty.getScalarSizeInBits())
    return false;

  MatchInfo = [=](MachineIRBuilder &B) {
    auto Cst1 = B.buildConstant(ExtractTy, ShiftImm);
    auto Cst2 = B.buildConstant(ExtractTy, Width);
    B.buildSbfx(Dst, ShiftSrc, Cst1, Cst2);
  };
  return true;
}

/// Form a G_UBFX from "(a srl b) & mask", where b and mask are constants.
bool CombinerHelper::matchBitfieldExtractFromAnd(
    MachineInstr &MI, std::function<void(MachineIRBuilder &)> &MatchInfo) {
  assert(MI.getOpcode() == TargetOpcode::G_AND);
  Register Dst = MI.getOperand(0).getReg();
  LLT Ty = MRI.getType(Dst);
  LLT ExtractTy = getTargetLowering().getPreferredShiftAmountTy(Ty);
  if (LI && !LI->isLegalOrCustom({TargetOpcode::G_UBFX, {Ty, ExtractTy}}))
    return false;

  int64_t AndImm, LSBImm;
  Register ShiftSrc;
  const unsigned Size = Ty.getScalarSizeInBits();
  if (!mi_match(MI.getOperand(0).getReg(), MRI,
                m_GAnd(m_OneNonDBGUse(m_GLShr(m_Reg(ShiftSrc), m_ICst(LSBImm))),
                       m_ICst(AndImm))))
    return false;

  // The mask is a mask of the low bits iff imm & (imm+1) == 0.
  auto MaybeMask = static_cast<uint64_t>(AndImm);
  if (MaybeMask & (MaybeMask + 1))
    return false;

  // LSB must fit within the register.
  if (static_cast<uint64_t>(LSBImm) >= Size)
    return false;

  uint64_t Width = APInt(Size, AndImm).countr_one();
  MatchInfo = [=](MachineIRBuilder &B) {
    auto WidthCst = B.buildConstant(ExtractTy, Width);
    auto LSBCst = B.buildConstant(ExtractTy, LSBImm);
    B.buildInstr(TargetOpcode::G_UBFX, {Dst}, {ShiftSrc, LSBCst, WidthCst});
  };
  return true;
}

bool CombinerHelper::matchBitfieldExtractFromShr(
    MachineInstr &MI, std::function<void(MachineIRBuilder &)> &MatchInfo) {
  const unsigned Opcode = MI.getOpcode();
  assert(Opcode == TargetOpcode::G_ASHR || Opcode == TargetOpcode::G_LSHR);

  const Register Dst = MI.getOperand(0).getReg();

  const unsigned ExtrOpcode = Opcode == TargetOpcode::G_ASHR
                                  ? TargetOpcode::G_SBFX
                                  : TargetOpcode::G_UBFX;

  // Check if the type we would use for the extract is legal
  LLT Ty = MRI.getType(Dst);
  LLT ExtractTy = getTargetLowering().getPreferredShiftAmountTy(Ty);
  if (!LI || !LI->isLegalOrCustom({ExtrOpcode, {Ty, ExtractTy}}))
    return false;

  Register ShlSrc;
  int64_t ShrAmt;
  int64_t ShlAmt;
  const unsigned Size = Ty.getScalarSizeInBits();

  // Try to match shr (shl x, c1), c2
  if (!mi_match(Dst, MRI,
                m_BinOp(Opcode,
                        m_OneNonDBGUse(m_GShl(m_Reg(ShlSrc), m_ICst(ShlAmt))),
                        m_ICst(ShrAmt))))
    return false;

  // Make sure that the shift sizes can fit a bitfield extract
  if (ShlAmt < 0 || ShlAmt > ShrAmt || ShrAmt >= Size)
    return false;

  // Skip this combine if the G_SEXT_INREG combine could handle it
  if (Opcode == TargetOpcode::G_ASHR && ShlAmt == ShrAmt)
    return false;

  // Calculate start position and width of the extract
  const int64_t Pos = ShrAmt - ShlAmt;
  const int64_t Width = Size - ShrAmt;

  MatchInfo = [=](MachineIRBuilder &B) {
    auto WidthCst = B.buildConstant(ExtractTy, Width);
    auto PosCst = B.buildConstant(ExtractTy, Pos);
    B.buildInstr(ExtrOpcode, {Dst}, {ShlSrc, PosCst, WidthCst});
  };
  return true;
}

bool CombinerHelper::matchBitfieldExtractFromShrAnd(
    MachineInstr &MI, std::function<void(MachineIRBuilder &)> &MatchInfo) {
  const unsigned Opcode = MI.getOpcode();
  assert(Opcode == TargetOpcode::G_LSHR || Opcode == TargetOpcode::G_ASHR);

  const Register Dst = MI.getOperand(0).getReg();
  LLT Ty = MRI.getType(Dst);
  LLT ExtractTy = getTargetLowering().getPreferredShiftAmountTy(Ty);
  if (LI && !LI->isLegalOrCustom({TargetOpcode::G_UBFX, {Ty, ExtractTy}}))
    return false;

  // Try to match shr (and x, c1), c2
  Register AndSrc;
  int64_t ShrAmt;
  int64_t SMask;
  if (!mi_match(Dst, MRI,
                m_BinOp(Opcode,
                        m_OneNonDBGUse(m_GAnd(m_Reg(AndSrc), m_ICst(SMask))),
                        m_ICst(ShrAmt))))
    return false;

  const unsigned Size = Ty.getScalarSizeInBits();
  if (ShrAmt < 0 || ShrAmt >= Size)
    return false;

  // If the shift subsumes the mask, emit the 0 directly.
  if (0 == (SMask >> ShrAmt)) {
    MatchInfo = [=](MachineIRBuilder &B) {
      B.buildConstant(Dst, 0);
    };
    return true;
  }

  // Check that ubfx can do the extraction, with no holes in the mask.
  uint64_t UMask = SMask;
  UMask |= maskTrailingOnes<uint64_t>(ShrAmt);
  UMask &= maskTrailingOnes<uint64_t>(Size);
  if (!isMask_64(UMask))
    return false;

  // Calculate start position and width of the extract.
  const int64_t Pos = ShrAmt;
  const int64_t Width = llvm::countr_one(UMask) - ShrAmt;

  // It's preferable to keep the shift, rather than form G_SBFX.
  // TODO: remove the G_AND via demanded bits analysis.
  if (Opcode == TargetOpcode::G_ASHR && Width + ShrAmt == Size)
    return false;

  MatchInfo = [=](MachineIRBuilder &B) {
    auto WidthCst = B.buildConstant(ExtractTy, Width);
    auto PosCst = B.buildConstant(ExtractTy, Pos);
    B.buildInstr(TargetOpcode::G_UBFX, {Dst}, {AndSrc, PosCst, WidthCst});
  };
  return true;
}

bool CombinerHelper::reassociationCanBreakAddressingModePattern(
    MachineInstr &MI) {
  auto &PtrAdd = cast<GPtrAdd>(MI);

  Register Src1Reg = PtrAdd.getBaseReg();
  auto *Src1Def = getOpcodeDef<GPtrAdd>(Src1Reg, MRI);
  if (!Src1Def)
    return false;

  Register Src2Reg = PtrAdd.getOffsetReg();

  if (MRI.hasOneNonDBGUse(Src1Reg))
    return false;

  auto C1 = getIConstantVRegVal(Src1Def->getOffsetReg(), MRI);
  if (!C1)
    return false;
  auto C2 = getIConstantVRegVal(Src2Reg, MRI);
  if (!C2)
    return false;

  const APInt &C1APIntVal = *C1;
  const APInt &C2APIntVal = *C2;
  const int64_t CombinedValue = (C1APIntVal + C2APIntVal).getSExtValue();

  for (auto &UseMI : MRI.use_nodbg_instructions(PtrAdd.getReg(0))) {
    // This combine may end up running before ptrtoint/inttoptr combines
    // manage to eliminate redundant conversions, so try to look through them.
    MachineInstr *ConvUseMI = &UseMI;
    unsigned ConvUseOpc = ConvUseMI->getOpcode();
    while (ConvUseOpc == TargetOpcode::G_INTTOPTR ||
           ConvUseOpc == TargetOpcode::G_PTRTOINT) {
      Register DefReg = ConvUseMI->getOperand(0).getReg();
      if (!MRI.hasOneNonDBGUse(DefReg))
        break;
      ConvUseMI = &*MRI.use_instr_nodbg_begin(DefReg);
      ConvUseOpc = ConvUseMI->getOpcode();
    }
    auto *LdStMI = dyn_cast<GLoadStore>(ConvUseMI);
    if (!LdStMI)
      continue;
    // Is x[offset2] already not a legal addressing mode? If so then
    // reassociating the constants breaks nothing (we test offset2 because
    // that's the one we hope to fold into the load or store).
    TargetLoweringBase::AddrMode AM;
    AM.HasBaseReg = true;
    AM.BaseOffs = C2APIntVal.getSExtValue();
    unsigned AS = MRI.getType(LdStMI->getPointerReg()).getAddressSpace();
    Type *AccessTy = getTypeForLLT(LdStMI->getMMO().getMemoryType(),
                                   PtrAdd.getMF()->getFunction().getContext());
    const auto &TLI = *PtrAdd.getMF()->getSubtarget().getTargetLowering();
    if (!TLI.isLegalAddressingMode(PtrAdd.getMF()->getDataLayout(), AM,
                                   AccessTy, AS))
      continue;

    // Would x[offset1+offset2] still be a legal addressing mode?
    AM.BaseOffs = CombinedValue;
    if (!TLI.isLegalAddressingMode(PtrAdd.getMF()->getDataLayout(), AM,
                                   AccessTy, AS))
      return true;
  }

  return false;
}

bool CombinerHelper::matchReassocConstantInnerRHS(GPtrAdd &MI,
                                                  MachineInstr *RHS,
                                                  BuildFnTy &MatchInfo) {
  // G_PTR_ADD(BASE, G_ADD(X, C)) -> G_PTR_ADD(G_PTR_ADD(BASE, X), C)
  Register Src1Reg = MI.getOperand(1).getReg();
  if (RHS->getOpcode() != TargetOpcode::G_ADD)
    return false;
  auto C2 = getIConstantVRegVal(RHS->getOperand(2).getReg(), MRI);
  if (!C2)
    return false;

  MatchInfo = [=, &MI](MachineIRBuilder &B) {
    LLT PtrTy = MRI.getType(MI.getOperand(0).getReg());

    auto NewBase =
        Builder.buildPtrAdd(PtrTy, Src1Reg, RHS->getOperand(1).getReg());
    Observer.changingInstr(MI);
    MI.getOperand(1).setReg(NewBase.getReg(0));
    MI.getOperand(2).setReg(RHS->getOperand(2).getReg());
    Observer.changedInstr(MI);
  };
  return !reassociationCanBreakAddressingModePattern(MI);
}

bool CombinerHelper::matchReassocConstantInnerLHS(GPtrAdd &MI,
                                                  MachineInstr *LHS,
                                                  MachineInstr *RHS,
                                                  BuildFnTy &MatchInfo) {
  // G_PTR_ADD (G_PTR_ADD X, C), Y) -> (G_PTR_ADD (G_PTR_ADD(X, Y), C)
  // if and only if (G_PTR_ADD X, C) has one use.
  Register LHSBase;
  std::optional<ValueAndVReg> LHSCstOff;
  if (!mi_match(MI.getBaseReg(), MRI,
                m_OneNonDBGUse(m_GPtrAdd(m_Reg(LHSBase), m_GCst(LHSCstOff)))))
    return false;

  auto *LHSPtrAdd = cast<GPtrAdd>(LHS);
  MatchInfo = [=, &MI](MachineIRBuilder &B) {
    // When we change LHSPtrAdd's offset register we might cause it to use a reg
    // before its def. Sink the instruction so the outer PTR_ADD to ensure this
    // doesn't happen.
    LHSPtrAdd->moveBefore(&MI);
    Register RHSReg = MI.getOffsetReg();
    // set VReg will cause type mismatch if it comes from extend/trunc
    auto NewCst = B.buildConstant(MRI.getType(RHSReg), LHSCstOff->Value);
    Observer.changingInstr(MI);
    MI.getOperand(2).setReg(NewCst.getReg(0));
    Observer.changedInstr(MI);
    Observer.changingInstr(*LHSPtrAdd);
    LHSPtrAdd->getOperand(2).setReg(RHSReg);
    Observer.changedInstr(*LHSPtrAdd);
  };
  return !reassociationCanBreakAddressingModePattern(MI);
}

bool CombinerHelper::matchReassocFoldConstantsInSubTree(GPtrAdd &MI,
                                                        MachineInstr *LHS,
                                                        MachineInstr *RHS,
                                                        BuildFnTy &MatchInfo) {
  // G_PTR_ADD(G_PTR_ADD(BASE, C1), C2) -> G_PTR_ADD(BASE, C1+C2)
  auto *LHSPtrAdd = dyn_cast<GPtrAdd>(LHS);
  if (!LHSPtrAdd)
    return false;

  Register Src2Reg = MI.getOperand(2).getReg();
  Register LHSSrc1 = LHSPtrAdd->getBaseReg();
  Register LHSSrc2 = LHSPtrAdd->getOffsetReg();
  auto C1 = getIConstantVRegVal(LHSSrc2, MRI);
  if (!C1)
    return false;
  auto C2 = getIConstantVRegVal(Src2Reg, MRI);
  if (!C2)
    return false;

  MatchInfo = [=, &MI](MachineIRBuilder &B) {
    auto NewCst = B.buildConstant(MRI.getType(Src2Reg), *C1 + *C2);
    Observer.changingInstr(MI);
    MI.getOperand(1).setReg(LHSSrc1);
    MI.getOperand(2).setReg(NewCst.getReg(0));
    Observer.changedInstr(MI);
  };
  return !reassociationCanBreakAddressingModePattern(MI);
}

bool CombinerHelper::matchReassocPtrAdd(MachineInstr &MI,
                                        BuildFnTy &MatchInfo) {
  auto &PtrAdd = cast<GPtrAdd>(MI);
  // We're trying to match a few pointer computation patterns here for
  // re-association opportunities.
  // 1) Isolating a constant operand to be on the RHS, e.g.:
  // G_PTR_ADD(BASE, G_ADD(X, C)) -> G_PTR_ADD(G_PTR_ADD(BASE, X), C)
  //
  // 2) Folding two constants in each sub-tree as long as such folding
  // doesn't break a legal addressing mode.
  // G_PTR_ADD(G_PTR_ADD(BASE, C1), C2) -> G_PTR_ADD(BASE, C1+C2)
  //
  // 3) Move a constant from the LHS of an inner op to the RHS of the outer.
  // G_PTR_ADD (G_PTR_ADD X, C), Y) -> G_PTR_ADD (G_PTR_ADD(X, Y), C)
  // iif (G_PTR_ADD X, C) has one use.
  MachineInstr *LHS = MRI.getVRegDef(PtrAdd.getBaseReg());
  MachineInstr *RHS = MRI.getVRegDef(PtrAdd.getOffsetReg());

  // Try to match example 2.
  if (matchReassocFoldConstantsInSubTree(PtrAdd, LHS, RHS, MatchInfo))
    return true;

  // Try to match example 3.
  if (matchReassocConstantInnerLHS(PtrAdd, LHS, RHS, MatchInfo))
    return true;

  // Try to match example 1.
  if (matchReassocConstantInnerRHS(PtrAdd, RHS, MatchInfo))
    return true;

  return false;
}
bool CombinerHelper::tryReassocBinOp(unsigned Opc, Register DstReg,
                                     Register OpLHS, Register OpRHS,
                                     BuildFnTy &MatchInfo) {
  LLT OpRHSTy = MRI.getType(OpRHS);
  MachineInstr *OpLHSDef = MRI.getVRegDef(OpLHS);

  if (OpLHSDef->getOpcode() != Opc)
    return false;

  MachineInstr *OpRHSDef = MRI.getVRegDef(OpRHS);
  Register OpLHSLHS = OpLHSDef->getOperand(1).getReg();
  Register OpLHSRHS = OpLHSDef->getOperand(2).getReg();

  // If the inner op is (X op C), pull the constant out so it can be folded with
  // other constants in the expression tree. Folding is not guaranteed so we
  // might have (C1 op C2). In that case do not pull a constant out because it
  // won't help and can lead to infinite loops.
  if (isConstantOrConstantSplatVector(*MRI.getVRegDef(OpLHSRHS), MRI) &&
      !isConstantOrConstantSplatVector(*MRI.getVRegDef(OpLHSLHS), MRI)) {
    if (isConstantOrConstantSplatVector(*OpRHSDef, MRI)) {
      // (Opc (Opc X, C1), C2) -> (Opc X, (Opc C1, C2))
      MatchInfo = [=](MachineIRBuilder &B) {
        auto NewCst = B.buildInstr(Opc, {OpRHSTy}, {OpLHSRHS, OpRHS});
        B.buildInstr(Opc, {DstReg}, {OpLHSLHS, NewCst});
      };
      return true;
    }
    if (getTargetLowering().isReassocProfitable(MRI, OpLHS, OpRHS)) {
      // Reassociate: (op (op x, c1), y) -> (op (op x, y), c1)
      //              iff (op x, c1) has one use
      MatchInfo = [=](MachineIRBuilder &B) {
        auto NewLHSLHS = B.buildInstr(Opc, {OpRHSTy}, {OpLHSLHS, OpRHS});
        B.buildInstr(Opc, {DstReg}, {NewLHSLHS, OpLHSRHS});
      };
      return true;
    }
  }

  return false;
}

bool CombinerHelper::matchReassocCommBinOp(MachineInstr &MI,
                                           BuildFnTy &MatchInfo) {
  // We don't check if the reassociation will break a legal addressing mode
  // here since pointer arithmetic is handled by G_PTR_ADD.
  unsigned Opc = MI.getOpcode();
  Register DstReg = MI.getOperand(0).getReg();
  Register LHSReg = MI.getOperand(1).getReg();
  Register RHSReg = MI.getOperand(2).getReg();

  if (tryReassocBinOp(Opc, DstReg, LHSReg, RHSReg, MatchInfo))
    return true;
  if (tryReassocBinOp(Opc, DstReg, RHSReg, LHSReg, MatchInfo))
    return true;
  return false;
}

bool CombinerHelper::matchConstantFoldCastOp(MachineInstr &MI, APInt &MatchInfo) {
  LLT DstTy = MRI.getType(MI.getOperand(0).getReg());
  Register SrcOp = MI.getOperand(1).getReg();

  if (auto MaybeCst = ConstantFoldCastOp(MI.getOpcode(), DstTy, SrcOp, MRI)) {
    MatchInfo = *MaybeCst;
    return true;
  }

  return false;
}

bool CombinerHelper::matchConstantFoldBinOp(MachineInstr &MI, APInt &MatchInfo) {
  Register Op1 = MI.getOperand(1).getReg();
  Register Op2 = MI.getOperand(2).getReg();
  auto MaybeCst = ConstantFoldBinOp(MI.getOpcode(), Op1, Op2, MRI);
  if (!MaybeCst)
    return false;
  MatchInfo = *MaybeCst;
  return true;
}

bool CombinerHelper::matchConstantFoldFPBinOp(MachineInstr &MI, ConstantFP* &MatchInfo) {
  Register Op1 = MI.getOperand(1).getReg();
  Register Op2 = MI.getOperand(2).getReg();
  auto MaybeCst = ConstantFoldFPBinOp(MI.getOpcode(), Op1, Op2, MRI);
  if (!MaybeCst)
    return false;
  MatchInfo =
      ConstantFP::get(MI.getMF()->getFunction().getContext(), *MaybeCst);
  return true;
}

bool CombinerHelper::matchConstantFoldFMA(MachineInstr &MI,
                                          ConstantFP *&MatchInfo) {
  assert(MI.getOpcode() == TargetOpcode::G_FMA ||
         MI.getOpcode() == TargetOpcode::G_FMAD);
  auto [_, Op1, Op2, Op3] = MI.getFirst4Regs();

  const ConstantFP *Op3Cst = getConstantFPVRegVal(Op3, MRI);
  if (!Op3Cst)
    return false;

  const ConstantFP *Op2Cst = getConstantFPVRegVal(Op2, MRI);
  if (!Op2Cst)
    return false;

  const ConstantFP *Op1Cst = getConstantFPVRegVal(Op1, MRI);
  if (!Op1Cst)
    return false;

  APFloat Op1F = Op1Cst->getValueAPF();
  Op1F.fusedMultiplyAdd(Op2Cst->getValueAPF(), Op3Cst->getValueAPF(),
                        APFloat::rmNearestTiesToEven);
  MatchInfo = ConstantFP::get(MI.getMF()->getFunction().getContext(), Op1F);
  return true;
}

bool CombinerHelper::matchNarrowBinopFeedingAnd(
    MachineInstr &MI, std::function<void(MachineIRBuilder &)> &MatchInfo) {
  // Look for a binop feeding into an AND with a mask:
  //
  // %add = G_ADD %lhs, %rhs
  // %and = G_AND %add, 000...11111111
  //
  // Check if it's possible to perform the binop at a narrower width and zext
  // back to the original width like so:
  //
  // %narrow_lhs = G_TRUNC %lhs
  // %narrow_rhs = G_TRUNC %rhs
  // %narrow_add = G_ADD %narrow_lhs, %narrow_rhs
  // %new_add = G_ZEXT %narrow_add
  // %and = G_AND %new_add, 000...11111111
  //
  // This can allow later combines to eliminate the G_AND if it turns out
  // that the mask is irrelevant.
  assert(MI.getOpcode() == TargetOpcode::G_AND);
  Register Dst = MI.getOperand(0).getReg();
  Register AndLHS = MI.getOperand(1).getReg();
  Register AndRHS = MI.getOperand(2).getReg();
  LLT WideTy = MRI.getType(Dst);

  // If the potential binop has more than one use, then it's possible that one
  // of those uses will need its full width.
  if (!WideTy.isScalar() || !MRI.hasOneNonDBGUse(AndLHS))
    return false;

  // Check if the LHS feeding the AND is impacted by the high bits that we're
  // masking out.
  //
  // e.g. for 64-bit x, y:
  //
  // add_64(x, y) & 65535 == zext(add_16(trunc(x), trunc(y))) & 65535
  MachineInstr *LHSInst = getDefIgnoringCopies(AndLHS, MRI);
  if (!LHSInst)
    return false;
  unsigned LHSOpc = LHSInst->getOpcode();
  switch (LHSOpc) {
  default:
    return false;
  case TargetOpcode::G_ADD:
  case TargetOpcode::G_SUB:
  case TargetOpcode::G_MUL:
  case TargetOpcode::G_AND:
  case TargetOpcode::G_OR:
  case TargetOpcode::G_XOR:
    break;
  }

  // Find the mask on the RHS.
  auto Cst = getIConstantVRegValWithLookThrough(AndRHS, MRI);
  if (!Cst)
    return false;
  auto Mask = Cst->Value;
  if (!Mask.isMask())
    return false;

  // No point in combining if there's nothing to truncate.
  unsigned NarrowWidth = Mask.countr_one();
  if (NarrowWidth == WideTy.getSizeInBits())
    return false;
  LLT NarrowTy = LLT::scalar(NarrowWidth);

  // Check if adding the zext + truncates could be harmful.
  auto &MF = *MI.getMF();
  const auto &TLI = getTargetLowering();
  LLVMContext &Ctx = MF.getFunction().getContext();
  auto &DL = MF.getDataLayout();
  if (!TLI.isTruncateFree(WideTy, NarrowTy, DL, Ctx) ||
      !TLI.isZExtFree(NarrowTy, WideTy, DL, Ctx))
    return false;
  if (!isLegalOrBeforeLegalizer({TargetOpcode::G_TRUNC, {NarrowTy, WideTy}}) ||
      !isLegalOrBeforeLegalizer({TargetOpcode::G_ZEXT, {WideTy, NarrowTy}}))
    return false;
  Register BinOpLHS = LHSInst->getOperand(1).getReg();
  Register BinOpRHS = LHSInst->getOperand(2).getReg();
  MatchInfo = [=, &MI](MachineIRBuilder &B) {
    auto NarrowLHS = Builder.buildTrunc(NarrowTy, BinOpLHS);
    auto NarrowRHS = Builder.buildTrunc(NarrowTy, BinOpRHS);
    auto NarrowBinOp =
        Builder.buildInstr(LHSOpc, {NarrowTy}, {NarrowLHS, NarrowRHS});
    auto Ext = Builder.buildZExt(WideTy, NarrowBinOp);
    Observer.changingInstr(MI);
    MI.getOperand(1).setReg(Ext.getReg(0));
    Observer.changedInstr(MI);
  };
  return true;
}

bool CombinerHelper::matchMulOBy2(MachineInstr &MI, BuildFnTy &MatchInfo) {
  unsigned Opc = MI.getOpcode();
  assert(Opc == TargetOpcode::G_UMULO || Opc == TargetOpcode::G_SMULO);

  if (!mi_match(MI.getOperand(3).getReg(), MRI, m_SpecificICstOrSplat(2)))
    return false;

  MatchInfo = [=, &MI](MachineIRBuilder &B) {
    Observer.changingInstr(MI);
    unsigned NewOpc = Opc == TargetOpcode::G_UMULO ? TargetOpcode::G_UADDO
                                                   : TargetOpcode::G_SADDO;
    MI.setDesc(Builder.getTII().get(NewOpc));
    MI.getOperand(3).setReg(MI.getOperand(2).getReg());
    Observer.changedInstr(MI);
  };
  return true;
}

bool CombinerHelper::matchMulOBy0(MachineInstr &MI, BuildFnTy &MatchInfo) {
  // (G_*MULO x, 0) -> 0 + no carry out
  assert(MI.getOpcode() == TargetOpcode::G_UMULO ||
         MI.getOpcode() == TargetOpcode::G_SMULO);
  if (!mi_match(MI.getOperand(3).getReg(), MRI, m_SpecificICstOrSplat(0)))
    return false;
  Register Dst = MI.getOperand(0).getReg();
  Register Carry = MI.getOperand(1).getReg();
  if (!isConstantLegalOrBeforeLegalizer(MRI.getType(Dst)) ||
      !isConstantLegalOrBeforeLegalizer(MRI.getType(Carry)))
    return false;
  MatchInfo = [=](MachineIRBuilder &B) {
    B.buildConstant(Dst, 0);
    B.buildConstant(Carry, 0);
  };
  return true;
}

bool CombinerHelper::matchAddOBy0(MachineInstr &MI, BuildFnTy &MatchInfo) {
  // (G_*ADDO x, 0) -> x + no carry out
  assert(MI.getOpcode() == TargetOpcode::G_UADDO ||
         MI.getOpcode() == TargetOpcode::G_SADDO);
  if (!mi_match(MI.getOperand(3).getReg(), MRI, m_SpecificICstOrSplat(0)))
    return false;
  Register Carry = MI.getOperand(1).getReg();
  if (!isConstantLegalOrBeforeLegalizer(MRI.getType(Carry)))
    return false;
  Register Dst = MI.getOperand(0).getReg();
  Register LHS = MI.getOperand(2).getReg();
  MatchInfo = [=](MachineIRBuilder &B) {
    B.buildCopy(Dst, LHS);
    B.buildConstant(Carry, 0);
  };
  return true;
}

bool CombinerHelper::matchAddEToAddO(MachineInstr &MI, BuildFnTy &MatchInfo) {
  // (G_*ADDE x, y, 0) -> (G_*ADDO x, y)
  // (G_*SUBE x, y, 0) -> (G_*SUBO x, y)
  assert(MI.getOpcode() == TargetOpcode::G_UADDE ||
         MI.getOpcode() == TargetOpcode::G_SADDE ||
         MI.getOpcode() == TargetOpcode::G_USUBE ||
         MI.getOpcode() == TargetOpcode::G_SSUBE);
  if (!mi_match(MI.getOperand(4).getReg(), MRI, m_SpecificICstOrSplat(0)))
    return false;
  unsigned NewOpcode;
  switch (MI.getOpcode()) {
  case TargetOpcode::G_UADDE:
    NewOpcode = TargetOpcode::G_UADDO;
    break;
  case TargetOpcode::G_SADDE:
    NewOpcode = TargetOpcode::G_SADDO;
    break;
  case TargetOpcode::G_USUBE:
    NewOpcode = TargetOpcode::G_USUBO;
    break;
  case TargetOpcode::G_SSUBE:
    NewOpcode = TargetOpcode::G_SSUBO;
    break;
  }
  if (!isLegalOrBeforeLegalizer({NewOpcode,
                                 {MRI.getType(MI.getOperand(0).getReg()),
                                  MRI.getType(MI.getOperand(1).getReg())}}))
    return false;
  MatchInfo = [&, NewOpcode](MachineIRBuilder &B) {
    Observer.changingInstr(MI);
    MI.setDesc(B.getTII().get(NewOpcode));
    MI.removeOperand(4);
    Observer.changedInstr(MI);
  };
  return true;
}

bool CombinerHelper::matchSubAddSameReg(MachineInstr &MI,
                                        BuildFnTy &MatchInfo) {
  assert(MI.getOpcode() == TargetOpcode::G_SUB);
  Register Dst = MI.getOperand(0).getReg();
  // (x + y) - z -> x (if y == z)
  // (x + y) - z -> y (if x == z)
  Register X, Y, Z;
  if (mi_match(Dst, MRI, m_GSub(m_GAdd(m_Reg(X), m_Reg(Y)), m_Reg(Z)))) {
    Register ReplaceReg;
    int64_t CstX, CstY;
    if (Y == Z || (mi_match(Y, MRI, m_ICstOrSplat(CstY)) &&
                   mi_match(Z, MRI, m_SpecificICstOrSplat(CstY))))
      ReplaceReg = X;
    else if (X == Z || (mi_match(X, MRI, m_ICstOrSplat(CstX)) &&
                        mi_match(Z, MRI, m_SpecificICstOrSplat(CstX))))
      ReplaceReg = Y;
    if (ReplaceReg) {
      MatchInfo = [=](MachineIRBuilder &B) { B.buildCopy(Dst, ReplaceReg); };
      return true;
    }
  }

  // x - (y + z) -> 0 - y (if x == z)
  // x - (y + z) -> 0 - z (if x == y)
  if (mi_match(Dst, MRI, m_GSub(m_Reg(X), m_GAdd(m_Reg(Y), m_Reg(Z))))) {
    Register ReplaceReg;
    int64_t CstX;
    if (X == Z || (mi_match(X, MRI, m_ICstOrSplat(CstX)) &&
                   mi_match(Z, MRI, m_SpecificICstOrSplat(CstX))))
      ReplaceReg = Y;
    else if (X == Y || (mi_match(X, MRI, m_ICstOrSplat(CstX)) &&
                        mi_match(Y, MRI, m_SpecificICstOrSplat(CstX))))
      ReplaceReg = Z;
    if (ReplaceReg) {
      MatchInfo = [=](MachineIRBuilder &B) {
        auto Zero = B.buildConstant(MRI.getType(Dst), 0);
        B.buildSub(Dst, Zero, ReplaceReg);
      };
      return true;
    }
  }
  return false;
}

MachineInstr *CombinerHelper::buildUDivUsingMul(MachineInstr &MI) {
  assert(MI.getOpcode() == TargetOpcode::G_UDIV);
  auto &UDiv = cast<GenericMachineInstr>(MI);
  Register Dst = UDiv.getReg(0);
  Register LHS = UDiv.getReg(1);
  Register RHS = UDiv.getReg(2);
  LLT Ty = MRI.getType(Dst);
  LLT ScalarTy = Ty.getScalarType();
  const unsigned EltBits = ScalarTy.getScalarSizeInBits();
  LLT ShiftAmtTy = getTargetLowering().getPreferredShiftAmountTy(Ty);
  LLT ScalarShiftAmtTy = ShiftAmtTy.getScalarType();
  auto &MIB = Builder;
  MIB.setInstrAndDebugLoc(MI);

  bool UseNPQ = false;
  SmallVector<Register, 16> PreShifts, PostShifts, MagicFactors, NPQFactors;

  auto BuildUDIVPattern = [&](const Constant *C) {
    auto *CI = cast<ConstantInt>(C);
    const APInt &Divisor = CI->getValue();

    bool SelNPQ = false;
    APInt Magic(Divisor.getBitWidth(), 0);
    unsigned PreShift = 0, PostShift = 0;

    // Magic algorithm doesn't work for division by 1. We need to emit a select
    // at the end.
    // TODO: Use undef values for divisor of 1.
    if (!Divisor.isOne()) {
      UnsignedDivisionByConstantInfo magics =
          UnsignedDivisionByConstantInfo::get(Divisor);

      Magic = std::move(magics.Magic);

      assert(magics.PreShift < Divisor.getBitWidth() &&
             "We shouldn't generate an undefined shift!");
      assert(magics.PostShift < Divisor.getBitWidth() &&
             "We shouldn't generate an undefined shift!");
      assert((!magics.IsAdd || magics.PreShift == 0) && "Unexpected pre-shift");
      PreShift = magics.PreShift;
      PostShift = magics.PostShift;
      SelNPQ = magics.IsAdd;
    }

    PreShifts.push_back(
        MIB.buildConstant(ScalarShiftAmtTy, PreShift).getReg(0));
    MagicFactors.push_back(MIB.buildConstant(ScalarTy, Magic).getReg(0));
    NPQFactors.push_back(
        MIB.buildConstant(ScalarTy,
                          SelNPQ ? APInt::getOneBitSet(EltBits, EltBits - 1)
                                 : APInt::getZero(EltBits))
            .getReg(0));
    PostShifts.push_back(
        MIB.buildConstant(ScalarShiftAmtTy, PostShift).getReg(0));
    UseNPQ |= SelNPQ;
    return true;
  };

  // Collect the shifts/magic values from each element.
  bool Matched = matchUnaryPredicate(MRI, RHS, BuildUDIVPattern);
  (void)Matched;
  assert(Matched && "Expected unary predicate match to succeed");

  Register PreShift, PostShift, MagicFactor, NPQFactor;
  auto *RHSDef = getOpcodeDef<GBuildVector>(RHS, MRI);
  if (RHSDef) {
    PreShift = MIB.buildBuildVector(ShiftAmtTy, PreShifts).getReg(0);
    MagicFactor = MIB.buildBuildVector(Ty, MagicFactors).getReg(0);
    NPQFactor = MIB.buildBuildVector(Ty, NPQFactors).getReg(0);
    PostShift = MIB.buildBuildVector(ShiftAmtTy, PostShifts).getReg(0);
  } else {
    assert(MRI.getType(RHS).isScalar() &&
           "Non-build_vector operation should have been a scalar");
    PreShift = PreShifts[0];
    MagicFactor = MagicFactors[0];
    PostShift = PostShifts[0];
  }

  Register Q = LHS;
  Q = MIB.buildLShr(Ty, Q, PreShift).getReg(0);

  // Multiply the numerator (operand 0) by the magic value.
  Q = MIB.buildUMulH(Ty, Q, MagicFactor).getReg(0);

  if (UseNPQ) {
    Register NPQ = MIB.buildSub(Ty, LHS, Q).getReg(0);

    // For vectors we might have a mix of non-NPQ/NPQ paths, so use
    // G_UMULH to act as a SRL-by-1 for NPQ, else multiply by zero.
    if (Ty.isVector())
      NPQ = MIB.buildUMulH(Ty, NPQ, NPQFactor).getReg(0);
    else
      NPQ = MIB.buildLShr(Ty, NPQ, MIB.buildConstant(ShiftAmtTy, 1)).getReg(0);

    Q = MIB.buildAdd(Ty, NPQ, Q).getReg(0);
  }

  Q = MIB.buildLShr(Ty, Q, PostShift).getReg(0);
  auto One = MIB.buildConstant(Ty, 1);
  auto IsOne = MIB.buildICmp(
      CmpInst::Predicate::ICMP_EQ,
      Ty.isScalar() ? LLT::scalar(1) : Ty.changeElementSize(1), RHS, One);
  return MIB.buildSelect(Ty, IsOne, LHS, Q);
}

bool CombinerHelper::matchUDivByConst(MachineInstr &MI) {
  assert(MI.getOpcode() == TargetOpcode::G_UDIV);
  Register Dst = MI.getOperand(0).getReg();
  Register RHS = MI.getOperand(2).getReg();
  LLT DstTy = MRI.getType(Dst);
  auto *RHSDef = MRI.getVRegDef(RHS);
  if (!isConstantOrConstantVector(*RHSDef, MRI))
    return false;

  auto &MF = *MI.getMF();
  AttributeList Attr = MF.getFunction().getAttributes();
  const auto &TLI = getTargetLowering();
  LLVMContext &Ctx = MF.getFunction().getContext();
  auto &DL = MF.getDataLayout();
  if (TLI.isIntDivCheap(getApproximateEVTForLLT(DstTy, DL, Ctx), Attr))
    return false;

  // Don't do this for minsize because the instruction sequence is usually
  // larger.
  if (MF.getFunction().hasMinSize())
    return false;

  // Don't do this if the types are not going to be legal.
  if (LI) {
    if (!isLegalOrBeforeLegalizer({TargetOpcode::G_MUL, {DstTy, DstTy}}))
      return false;
    if (!isLegalOrBeforeLegalizer({TargetOpcode::G_UMULH, {DstTy}}))
      return false;
    if (!isLegalOrBeforeLegalizer(
            {TargetOpcode::G_ICMP,
             {DstTy.isVector() ? DstTy.changeElementSize(1) : LLT::scalar(1),
              DstTy}}))
      return false;
  }

  auto CheckEltValue = [&](const Constant *C) {
    if (auto *CI = dyn_cast_or_null<ConstantInt>(C))
      return !CI->isZero();
    return false;
  };
  return matchUnaryPredicate(MRI, RHS, CheckEltValue);
}

void CombinerHelper::applyUDivByConst(MachineInstr &MI) {
  auto *NewMI = buildUDivUsingMul(MI);
  replaceSingleDefInstWithReg(MI, NewMI->getOperand(0).getReg());
}

bool CombinerHelper::matchSDivByConst(MachineInstr &MI) {
  assert(MI.getOpcode() == TargetOpcode::G_SDIV && "Expected SDIV");
  Register Dst = MI.getOperand(0).getReg();
  Register RHS = MI.getOperand(2).getReg();
  LLT DstTy = MRI.getType(Dst);

  auto &MF = *MI.getMF();
  AttributeList Attr = MF.getFunction().getAttributes();
  const auto &TLI = getTargetLowering();
  LLVMContext &Ctx = MF.getFunction().getContext();
  auto &DL = MF.getDataLayout();
  if (TLI.isIntDivCheap(getApproximateEVTForLLT(DstTy, DL, Ctx), Attr))
    return false;

  // Don't do this for minsize because the instruction sequence is usually
  // larger.
  if (MF.getFunction().hasMinSize())
    return false;

  // If the sdiv has an 'exact' flag we can use a simpler lowering.
  if (MI.getFlag(MachineInstr::MIFlag::IsExact)) {
    return matchUnaryPredicate(
        MRI, RHS, [](const Constant *C) { return C && !C->isZeroValue(); });
  }

  // Don't support the general case for now.
  return false;
}

void CombinerHelper::applySDivByConst(MachineInstr &MI) {
  auto *NewMI = buildSDivUsingMul(MI);
  replaceSingleDefInstWithReg(MI, NewMI->getOperand(0).getReg());
}

MachineInstr *CombinerHelper::buildSDivUsingMul(MachineInstr &MI) {
  assert(MI.getOpcode() == TargetOpcode::G_SDIV && "Expected SDIV");
  auto &SDiv = cast<GenericMachineInstr>(MI);
  Register Dst = SDiv.getReg(0);
  Register LHS = SDiv.getReg(1);
  Register RHS = SDiv.getReg(2);
  LLT Ty = MRI.getType(Dst);
  LLT ScalarTy = Ty.getScalarType();
  LLT ShiftAmtTy = getTargetLowering().getPreferredShiftAmountTy(Ty);
  LLT ScalarShiftAmtTy = ShiftAmtTy.getScalarType();
  auto &MIB = Builder;
  MIB.setInstrAndDebugLoc(MI);

  bool UseSRA = false;
  SmallVector<Register, 16> Shifts, Factors;

  auto *RHSDef = cast<GenericMachineInstr>(getDefIgnoringCopies(RHS, MRI));
  bool IsSplat = getIConstantSplatVal(*RHSDef, MRI).has_value();

  auto BuildSDIVPattern = [&](const Constant *C) {
    // Don't recompute inverses for each splat element.
    if (IsSplat && !Factors.empty()) {
      Shifts.push_back(Shifts[0]);
      Factors.push_back(Factors[0]);
      return true;
    }

    auto *CI = cast<ConstantInt>(C);
    APInt Divisor = CI->getValue();
    unsigned Shift = Divisor.countr_zero();
    if (Shift) {
      Divisor.ashrInPlace(Shift);
      UseSRA = true;
    }

    // Calculate the multiplicative inverse modulo BW.
    // 2^W requires W + 1 bits, so we have to extend and then truncate.
    unsigned W = Divisor.getBitWidth();
    APInt Factor = Divisor.zext(W + 1)
                       .multiplicativeInverse(APInt::getSignedMinValue(W + 1))
                       .trunc(W);
    Shifts.push_back(MIB.buildConstant(ScalarShiftAmtTy, Shift).getReg(0));
    Factors.push_back(MIB.buildConstant(ScalarTy, Factor).getReg(0));
    return true;
  };

  // Collect all magic values from the build vector.
  bool Matched = matchUnaryPredicate(MRI, RHS, BuildSDIVPattern);
  (void)Matched;
  assert(Matched && "Expected unary predicate match to succeed");

  Register Shift, Factor;
  if (Ty.isVector()) {
    Shift = MIB.buildBuildVector(ShiftAmtTy, Shifts).getReg(0);
    Factor = MIB.buildBuildVector(Ty, Factors).getReg(0);
  } else {
    Shift = Shifts[0];
    Factor = Factors[0];
  }

  Register Res = LHS;

  if (UseSRA)
    Res = MIB.buildAShr(Ty, Res, Shift, MachineInstr::IsExact).getReg(0);

  return MIB.buildMul(Ty, Res, Factor);
}

bool CombinerHelper::matchUMulHToLShr(MachineInstr &MI) {
  assert(MI.getOpcode() == TargetOpcode::G_UMULH);
  Register RHS = MI.getOperand(2).getReg();
  Register Dst = MI.getOperand(0).getReg();
  LLT Ty = MRI.getType(Dst);
  LLT ShiftAmtTy = getTargetLowering().getPreferredShiftAmountTy(Ty);
  auto MatchPow2ExceptOne = [&](const Constant *C) {
    if (auto *CI = dyn_cast<ConstantInt>(C))
      return CI->getValue().isPowerOf2() && !CI->getValue().isOne();
    return false;
  };
  if (!matchUnaryPredicate(MRI, RHS, MatchPow2ExceptOne, false))
    return false;
  return isLegalOrBeforeLegalizer({TargetOpcode::G_LSHR, {Ty, ShiftAmtTy}});
}

void CombinerHelper::applyUMulHToLShr(MachineInstr &MI) {
  Register LHS = MI.getOperand(1).getReg();
  Register RHS = MI.getOperand(2).getReg();
  Register Dst = MI.getOperand(0).getReg();
  LLT Ty = MRI.getType(Dst);
  LLT ShiftAmtTy = getTargetLowering().getPreferredShiftAmountTy(Ty);
  unsigned NumEltBits = Ty.getScalarSizeInBits();

  Builder.setInstrAndDebugLoc(MI);
  auto LogBase2 = buildLogBase2(RHS, Builder);
  auto ShiftAmt =
      Builder.buildSub(Ty, Builder.buildConstant(Ty, NumEltBits), LogBase2);
  auto Trunc = Builder.buildZExtOrTrunc(ShiftAmtTy, ShiftAmt);
  Builder.buildLShr(Dst, LHS, Trunc);
  MI.eraseFromParent();
}

bool CombinerHelper::matchRedundantNegOperands(MachineInstr &MI,
                                               BuildFnTy &MatchInfo) {
  unsigned Opc = MI.getOpcode();
  assert(Opc == TargetOpcode::G_FADD || Opc == TargetOpcode::G_FSUB ||
         Opc == TargetOpcode::G_FMUL || Opc == TargetOpcode::G_FDIV ||
         Opc == TargetOpcode::G_FMAD || Opc == TargetOpcode::G_FMA);

  Register Dst = MI.getOperand(0).getReg();
  Register X = MI.getOperand(1).getReg();
  Register Y = MI.getOperand(2).getReg();
  LLT Type = MRI.getType(Dst);

  // fold (fadd x, fneg(y)) -> (fsub x, y)
  // fold (fadd fneg(y), x) -> (fsub x, y)
  // G_ADD is commutative so both cases are checked by m_GFAdd
  if (mi_match(Dst, MRI, m_GFAdd(m_Reg(X), m_GFNeg(m_Reg(Y)))) &&
      isLegalOrBeforeLegalizer({TargetOpcode::G_FSUB, {Type}})) {
    Opc = TargetOpcode::G_FSUB;
  }
  /// fold (fsub x, fneg(y)) -> (fadd x, y)
  else if (mi_match(Dst, MRI, m_GFSub(m_Reg(X), m_GFNeg(m_Reg(Y)))) &&
           isLegalOrBeforeLegalizer({TargetOpcode::G_FADD, {Type}})) {
    Opc = TargetOpcode::G_FADD;
  }
  // fold (fmul fneg(x), fneg(y)) -> (fmul x, y)
  // fold (fdiv fneg(x), fneg(y)) -> (fdiv x, y)
  // fold (fmad fneg(x), fneg(y), z) -> (fmad x, y, z)
  // fold (fma fneg(x), fneg(y), z) -> (fma x, y, z)
  else if ((Opc == TargetOpcode::G_FMUL || Opc == TargetOpcode::G_FDIV ||
            Opc == TargetOpcode::G_FMAD || Opc == TargetOpcode::G_FMA) &&
           mi_match(X, MRI, m_GFNeg(m_Reg(X))) &&
           mi_match(Y, MRI, m_GFNeg(m_Reg(Y)))) {
    // no opcode change
  } else
    return false;

  MatchInfo = [=, &MI](MachineIRBuilder &B) {
    Observer.changingInstr(MI);
    MI.setDesc(B.getTII().get(Opc));
    MI.getOperand(1).setReg(X);
    MI.getOperand(2).setReg(Y);
    Observer.changedInstr(MI);
  };
  return true;
}

bool CombinerHelper::matchFsubToFneg(MachineInstr &MI, Register &MatchInfo) {
  assert(MI.getOpcode() == TargetOpcode::G_FSUB);

  Register LHS = MI.getOperand(1).getReg();
  MatchInfo = MI.getOperand(2).getReg();
  LLT Ty = MRI.getType(MI.getOperand(0).getReg());

  const auto LHSCst = Ty.isVector()
                          ? getFConstantSplat(LHS, MRI, /* allowUndef */ true)
                          : getFConstantVRegValWithLookThrough(LHS, MRI);
  if (!LHSCst)
    return false;

  // -0.0 is always allowed
  if (LHSCst->Value.isNegZero())
    return true;

  // +0.0 is only allowed if nsz is set.
  if (LHSCst->Value.isPosZero())
    return MI.getFlag(MachineInstr::FmNsz);

  return false;
}

void CombinerHelper::applyFsubToFneg(MachineInstr &MI, Register &MatchInfo) {
  Builder.setInstrAndDebugLoc(MI);
  Register Dst = MI.getOperand(0).getReg();
  Builder.buildFNeg(
      Dst, Builder.buildFCanonicalize(MRI.getType(Dst), MatchInfo).getReg(0));
  eraseInst(MI);
}

/// Checks if \p MI is TargetOpcode::G_FMUL and contractable either
/// due to global flags or MachineInstr flags.
static bool isContractableFMul(MachineInstr &MI, bool AllowFusionGlobally) {
  if (MI.getOpcode() != TargetOpcode::G_FMUL)
    return false;
  return AllowFusionGlobally || MI.getFlag(MachineInstr::MIFlag::FmContract);
}

static bool hasMoreUses(const MachineInstr &MI0, const MachineInstr &MI1,
                        const MachineRegisterInfo &MRI) {
  return std::distance(MRI.use_instr_nodbg_begin(MI0.getOperand(0).getReg()),
                       MRI.use_instr_nodbg_end()) >
         std::distance(MRI.use_instr_nodbg_begin(MI1.getOperand(0).getReg()),
                       MRI.use_instr_nodbg_end());
}

bool CombinerHelper::canCombineFMadOrFMA(MachineInstr &MI,
                                         bool &AllowFusionGlobally,
                                         bool &HasFMAD, bool &Aggressive,
                                         bool CanReassociate) {

  auto *MF = MI.getMF();
  const auto &TLI = *MF->getSubtarget().getTargetLowering();
  const TargetOptions &Options = MF->getTarget().Options;
  LLT DstType = MRI.getType(MI.getOperand(0).getReg());

  if (CanReassociate &&
      !(Options.UnsafeFPMath || MI.getFlag(MachineInstr::MIFlag::FmReassoc)))
    return false;

  // Floating-point multiply-add with intermediate rounding.
  HasFMAD = (!isPreLegalize() && TLI.isFMADLegal(MI, DstType));
  // Floating-point multiply-add without intermediate rounding.
  bool HasFMA = TLI.isFMAFasterThanFMulAndFAdd(*MF, DstType) &&
                isLegalOrBeforeLegalizer({TargetOpcode::G_FMA, {DstType}});
  // No valid opcode, do not combine.
  if (!HasFMAD && !HasFMA)
    return false;

  AllowFusionGlobally = Options.AllowFPOpFusion == FPOpFusion::Fast ||
                        Options.UnsafeFPMath || HasFMAD;
  // If the addition is not contractable, do not combine.
  if (!AllowFusionGlobally && !MI.getFlag(MachineInstr::MIFlag::FmContract))
    return false;

  Aggressive = TLI.enableAggressiveFMAFusion(DstType);
  return true;
}

bool CombinerHelper::matchCombineFAddFMulToFMadOrFMA(
    MachineInstr &MI, std::function<void(MachineIRBuilder &)> &MatchInfo) {
  assert(MI.getOpcode() == TargetOpcode::G_FADD);

  bool AllowFusionGlobally, HasFMAD, Aggressive;
  if (!canCombineFMadOrFMA(MI, AllowFusionGlobally, HasFMAD, Aggressive))
    return false;

  Register Op1 = MI.getOperand(1).getReg();
  Register Op2 = MI.getOperand(2).getReg();
  DefinitionAndSourceRegister LHS = {MRI.getVRegDef(Op1), Op1};
  DefinitionAndSourceRegister RHS = {MRI.getVRegDef(Op2), Op2};
  unsigned PreferredFusedOpcode =
      HasFMAD ? TargetOpcode::G_FMAD : TargetOpcode::G_FMA;

  // If we have two choices trying to fold (fadd (fmul u, v), (fmul x, y)),
  // prefer to fold the multiply with fewer uses.
  if (Aggressive && isContractableFMul(*LHS.MI, AllowFusionGlobally) &&
      isContractableFMul(*RHS.MI, AllowFusionGlobally)) {
    if (hasMoreUses(*LHS.MI, *RHS.MI, MRI))
      std::swap(LHS, RHS);
  }

  // fold (fadd (fmul x, y), z) -> (fma x, y, z)
  if (isContractableFMul(*LHS.MI, AllowFusionGlobally) &&
      (Aggressive || MRI.hasOneNonDBGUse(LHS.Reg))) {
    MatchInfo = [=, &MI](MachineIRBuilder &B) {
      B.buildInstr(PreferredFusedOpcode, {MI.getOperand(0).getReg()},
                   {LHS.MI->getOperand(1).getReg(),
                    LHS.MI->getOperand(2).getReg(), RHS.Reg});
    };
    return true;
  }

  // fold (fadd x, (fmul y, z)) -> (fma y, z, x)
  if (isContractableFMul(*RHS.MI, AllowFusionGlobally) &&
      (Aggressive || MRI.hasOneNonDBGUse(RHS.Reg))) {
    MatchInfo = [=, &MI](MachineIRBuilder &B) {
      B.buildInstr(PreferredFusedOpcode, {MI.getOperand(0).getReg()},
                   {RHS.MI->getOperand(1).getReg(),
                    RHS.MI->getOperand(2).getReg(), LHS.Reg});
    };
    return true;
  }

  return false;
}

bool CombinerHelper::matchCombineFAddFpExtFMulToFMadOrFMA(
    MachineInstr &MI, std::function<void(MachineIRBuilder &)> &MatchInfo) {
  assert(MI.getOpcode() == TargetOpcode::G_FADD);

  bool AllowFusionGlobally, HasFMAD, Aggressive;
  if (!canCombineFMadOrFMA(MI, AllowFusionGlobally, HasFMAD, Aggressive))
    return false;

  const auto &TLI = *MI.getMF()->getSubtarget().getTargetLowering();
  Register Op1 = MI.getOperand(1).getReg();
  Register Op2 = MI.getOperand(2).getReg();
  DefinitionAndSourceRegister LHS = {MRI.getVRegDef(Op1), Op1};
  DefinitionAndSourceRegister RHS = {MRI.getVRegDef(Op2), Op2};
  LLT DstType = MRI.getType(MI.getOperand(0).getReg());

  unsigned PreferredFusedOpcode =
      HasFMAD ? TargetOpcode::G_FMAD : TargetOpcode::G_FMA;

  // If we have two choices trying to fold (fadd (fmul u, v), (fmul x, y)),
  // prefer to fold the multiply with fewer uses.
  if (Aggressive && isContractableFMul(*LHS.MI, AllowFusionGlobally) &&
      isContractableFMul(*RHS.MI, AllowFusionGlobally)) {
    if (hasMoreUses(*LHS.MI, *RHS.MI, MRI))
      std::swap(LHS, RHS);
  }

  // fold (fadd (fpext (fmul x, y)), z) -> (fma (fpext x), (fpext y), z)
  MachineInstr *FpExtSrc;
  if (mi_match(LHS.Reg, MRI, m_GFPExt(m_MInstr(FpExtSrc))) &&
      isContractableFMul(*FpExtSrc, AllowFusionGlobally) &&
      TLI.isFPExtFoldable(MI, PreferredFusedOpcode, DstType,
                          MRI.getType(FpExtSrc->getOperand(1).getReg()))) {
    MatchInfo = [=, &MI](MachineIRBuilder &B) {
      auto FpExtX = B.buildFPExt(DstType, FpExtSrc->getOperand(1).getReg());
      auto FpExtY = B.buildFPExt(DstType, FpExtSrc->getOperand(2).getReg());
      B.buildInstr(PreferredFusedOpcode, {MI.getOperand(0).getReg()},
                   {FpExtX.getReg(0), FpExtY.getReg(0), RHS.Reg});
    };
    return true;
  }

  // fold (fadd z, (fpext (fmul x, y))) -> (fma (fpext x), (fpext y), z)
  // Note: Commutes FADD operands.
  if (mi_match(RHS.Reg, MRI, m_GFPExt(m_MInstr(FpExtSrc))) &&
      isContractableFMul(*FpExtSrc, AllowFusionGlobally) &&
      TLI.isFPExtFoldable(MI, PreferredFusedOpcode, DstType,
                          MRI.getType(FpExtSrc->getOperand(1).getReg()))) {
    MatchInfo = [=, &MI](MachineIRBuilder &B) {
      auto FpExtX = B.buildFPExt(DstType, FpExtSrc->getOperand(1).getReg());
      auto FpExtY = B.buildFPExt(DstType, FpExtSrc->getOperand(2).getReg());
      B.buildInstr(PreferredFusedOpcode, {MI.getOperand(0).getReg()},
                   {FpExtX.getReg(0), FpExtY.getReg(0), LHS.Reg});
    };
    return true;
  }

  return false;
}

bool CombinerHelper::matchCombineFAddFMAFMulToFMadOrFMA(
    MachineInstr &MI, std::function<void(MachineIRBuilder &)> &MatchInfo) {
  assert(MI.getOpcode() == TargetOpcode::G_FADD);

  bool AllowFusionGlobally, HasFMAD, Aggressive;
  if (!canCombineFMadOrFMA(MI, AllowFusionGlobally, HasFMAD, Aggressive, true))
    return false;

  Register Op1 = MI.getOperand(1).getReg();
  Register Op2 = MI.getOperand(2).getReg();
  DefinitionAndSourceRegister LHS = {MRI.getVRegDef(Op1), Op1};
  DefinitionAndSourceRegister RHS = {MRI.getVRegDef(Op2), Op2};
  LLT DstTy = MRI.getType(MI.getOperand(0).getReg());

  unsigned PreferredFusedOpcode =
      HasFMAD ? TargetOpcode::G_FMAD : TargetOpcode::G_FMA;

  // If we have two choices trying to fold (fadd (fmul u, v), (fmul x, y)),
  // prefer to fold the multiply with fewer uses.
  if (Aggressive && isContractableFMul(*LHS.MI, AllowFusionGlobally) &&
      isContractableFMul(*RHS.MI, AllowFusionGlobally)) {
    if (hasMoreUses(*LHS.MI, *RHS.MI, MRI))
      std::swap(LHS, RHS);
  }

  MachineInstr *FMA = nullptr;
  Register Z;
  // fold (fadd (fma x, y, (fmul u, v)), z) -> (fma x, y, (fma u, v, z))
  if (LHS.MI->getOpcode() == PreferredFusedOpcode &&
      (MRI.getVRegDef(LHS.MI->getOperand(3).getReg())->getOpcode() ==
       TargetOpcode::G_FMUL) &&
      MRI.hasOneNonDBGUse(LHS.MI->getOperand(0).getReg()) &&
      MRI.hasOneNonDBGUse(LHS.MI->getOperand(3).getReg())) {
    FMA = LHS.MI;
    Z = RHS.Reg;
  }
  // fold (fadd z, (fma x, y, (fmul u, v))) -> (fma x, y, (fma u, v, z))
  else if (RHS.MI->getOpcode() == PreferredFusedOpcode &&
           (MRI.getVRegDef(RHS.MI->getOperand(3).getReg())->getOpcode() ==
            TargetOpcode::G_FMUL) &&
           MRI.hasOneNonDBGUse(RHS.MI->getOperand(0).getReg()) &&
           MRI.hasOneNonDBGUse(RHS.MI->getOperand(3).getReg())) {
    Z = LHS.Reg;
    FMA = RHS.MI;
  }

  if (FMA) {
    MachineInstr *FMulMI = MRI.getVRegDef(FMA->getOperand(3).getReg());
    Register X = FMA->getOperand(1).getReg();
    Register Y = FMA->getOperand(2).getReg();
    Register U = FMulMI->getOperand(1).getReg();
    Register V = FMulMI->getOperand(2).getReg();

    MatchInfo = [=, &MI](MachineIRBuilder &B) {
      Register InnerFMA = MRI.createGenericVirtualRegister(DstTy);
      B.buildInstr(PreferredFusedOpcode, {InnerFMA}, {U, V, Z});
      B.buildInstr(PreferredFusedOpcode, {MI.getOperand(0).getReg()},
                   {X, Y, InnerFMA});
    };
    return true;
  }

  return false;
}

bool CombinerHelper::matchCombineFAddFpExtFMulToFMadOrFMAAggressive(
    MachineInstr &MI, std::function<void(MachineIRBuilder &)> &MatchInfo) {
  assert(MI.getOpcode() == TargetOpcode::G_FADD);

  bool AllowFusionGlobally, HasFMAD, Aggressive;
  if (!canCombineFMadOrFMA(MI, AllowFusionGlobally, HasFMAD, Aggressive))
    return false;

  if (!Aggressive)
    return false;

  const auto &TLI = *MI.getMF()->getSubtarget().getTargetLowering();
  LLT DstType = MRI.getType(MI.getOperand(0).getReg());
  Register Op1 = MI.getOperand(1).getReg();
  Register Op2 = MI.getOperand(2).getReg();
  DefinitionAndSourceRegister LHS = {MRI.getVRegDef(Op1), Op1};
  DefinitionAndSourceRegister RHS = {MRI.getVRegDef(Op2), Op2};

  unsigned PreferredFusedOpcode =
      HasFMAD ? TargetOpcode::G_FMAD : TargetOpcode::G_FMA;

  // If we have two choices trying to fold (fadd (fmul u, v), (fmul x, y)),
  // prefer to fold the multiply with fewer uses.
  if (Aggressive && isContractableFMul(*LHS.MI, AllowFusionGlobally) &&
      isContractableFMul(*RHS.MI, AllowFusionGlobally)) {
    if (hasMoreUses(*LHS.MI, *RHS.MI, MRI))
      std::swap(LHS, RHS);
  }

  // Builds: (fma x, y, (fma (fpext u), (fpext v), z))
  auto buildMatchInfo = [=, &MI](Register U, Register V, Register Z, Register X,
                                 Register Y, MachineIRBuilder &B) {
    Register FpExtU = B.buildFPExt(DstType, U).getReg(0);
    Register FpExtV = B.buildFPExt(DstType, V).getReg(0);
    Register InnerFMA =
        B.buildInstr(PreferredFusedOpcode, {DstType}, {FpExtU, FpExtV, Z})
            .getReg(0);
    B.buildInstr(PreferredFusedOpcode, {MI.getOperand(0).getReg()},
                 {X, Y, InnerFMA});
  };

  MachineInstr *FMulMI, *FMAMI;
  // fold (fadd (fma x, y, (fpext (fmul u, v))), z)
  //   -> (fma x, y, (fma (fpext u), (fpext v), z))
  if (LHS.MI->getOpcode() == PreferredFusedOpcode &&
      mi_match(LHS.MI->getOperand(3).getReg(), MRI,
               m_GFPExt(m_MInstr(FMulMI))) &&
      isContractableFMul(*FMulMI, AllowFusionGlobally) &&
      TLI.isFPExtFoldable(MI, PreferredFusedOpcode, DstType,
                          MRI.getType(FMulMI->getOperand(0).getReg()))) {
    MatchInfo = [=](MachineIRBuilder &B) {
      buildMatchInfo(FMulMI->getOperand(1).getReg(),
                     FMulMI->getOperand(2).getReg(), RHS.Reg,
                     LHS.MI->getOperand(1).getReg(),
                     LHS.MI->getOperand(2).getReg(), B);
    };
    return true;
  }

  // fold (fadd (fpext (fma x, y, (fmul u, v))), z)
  //   -> (fma (fpext x), (fpext y), (fma (fpext u), (fpext v), z))
  // FIXME: This turns two single-precision and one double-precision
  // operation into two double-precision operations, which might not be
  // interesting for all targets, especially GPUs.
  if (mi_match(LHS.Reg, MRI, m_GFPExt(m_MInstr(FMAMI))) &&
      FMAMI->getOpcode() == PreferredFusedOpcode) {
    MachineInstr *FMulMI = MRI.getVRegDef(FMAMI->getOperand(3).getReg());
    if (isContractableFMul(*FMulMI, AllowFusionGlobally) &&
        TLI.isFPExtFoldable(MI, PreferredFusedOpcode, DstType,
                            MRI.getType(FMAMI->getOperand(0).getReg()))) {
      MatchInfo = [=](MachineIRBuilder &B) {
        Register X = FMAMI->getOperand(1).getReg();
        Register Y = FMAMI->getOperand(2).getReg();
        X = B.buildFPExt(DstType, X).getReg(0);
        Y = B.buildFPExt(DstType, Y).getReg(0);
        buildMatchInfo(FMulMI->getOperand(1).getReg(),
                       FMulMI->getOperand(2).getReg(), RHS.Reg, X, Y, B);
      };

      return true;
    }
  }

  // fold (fadd z, (fma x, y, (fpext (fmul u, v)))
  //   -> (fma x, y, (fma (fpext u), (fpext v), z))
  if (RHS.MI->getOpcode() == PreferredFusedOpcode &&
      mi_match(RHS.MI->getOperand(3).getReg(), MRI,
               m_GFPExt(m_MInstr(FMulMI))) &&
      isContractableFMul(*FMulMI, AllowFusionGlobally) &&
      TLI.isFPExtFoldable(MI, PreferredFusedOpcode, DstType,
                          MRI.getType(FMulMI->getOperand(0).getReg()))) {
    MatchInfo = [=](MachineIRBuilder &B) {
      buildMatchInfo(FMulMI->getOperand(1).getReg(),
                     FMulMI->getOperand(2).getReg(), LHS.Reg,
                     RHS.MI->getOperand(1).getReg(),
                     RHS.MI->getOperand(2).getReg(), B);
    };
    return true;
  }

  // fold (fadd z, (fpext (fma x, y, (fmul u, v)))
  //   -> (fma (fpext x), (fpext y), (fma (fpext u), (fpext v), z))
  // FIXME: This turns two single-precision and one double-precision
  // operation into two double-precision operations, which might not be
  // interesting for all targets, especially GPUs.
  if (mi_match(RHS.Reg, MRI, m_GFPExt(m_MInstr(FMAMI))) &&
      FMAMI->getOpcode() == PreferredFusedOpcode) {
    MachineInstr *FMulMI = MRI.getVRegDef(FMAMI->getOperand(3).getReg());
    if (isContractableFMul(*FMulMI, AllowFusionGlobally) &&
        TLI.isFPExtFoldable(MI, PreferredFusedOpcode, DstType,
                            MRI.getType(FMAMI->getOperand(0).getReg()))) {
      MatchInfo = [=](MachineIRBuilder &B) {
        Register X = FMAMI->getOperand(1).getReg();
        Register Y = FMAMI->getOperand(2).getReg();
        X = B.buildFPExt(DstType, X).getReg(0);
        Y = B.buildFPExt(DstType, Y).getReg(0);
        buildMatchInfo(FMulMI->getOperand(1).getReg(),
                       FMulMI->getOperand(2).getReg(), LHS.Reg, X, Y, B);
      };
      return true;
    }
  }

  return false;
}

bool CombinerHelper::matchCombineFSubFMulToFMadOrFMA(
    MachineInstr &MI, std::function<void(MachineIRBuilder &)> &MatchInfo) {
  assert(MI.getOpcode() == TargetOpcode::G_FSUB);

  bool AllowFusionGlobally, HasFMAD, Aggressive;
  if (!canCombineFMadOrFMA(MI, AllowFusionGlobally, HasFMAD, Aggressive))
    return false;

  Register Op1 = MI.getOperand(1).getReg();
  Register Op2 = MI.getOperand(2).getReg();
  DefinitionAndSourceRegister LHS = {MRI.getVRegDef(Op1), Op1};
  DefinitionAndSourceRegister RHS = {MRI.getVRegDef(Op2), Op2};
  LLT DstTy = MRI.getType(MI.getOperand(0).getReg());

  // If we have two choices trying to fold (fadd (fmul u, v), (fmul x, y)),
  // prefer to fold the multiply with fewer uses.
  int FirstMulHasFewerUses = true;
  if (isContractableFMul(*LHS.MI, AllowFusionGlobally) &&
      isContractableFMul(*RHS.MI, AllowFusionGlobally) &&
      hasMoreUses(*LHS.MI, *RHS.MI, MRI))
    FirstMulHasFewerUses = false;

  unsigned PreferredFusedOpcode =
      HasFMAD ? TargetOpcode::G_FMAD : TargetOpcode::G_FMA;

  // fold (fsub (fmul x, y), z) -> (fma x, y, -z)
  if (FirstMulHasFewerUses &&
      (isContractableFMul(*LHS.MI, AllowFusionGlobally) &&
       (Aggressive || MRI.hasOneNonDBGUse(LHS.Reg)))) {
    MatchInfo = [=, &MI](MachineIRBuilder &B) {
      Register NegZ = B.buildFNeg(DstTy, RHS.Reg).getReg(0);
      B.buildInstr(PreferredFusedOpcode, {MI.getOperand(0).getReg()},
                   {LHS.MI->getOperand(1).getReg(),
                    LHS.MI->getOperand(2).getReg(), NegZ});
    };
    return true;
  }
  // fold (fsub x, (fmul y, z)) -> (fma -y, z, x)
  else if ((isContractableFMul(*RHS.MI, AllowFusionGlobally) &&
            (Aggressive || MRI.hasOneNonDBGUse(RHS.Reg)))) {
    MatchInfo = [=, &MI](MachineIRBuilder &B) {
      Register NegY =
          B.buildFNeg(DstTy, RHS.MI->getOperand(1).getReg()).getReg(0);
      B.buildInstr(PreferredFusedOpcode, {MI.getOperand(0).getReg()},
                   {NegY, RHS.MI->getOperand(2).getReg(), LHS.Reg});
    };
    return true;
  }

  return false;
}

bool CombinerHelper::matchCombineFSubFNegFMulToFMadOrFMA(
    MachineInstr &MI, std::function<void(MachineIRBuilder &)> &MatchInfo) {
  assert(MI.getOpcode() == TargetOpcode::G_FSUB);

  bool AllowFusionGlobally, HasFMAD, Aggressive;
  if (!canCombineFMadOrFMA(MI, AllowFusionGlobally, HasFMAD, Aggressive))
    return false;

  Register LHSReg = MI.getOperand(1).getReg();
  Register RHSReg = MI.getOperand(2).getReg();
  LLT DstTy = MRI.getType(MI.getOperand(0).getReg());

  unsigned PreferredFusedOpcode =
      HasFMAD ? TargetOpcode::G_FMAD : TargetOpcode::G_FMA;

  MachineInstr *FMulMI;
  // fold (fsub (fneg (fmul x, y)), z) -> (fma (fneg x), y, (fneg z))
  if (mi_match(LHSReg, MRI, m_GFNeg(m_MInstr(FMulMI))) &&
      (Aggressive || (MRI.hasOneNonDBGUse(LHSReg) &&
                      MRI.hasOneNonDBGUse(FMulMI->getOperand(0).getReg()))) &&
      isContractableFMul(*FMulMI, AllowFusionGlobally)) {
    MatchInfo = [=, &MI](MachineIRBuilder &B) {
      Register NegX =
          B.buildFNeg(DstTy, FMulMI->getOperand(1).getReg()).getReg(0);
      Register NegZ = B.buildFNeg(DstTy, RHSReg).getReg(0);
      B.buildInstr(PreferredFusedOpcode, {MI.getOperand(0).getReg()},
                   {NegX, FMulMI->getOperand(2).getReg(), NegZ});
    };
    return true;
  }

  // fold (fsub x, (fneg (fmul, y, z))) -> (fma y, z, x)
  if (mi_match(RHSReg, MRI, m_GFNeg(m_MInstr(FMulMI))) &&
      (Aggressive || (MRI.hasOneNonDBGUse(RHSReg) &&
                      MRI.hasOneNonDBGUse(FMulMI->getOperand(0).getReg()))) &&
      isContractableFMul(*FMulMI, AllowFusionGlobally)) {
    MatchInfo = [=, &MI](MachineIRBuilder &B) {
      B.buildInstr(PreferredFusedOpcode, {MI.getOperand(0).getReg()},
                   {FMulMI->getOperand(1).getReg(),
                    FMulMI->getOperand(2).getReg(), LHSReg});
    };
    return true;
  }

  return false;
}

bool CombinerHelper::matchCombineFSubFpExtFMulToFMadOrFMA(
    MachineInstr &MI, std::function<void(MachineIRBuilder &)> &MatchInfo) {
  assert(MI.getOpcode() == TargetOpcode::G_FSUB);

  bool AllowFusionGlobally, HasFMAD, Aggressive;
  if (!canCombineFMadOrFMA(MI, AllowFusionGlobally, HasFMAD, Aggressive))
    return false;

  Register LHSReg = MI.getOperand(1).getReg();
  Register RHSReg = MI.getOperand(2).getReg();
  LLT DstTy = MRI.getType(MI.getOperand(0).getReg());

  unsigned PreferredFusedOpcode =
      HasFMAD ? TargetOpcode::G_FMAD : TargetOpcode::G_FMA;

  MachineInstr *FMulMI;
  // fold (fsub (fpext (fmul x, y)), z) -> (fma (fpext x), (fpext y), (fneg z))
  if (mi_match(LHSReg, MRI, m_GFPExt(m_MInstr(FMulMI))) &&
      isContractableFMul(*FMulMI, AllowFusionGlobally) &&
      (Aggressive || MRI.hasOneNonDBGUse(LHSReg))) {
    MatchInfo = [=, &MI](MachineIRBuilder &B) {
      Register FpExtX =
          B.buildFPExt(DstTy, FMulMI->getOperand(1).getReg()).getReg(0);
      Register FpExtY =
          B.buildFPExt(DstTy, FMulMI->getOperand(2).getReg()).getReg(0);
      Register NegZ = B.buildFNeg(DstTy, RHSReg).getReg(0);
      B.buildInstr(PreferredFusedOpcode, {MI.getOperand(0).getReg()},
                   {FpExtX, FpExtY, NegZ});
    };
    return true;
  }

  // fold (fsub x, (fpext (fmul y, z))) -> (fma (fneg (fpext y)), (fpext z), x)
  if (mi_match(RHSReg, MRI, m_GFPExt(m_MInstr(FMulMI))) &&
      isContractableFMul(*FMulMI, AllowFusionGlobally) &&
      (Aggressive || MRI.hasOneNonDBGUse(RHSReg))) {
    MatchInfo = [=, &MI](MachineIRBuilder &B) {
      Register FpExtY =
          B.buildFPExt(DstTy, FMulMI->getOperand(1).getReg()).getReg(0);
      Register NegY = B.buildFNeg(DstTy, FpExtY).getReg(0);
      Register FpExtZ =
          B.buildFPExt(DstTy, FMulMI->getOperand(2).getReg()).getReg(0);
      B.buildInstr(PreferredFusedOpcode, {MI.getOperand(0).getReg()},
                   {NegY, FpExtZ, LHSReg});
    };
    return true;
  }

  return false;
}

bool CombinerHelper::matchCombineFSubFpExtFNegFMulToFMadOrFMA(
    MachineInstr &MI, std::function<void(MachineIRBuilder &)> &MatchInfo) {
  assert(MI.getOpcode() == TargetOpcode::G_FSUB);

  bool AllowFusionGlobally, HasFMAD, Aggressive;
  if (!canCombineFMadOrFMA(MI, AllowFusionGlobally, HasFMAD, Aggressive))
    return false;

  const auto &TLI = *MI.getMF()->getSubtarget().getTargetLowering();
  LLT DstTy = MRI.getType(MI.getOperand(0).getReg());
  Register LHSReg = MI.getOperand(1).getReg();
  Register RHSReg = MI.getOperand(2).getReg();

  unsigned PreferredFusedOpcode =
      HasFMAD ? TargetOpcode::G_FMAD : TargetOpcode::G_FMA;

  auto buildMatchInfo = [=](Register Dst, Register X, Register Y, Register Z,
                            MachineIRBuilder &B) {
    Register FpExtX = B.buildFPExt(DstTy, X).getReg(0);
    Register FpExtY = B.buildFPExt(DstTy, Y).getReg(0);
    B.buildInstr(PreferredFusedOpcode, {Dst}, {FpExtX, FpExtY, Z});
  };

  MachineInstr *FMulMI;
  // fold (fsub (fpext (fneg (fmul x, y))), z) ->
  //      (fneg (fma (fpext x), (fpext y), z))
  // fold (fsub (fneg (fpext (fmul x, y))), z) ->
  //      (fneg (fma (fpext x), (fpext y), z))
  if ((mi_match(LHSReg, MRI, m_GFPExt(m_GFNeg(m_MInstr(FMulMI)))) ||
       mi_match(LHSReg, MRI, m_GFNeg(m_GFPExt(m_MInstr(FMulMI))))) &&
      isContractableFMul(*FMulMI, AllowFusionGlobally) &&
      TLI.isFPExtFoldable(MI, PreferredFusedOpcode, DstTy,
                          MRI.getType(FMulMI->getOperand(0).getReg()))) {
    MatchInfo = [=, &MI](MachineIRBuilder &B) {
      Register FMAReg = MRI.createGenericVirtualRegister(DstTy);
      buildMatchInfo(FMAReg, FMulMI->getOperand(1).getReg(),
                     FMulMI->getOperand(2).getReg(), RHSReg, B);
      B.buildFNeg(MI.getOperand(0).getReg(), FMAReg);
    };
    return true;
  }

  // fold (fsub x, (fpext (fneg (fmul y, z)))) -> (fma (fpext y), (fpext z), x)
  // fold (fsub x, (fneg (fpext (fmul y, z)))) -> (fma (fpext y), (fpext z), x)
  if ((mi_match(RHSReg, MRI, m_GFPExt(m_GFNeg(m_MInstr(FMulMI)))) ||
       mi_match(RHSReg, MRI, m_GFNeg(m_GFPExt(m_MInstr(FMulMI))))) &&
      isContractableFMul(*FMulMI, AllowFusionGlobally) &&
      TLI.isFPExtFoldable(MI, PreferredFusedOpcode, DstTy,
                          MRI.getType(FMulMI->getOperand(0).getReg()))) {
    MatchInfo = [=, &MI](MachineIRBuilder &B) {
      buildMatchInfo(MI.getOperand(0).getReg(), FMulMI->getOperand(1).getReg(),
                     FMulMI->getOperand(2).getReg(), LHSReg, B);
    };
    return true;
  }

  return false;
}

<<<<<<< HEAD
bool CombinerHelper::matchSelectToLogical(MachineInstr &MI,
                                          BuildFnTy &MatchInfo) {
  GSelect &Sel = cast<GSelect>(MI);
  Register DstReg = Sel.getReg(0);
  Register Cond = Sel.getCondReg();
  Register TrueReg = Sel.getTrueReg();
  Register FalseReg = Sel.getFalseReg();

  auto *TrueDef = getDefIgnoringCopies(TrueReg, MRI);
  auto *FalseDef = getDefIgnoringCopies(FalseReg, MRI);

  const LLT CondTy = MRI.getType(Cond);
  const LLT OpTy = MRI.getType(TrueReg);
  if (CondTy != OpTy || OpTy.getScalarSizeInBits() != 1)
    return false;

  // We have a boolean select.

  // select Cond, Cond, F --> or Cond, F
  // select Cond, 1, F    --> or Cond, F
  auto MaybeCstTrue = isConstantOrConstantSplatVector(*TrueDef, MRI);
  if ((Cond == TrueReg || (MaybeCstTrue && MaybeCstTrue->isOne())) &&
      isLegalOrBeforeLegalizer({TargetOpcode::G_OR, {OpTy}})) {
    MatchInfo = [=](MachineIRBuilder &MIB) {
      MIB.buildOr(DstReg, Cond, FalseReg);
    };
    return true;
  }

  // select Cond, T, Cond --> and Cond, T
  // select Cond, T, 0    --> and Cond, T
  auto MaybeCstFalse = isConstantOrConstantSplatVector(*FalseDef, MRI);
  if ((Cond == FalseReg || (MaybeCstFalse && MaybeCstFalse->isZero())) &&
      isLegalOrBeforeLegalizer({TargetOpcode::G_AND, {OpTy}})) {
    MatchInfo = [=](MachineIRBuilder &MIB) {
      MIB.buildAnd(DstReg, Cond, TrueReg);
    };
    return true;
  }

 // select Cond, T, 1 --> or (not Cond), T
  if (MaybeCstFalse && MaybeCstFalse->isOne() &&
      isLegalOrBeforeLegalizer({TargetOpcode::G_OR, {OpTy}}) &&
      isLegalOrBeforeLegalizer({TargetOpcode::G_XOR, {OpTy}})) {
    MatchInfo = [=](MachineIRBuilder &MIB) {
      MIB.buildOr(DstReg, MIB.buildNot(OpTy, Cond), TrueReg);
    };
    return true;
  }

  // select Cond, 0, F --> and (not Cond), F
  if (MaybeCstTrue && MaybeCstTrue->isZero() &&
      isLegalOrBeforeLegalizer({TargetOpcode::G_AND, {OpTy}}) &&
      isLegalOrBeforeLegalizer({TargetOpcode::G_XOR, {OpTy}})) {
    MatchInfo = [=](MachineIRBuilder &MIB) {
      MIB.buildAnd(DstReg, MIB.buildNot(OpTy, Cond), FalseReg);
    };
    return true;
  }
  return false;
}

=======
>>>>>>> 5f71aa92
bool CombinerHelper::matchCombineFMinMaxNaN(MachineInstr &MI,
                                            unsigned &IdxToPropagate) {
  bool PropagateNaN;
  switch (MI.getOpcode()) {
  default:
    return false;
  case TargetOpcode::G_FMINNUM:
  case TargetOpcode::G_FMAXNUM:
    PropagateNaN = false;
    break;
  case TargetOpcode::G_FMINIMUM:
  case TargetOpcode::G_FMAXIMUM:
    PropagateNaN = true;
    break;
  }

  auto MatchNaN = [&](unsigned Idx) {
    Register MaybeNaNReg = MI.getOperand(Idx).getReg();
    const ConstantFP *MaybeCst = getConstantFPVRegVal(MaybeNaNReg, MRI);
    if (!MaybeCst || !MaybeCst->getValueAPF().isNaN())
      return false;
    IdxToPropagate = PropagateNaN ? Idx : (Idx == 1 ? 2 : 1);
    return true;
  };

  return MatchNaN(1) || MatchNaN(2);
}

bool CombinerHelper::matchAddSubSameReg(MachineInstr &MI, Register &Src) {
  assert(MI.getOpcode() == TargetOpcode::G_ADD && "Expected a G_ADD");
  Register LHS = MI.getOperand(1).getReg();
  Register RHS = MI.getOperand(2).getReg();

  // Helper lambda to check for opportunities for
  // A + (B - A) -> B
  // (B - A) + A -> B
  auto CheckFold = [&](Register MaybeSub, Register MaybeSameReg) {
    Register Reg;
    return mi_match(MaybeSub, MRI, m_GSub(m_Reg(Src), m_Reg(Reg))) &&
           Reg == MaybeSameReg;
  };
  return CheckFold(LHS, RHS) || CheckFold(RHS, LHS);
}

bool CombinerHelper::matchBuildVectorIdentityFold(MachineInstr &MI,
                                                  Register &MatchInfo) {
  // This combine folds the following patterns:
  //
  //  G_BUILD_VECTOR_TRUNC (G_BITCAST(x), G_LSHR(G_BITCAST(x), k))
  //  G_BUILD_VECTOR(G_TRUNC(G_BITCAST(x)), G_TRUNC(G_LSHR(G_BITCAST(x), k)))
  //    into
  //      x
  //    if
  //      k == sizeof(VecEltTy)/2
  //      type(x) == type(dst)
  //
  //  G_BUILD_VECTOR(G_TRUNC(G_BITCAST(x)), undef)
  //    into
  //      x
  //    if
  //      type(x) == type(dst)

  LLT DstVecTy = MRI.getType(MI.getOperand(0).getReg());
  LLT DstEltTy = DstVecTy.getElementType();

  Register Lo, Hi;

  if (mi_match(
          MI, MRI,
          m_GBuildVector(m_GTrunc(m_GBitcast(m_Reg(Lo))), m_GImplicitDef()))) {
    MatchInfo = Lo;
    return MRI.getType(MatchInfo) == DstVecTy;
  }

  std::optional<ValueAndVReg> ShiftAmount;
  const auto LoPattern = m_GBitcast(m_Reg(Lo));
  const auto HiPattern = m_GLShr(m_GBitcast(m_Reg(Hi)), m_GCst(ShiftAmount));
  if (mi_match(
          MI, MRI,
          m_any_of(m_GBuildVectorTrunc(LoPattern, HiPattern),
                   m_GBuildVector(m_GTrunc(LoPattern), m_GTrunc(HiPattern))))) {
    if (Lo == Hi && ShiftAmount->Value == DstEltTy.getSizeInBits()) {
      MatchInfo = Lo;
      return MRI.getType(MatchInfo) == DstVecTy;
    }
  }

  return false;
}

bool CombinerHelper::matchTruncBuildVectorFold(MachineInstr &MI,
                                               Register &MatchInfo) {
  // Replace (G_TRUNC (G_BITCAST (G_BUILD_VECTOR x, y)) with just x
  // if type(x) == type(G_TRUNC)
  if (!mi_match(MI.getOperand(1).getReg(), MRI,
                m_GBitcast(m_GBuildVector(m_Reg(MatchInfo), m_Reg()))))
    return false;

  return MRI.getType(MatchInfo) == MRI.getType(MI.getOperand(0).getReg());
}

bool CombinerHelper::matchTruncLshrBuildVectorFold(MachineInstr &MI,
                                                   Register &MatchInfo) {
  // Replace (G_TRUNC (G_LSHR (G_BITCAST (G_BUILD_VECTOR x, y)), K)) with
  //    y if K == size of vector element type
  std::optional<ValueAndVReg> ShiftAmt;
  if (!mi_match(MI.getOperand(1).getReg(), MRI,
                m_GLShr(m_GBitcast(m_GBuildVector(m_Reg(), m_Reg(MatchInfo))),
                        m_GCst(ShiftAmt))))
    return false;

  LLT MatchTy = MRI.getType(MatchInfo);
  return ShiftAmt->Value.getZExtValue() == MatchTy.getSizeInBits() &&
         MatchTy == MRI.getType(MI.getOperand(0).getReg());
}

unsigned CombinerHelper::getFPMinMaxOpcForSelect(
    CmpInst::Predicate Pred, LLT DstTy,
    SelectPatternNaNBehaviour VsNaNRetVal) const {
  assert(VsNaNRetVal != SelectPatternNaNBehaviour::NOT_APPLICABLE &&
         "Expected a NaN behaviour?");
  // Choose an opcode based off of legality or the behaviour when one of the
  // LHS/RHS may be NaN.
  switch (Pred) {
  default:
    return 0;
  case CmpInst::FCMP_UGT:
  case CmpInst::FCMP_UGE:
  case CmpInst::FCMP_OGT:
  case CmpInst::FCMP_OGE:
    if (VsNaNRetVal == SelectPatternNaNBehaviour::RETURNS_OTHER)
      return TargetOpcode::G_FMAXNUM;
    if (VsNaNRetVal == SelectPatternNaNBehaviour::RETURNS_NAN)
      return TargetOpcode::G_FMAXIMUM;
    if (isLegal({TargetOpcode::G_FMAXNUM, {DstTy}}))
      return TargetOpcode::G_FMAXNUM;
    if (isLegal({TargetOpcode::G_FMAXIMUM, {DstTy}}))
      return TargetOpcode::G_FMAXIMUM;
    return 0;
  case CmpInst::FCMP_ULT:
  case CmpInst::FCMP_ULE:
  case CmpInst::FCMP_OLT:
  case CmpInst::FCMP_OLE:
    if (VsNaNRetVal == SelectPatternNaNBehaviour::RETURNS_OTHER)
      return TargetOpcode::G_FMINNUM;
    if (VsNaNRetVal == SelectPatternNaNBehaviour::RETURNS_NAN)
      return TargetOpcode::G_FMINIMUM;
    if (isLegal({TargetOpcode::G_FMINNUM, {DstTy}}))
      return TargetOpcode::G_FMINNUM;
    if (!isLegal({TargetOpcode::G_FMINIMUM, {DstTy}}))
      return 0;
    return TargetOpcode::G_FMINIMUM;
  }
}

CombinerHelper::SelectPatternNaNBehaviour
CombinerHelper::computeRetValAgainstNaN(Register LHS, Register RHS,
                                        bool IsOrderedComparison) const {
  bool LHSSafe = isKnownNeverNaN(LHS, MRI);
  bool RHSSafe = isKnownNeverNaN(RHS, MRI);
  // Completely unsafe.
  if (!LHSSafe && !RHSSafe)
    return SelectPatternNaNBehaviour::NOT_APPLICABLE;
  if (LHSSafe && RHSSafe)
    return SelectPatternNaNBehaviour::RETURNS_ANY;
  // An ordered comparison will return false when given a NaN, so it
  // returns the RHS.
  if (IsOrderedComparison)
    return LHSSafe ? SelectPatternNaNBehaviour::RETURNS_NAN
                   : SelectPatternNaNBehaviour::RETURNS_OTHER;
  // An unordered comparison will return true when given a NaN, so it
  // returns the LHS.
  return LHSSafe ? SelectPatternNaNBehaviour::RETURNS_OTHER
                 : SelectPatternNaNBehaviour::RETURNS_NAN;
}

bool CombinerHelper::matchFPSelectToMinMax(Register Dst, Register Cond,
                                           Register TrueVal, Register FalseVal,
                                           BuildFnTy &MatchInfo) {
  // Match: select (fcmp cond x, y) x, y
  //        select (fcmp cond x, y) y, x
  // And turn it into fminnum/fmaxnum or fmin/fmax based off of the condition.
  LLT DstTy = MRI.getType(Dst);
  // Bail out early on pointers, since we'll never want to fold to a min/max.
  if (DstTy.isPointer())
    return false;
  // Match a floating point compare with a less-than/greater-than predicate.
  // TODO: Allow multiple users of the compare if they are all selects.
  CmpInst::Predicate Pred;
  Register CmpLHS, CmpRHS;
  if (!mi_match(Cond, MRI,
                m_OneNonDBGUse(
                    m_GFCmp(m_Pred(Pred), m_Reg(CmpLHS), m_Reg(CmpRHS)))) ||
      CmpInst::isEquality(Pred))
    return false;
  SelectPatternNaNBehaviour ResWithKnownNaNInfo =
      computeRetValAgainstNaN(CmpLHS, CmpRHS, CmpInst::isOrdered(Pred));
  if (ResWithKnownNaNInfo == SelectPatternNaNBehaviour::NOT_APPLICABLE)
    return false;
  if (TrueVal == CmpRHS && FalseVal == CmpLHS) {
    std::swap(CmpLHS, CmpRHS);
    Pred = CmpInst::getSwappedPredicate(Pred);
    if (ResWithKnownNaNInfo == SelectPatternNaNBehaviour::RETURNS_NAN)
      ResWithKnownNaNInfo = SelectPatternNaNBehaviour::RETURNS_OTHER;
    else if (ResWithKnownNaNInfo == SelectPatternNaNBehaviour::RETURNS_OTHER)
      ResWithKnownNaNInfo = SelectPatternNaNBehaviour::RETURNS_NAN;
  }
  if (TrueVal != CmpLHS || FalseVal != CmpRHS)
    return false;
  // Decide what type of max/min this should be based off of the predicate.
  unsigned Opc = getFPMinMaxOpcForSelect(Pred, DstTy, ResWithKnownNaNInfo);
  if (!Opc || !isLegal({Opc, {DstTy}}))
    return false;
  // Comparisons between signed zero and zero may have different results...
  // unless we have fmaximum/fminimum. In that case, we know -0 < 0.
  if (Opc != TargetOpcode::G_FMAXIMUM && Opc != TargetOpcode::G_FMINIMUM) {
    // We don't know if a comparison between two 0s will give us a consistent
    // result. Be conservative and only proceed if at least one side is
    // non-zero.
    auto KnownNonZeroSide = getFConstantVRegValWithLookThrough(CmpLHS, MRI);
    if (!KnownNonZeroSide || !KnownNonZeroSide->Value.isNonZero()) {
      KnownNonZeroSide = getFConstantVRegValWithLookThrough(CmpRHS, MRI);
      if (!KnownNonZeroSide || !KnownNonZeroSide->Value.isNonZero())
        return false;
    }
  }
  MatchInfo = [=](MachineIRBuilder &B) {
    B.buildInstr(Opc, {Dst}, {CmpLHS, CmpRHS});
  };
  return true;
}

bool CombinerHelper::matchSimplifySelectToMinMax(MachineInstr &MI,
                                                 BuildFnTy &MatchInfo) {
  // TODO: Handle integer cases.
  assert(MI.getOpcode() == TargetOpcode::G_SELECT);
  // Condition may be fed by a truncated compare.
  Register Cond = MI.getOperand(1).getReg();
  Register MaybeTrunc;
  if (mi_match(Cond, MRI, m_OneNonDBGUse(m_GTrunc(m_Reg(MaybeTrunc)))))
    Cond = MaybeTrunc;
  Register Dst = MI.getOperand(0).getReg();
  Register TrueVal = MI.getOperand(2).getReg();
  Register FalseVal = MI.getOperand(3).getReg();
  return matchFPSelectToMinMax(Dst, Cond, TrueVal, FalseVal, MatchInfo);
}

bool CombinerHelper::matchRedundantBinOpInEquality(MachineInstr &MI,
                                                   BuildFnTy &MatchInfo) {
  assert(MI.getOpcode() == TargetOpcode::G_ICMP);
  // (X + Y) == X --> Y == 0
  // (X + Y) != X --> Y != 0
  // (X - Y) == X --> Y == 0
  // (X - Y) != X --> Y != 0
  // (X ^ Y) == X --> Y == 0
  // (X ^ Y) != X --> Y != 0
  Register Dst = MI.getOperand(0).getReg();
  CmpInst::Predicate Pred;
  Register X, Y, OpLHS, OpRHS;
  bool MatchedSub = mi_match(
      Dst, MRI,
      m_c_GICmp(m_Pred(Pred), m_Reg(X), m_GSub(m_Reg(OpLHS), m_Reg(Y))));
  if (MatchedSub && X != OpLHS)
    return false;
  if (!MatchedSub) {
    if (!mi_match(Dst, MRI,
                  m_c_GICmp(m_Pred(Pred), m_Reg(X),
                            m_any_of(m_GAdd(m_Reg(OpLHS), m_Reg(OpRHS)),
                                     m_GXor(m_Reg(OpLHS), m_Reg(OpRHS))))))
      return false;
    Y = X == OpLHS ? OpRHS : X == OpRHS ? OpLHS : Register();
  }
  MatchInfo = [=](MachineIRBuilder &B) {
    auto Zero = B.buildConstant(MRI.getType(Y), 0);
    B.buildICmp(Pred, Dst, Y, Zero);
  };
  return CmpInst::isEquality(Pred) && Y.isValid();
}

bool CombinerHelper::matchShiftsTooBig(MachineInstr &MI) {
  Register ShiftReg = MI.getOperand(2).getReg();
  LLT ResTy = MRI.getType(MI.getOperand(0).getReg());
  auto IsShiftTooBig = [&](const Constant *C) {
    auto *CI = dyn_cast<ConstantInt>(C);
    return CI && CI->uge(ResTy.getScalarSizeInBits());
  };
  return matchUnaryPredicate(MRI, ShiftReg, IsShiftTooBig);
}

bool CombinerHelper::matchCommuteConstantToRHS(MachineInstr &MI) {
  Register LHS = MI.getOperand(1).getReg();
  Register RHS = MI.getOperand(2).getReg();
  auto *LHSDef = MRI.getVRegDef(LHS);
  if (getIConstantVRegVal(LHS, MRI).has_value())
    return true;

  // LHS may be a G_CONSTANT_FOLD_BARRIER. If so we commute
  // as long as we don't already have a constant on the RHS.
  if (LHSDef->getOpcode() != TargetOpcode::G_CONSTANT_FOLD_BARRIER)
    return false;
  return MRI.getVRegDef(RHS)->getOpcode() !=
             TargetOpcode::G_CONSTANT_FOLD_BARRIER &&
         !getIConstantVRegVal(RHS, MRI);
}

bool CombinerHelper::matchCommuteFPConstantToRHS(MachineInstr &MI) {
  Register LHS = MI.getOperand(1).getReg();
  Register RHS = MI.getOperand(2).getReg();
  std::optional<FPValueAndVReg> ValAndVReg;
  if (!mi_match(LHS, MRI, m_GFCstOrSplat(ValAndVReg)))
    return false;
  return !mi_match(RHS, MRI, m_GFCstOrSplat(ValAndVReg));
}

void CombinerHelper::applyCommuteBinOpOperands(MachineInstr &MI) {
  Observer.changingInstr(MI);
  Register LHSReg = MI.getOperand(1).getReg();
  Register RHSReg = MI.getOperand(2).getReg();
  MI.getOperand(1).setReg(RHSReg);
  MI.getOperand(2).setReg(LHSReg);
  Observer.changedInstr(MI);
}

bool CombinerHelper::isOneOrOneSplat(Register Src, bool AllowUndefs) {
  LLT SrcTy = MRI.getType(Src);
  if (SrcTy.isFixedVector())
    return isConstantSplatVector(Src, 1, AllowUndefs);
  if (SrcTy.isScalar()) {
    if (AllowUndefs && getOpcodeDef<GImplicitDef>(Src, MRI) != nullptr)
      return true;
    auto IConstant = getIConstantVRegValWithLookThrough(Src, MRI);
    return IConstant && IConstant->Value == 1;
  }
  return false; // scalable vector
}

bool CombinerHelper::isZeroOrZeroSplat(Register Src, bool AllowUndefs) {
  LLT SrcTy = MRI.getType(Src);
  if (SrcTy.isFixedVector())
    return isConstantSplatVector(Src, 0, AllowUndefs);
  if (SrcTy.isScalar()) {
    if (AllowUndefs && getOpcodeDef<GImplicitDef>(Src, MRI) != nullptr)
      return true;
    auto IConstant = getIConstantVRegValWithLookThrough(Src, MRI);
    return IConstant && IConstant->Value == 0;
  }
  return false; // scalable vector
}

// Ignores COPYs during conformance checks.
// FIXME scalable vectors.
bool CombinerHelper::isConstantSplatVector(Register Src, int64_t SplatValue,
                                           bool AllowUndefs) {
  GBuildVector *BuildVector = getOpcodeDef<GBuildVector>(Src, MRI);
  if (!BuildVector)
    return false;
  unsigned NumSources = BuildVector->getNumSources();

  for (unsigned I = 0; I < NumSources; ++I) {
    GImplicitDef *ImplicitDef =
        getOpcodeDef<GImplicitDef>(BuildVector->getSourceReg(I), MRI);
    if (ImplicitDef && AllowUndefs)
      continue;
    if (ImplicitDef && !AllowUndefs)
      return false;
    std::optional<ValueAndVReg> IConstant =
        getIConstantVRegValWithLookThrough(BuildVector->getSourceReg(I), MRI);
    if (IConstant && IConstant->Value == SplatValue)
      continue;
    return false;
  }
  return true;
}

// Ignores COPYs during lookups.
// FIXME scalable vectors
std::optional<APInt>
CombinerHelper::getConstantOrConstantSplatVector(Register Src) {
  auto IConstant = getIConstantVRegValWithLookThrough(Src, MRI);
  if (IConstant)
    return IConstant->Value;

  GBuildVector *BuildVector = getOpcodeDef<GBuildVector>(Src, MRI);
  if (!BuildVector)
    return std::nullopt;
  unsigned NumSources = BuildVector->getNumSources();

  std::optional<APInt> Value = std::nullopt;
  for (unsigned I = 0; I < NumSources; ++I) {
    std::optional<ValueAndVReg> IConstant =
        getIConstantVRegValWithLookThrough(BuildVector->getSourceReg(I), MRI);
    if (!IConstant)
      return std::nullopt;
    if (!Value)
      Value = IConstant->Value;
    else if (*Value != IConstant->Value)
      return std::nullopt;
  }
  return Value;
}

// TODO: use knownbits to determine zeros
bool CombinerHelper::tryFoldSelectOfConstants(GSelect *Select,
                                              BuildFnTy &MatchInfo) {
  uint32_t Flags = Select->getFlags();
  Register Dest = Select->getReg(0);
  Register Cond = Select->getCondReg();
  Register True = Select->getTrueReg();
  Register False = Select->getFalseReg();
  LLT CondTy = MRI.getType(Select->getCondReg());
  LLT TrueTy = MRI.getType(Select->getTrueReg());

  // We only do this combine for scalar boolean conditions.
  if (CondTy != LLT::scalar(1))
    return false;

  // Both are scalars.
  std::optional<ValueAndVReg> TrueOpt =
      getIConstantVRegValWithLookThrough(True, MRI);
  std::optional<ValueAndVReg> FalseOpt =
      getIConstantVRegValWithLookThrough(False, MRI);

  if (!TrueOpt || !FalseOpt)
    return false;

  APInt TrueValue = TrueOpt->Value;
  APInt FalseValue = FalseOpt->Value;

  // select Cond, 1, 0 --> zext (Cond)
  if (TrueValue.isOne() && FalseValue.isZero()) {
    MatchInfo = [=](MachineIRBuilder &B) {
      B.setInstrAndDebugLoc(*Select);
      B.buildZExtOrTrunc(Dest, Cond);
    };
    return true;
  }

  // select Cond, -1, 0 --> sext (Cond)
  if (TrueValue.isAllOnes() && FalseValue.isZero()) {
    MatchInfo = [=](MachineIRBuilder &B) {
      B.setInstrAndDebugLoc(*Select);
      B.buildSExtOrTrunc(Dest, Cond);
    };
    return true;
  }

  // select Cond, 0, 1 --> zext (!Cond)
  if (TrueValue.isZero() && FalseValue.isOne()) {
    MatchInfo = [=](MachineIRBuilder &B) {
      B.setInstrAndDebugLoc(*Select);
      Register Inner = MRI.createGenericVirtualRegister(CondTy);
      B.buildNot(Inner, Cond);
      B.buildZExtOrTrunc(Dest, Inner);
    };
    return true;
  }

  // select Cond, 0, -1 --> sext (!Cond)
  if (TrueValue.isZero() && FalseValue.isAllOnes()) {
    MatchInfo = [=](MachineIRBuilder &B) {
      B.setInstrAndDebugLoc(*Select);
      Register Inner = MRI.createGenericVirtualRegister(CondTy);
      B.buildNot(Inner, Cond);
      B.buildSExtOrTrunc(Dest, Inner);
    };
    return true;
  }

  // select Cond, C1, C1-1 --> add (zext Cond), C1-1
  if (TrueValue - 1 == FalseValue) {
    MatchInfo = [=](MachineIRBuilder &B) {
      B.setInstrAndDebugLoc(*Select);
      Register Inner = MRI.createGenericVirtualRegister(TrueTy);
      B.buildZExtOrTrunc(Inner, Cond);
      B.buildAdd(Dest, Inner, False);
    };
    return true;
  }

  // select Cond, C1, C1+1 --> add (sext Cond), C1+1
  if (TrueValue + 1 == FalseValue) {
    MatchInfo = [=](MachineIRBuilder &B) {
      B.setInstrAndDebugLoc(*Select);
      Register Inner = MRI.createGenericVirtualRegister(TrueTy);
      B.buildSExtOrTrunc(Inner, Cond);
      B.buildAdd(Dest, Inner, False);
    };
    return true;
  }

  // select Cond, Pow2, 0 --> (zext Cond) << log2(Pow2)
  if (TrueValue.isPowerOf2() && FalseValue.isZero()) {
    MatchInfo = [=](MachineIRBuilder &B) {
      B.setInstrAndDebugLoc(*Select);
      Register Inner = MRI.createGenericVirtualRegister(TrueTy);
      B.buildZExtOrTrunc(Inner, Cond);
      // The shift amount must be scalar.
      LLT ShiftTy = TrueTy.isVector() ? TrueTy.getElementType() : TrueTy;
      auto ShAmtC = B.buildConstant(ShiftTy, TrueValue.exactLogBase2());
      B.buildShl(Dest, Inner, ShAmtC, Flags);
    };
    return true;
  }
  // select Cond, -1, C --> or (sext Cond), C
  if (TrueValue.isAllOnes()) {
    MatchInfo = [=](MachineIRBuilder &B) {
      B.setInstrAndDebugLoc(*Select);
      Register Inner = MRI.createGenericVirtualRegister(TrueTy);
      B.buildSExtOrTrunc(Inner, Cond);
      B.buildOr(Dest, Inner, False, Flags);
    };
    return true;
  }

  // select Cond, C, -1 --> or (sext (not Cond)), C
  if (FalseValue.isAllOnes()) {
    MatchInfo = [=](MachineIRBuilder &B) {
      B.setInstrAndDebugLoc(*Select);
      Register Not = MRI.createGenericVirtualRegister(CondTy);
      B.buildNot(Not, Cond);
      Register Inner = MRI.createGenericVirtualRegister(TrueTy);
      B.buildSExtOrTrunc(Inner, Not);
      B.buildOr(Dest, Inner, True, Flags);
    };
    return true;
  }

  return false;
}

// TODO: use knownbits to determine zeros
bool CombinerHelper::tryFoldBoolSelectToLogic(GSelect *Select,
                                              BuildFnTy &MatchInfo) {
  uint32_t Flags = Select->getFlags();
  Register DstReg = Select->getReg(0);
  Register Cond = Select->getCondReg();
  Register True = Select->getTrueReg();
  Register False = Select->getFalseReg();
  LLT CondTy = MRI.getType(Select->getCondReg());
  LLT TrueTy = MRI.getType(Select->getTrueReg());

  // Boolean or fixed vector of booleans.
  if (CondTy.isScalableVector() ||
      (CondTy.isFixedVector() &&
       CondTy.getElementType().getScalarSizeInBits() != 1) ||
      CondTy.getScalarSizeInBits() != 1)
    return false;

  if (CondTy != TrueTy)
    return false;

  // select Cond, Cond, F --> or Cond, F
  // select Cond, 1, F    --> or Cond, F
  if ((Cond == True) || isOneOrOneSplat(True, /* AllowUndefs */ true)) {
    MatchInfo = [=](MachineIRBuilder &B) {
      B.setInstrAndDebugLoc(*Select);
      Register Ext = MRI.createGenericVirtualRegister(TrueTy);
      B.buildZExtOrTrunc(Ext, Cond);
      B.buildOr(DstReg, Ext, False, Flags);
    };
    return true;
  }

  // select Cond, T, Cond --> and Cond, T
  // select Cond, T, 0    --> and Cond, T
  if ((Cond == False) || isZeroOrZeroSplat(False, /* AllowUndefs */ true)) {
    MatchInfo = [=](MachineIRBuilder &B) {
      B.setInstrAndDebugLoc(*Select);
      Register Ext = MRI.createGenericVirtualRegister(TrueTy);
      B.buildZExtOrTrunc(Ext, Cond);
      B.buildAnd(DstReg, Ext, True);
    };
    return true;
  }

  // select Cond, T, 1 --> or (not Cond), T
  if (isOneOrOneSplat(False, /* AllowUndefs */ true)) {
    MatchInfo = [=](MachineIRBuilder &B) {
      B.setInstrAndDebugLoc(*Select);
      // First the not.
      Register Inner = MRI.createGenericVirtualRegister(CondTy);
      B.buildNot(Inner, Cond);
      // Then an ext to match the destination register.
      Register Ext = MRI.createGenericVirtualRegister(TrueTy);
      B.buildZExtOrTrunc(Ext, Inner);
      B.buildOr(DstReg, Ext, True, Flags);
    };
    return true;
  }

  // select Cond, 0, F --> and (not Cond), F
  if (isZeroOrZeroSplat(True, /* AllowUndefs */ true)) {
    MatchInfo = [=](MachineIRBuilder &B) {
      B.setInstrAndDebugLoc(*Select);
      // First the not.
      Register Inner = MRI.createGenericVirtualRegister(CondTy);
      B.buildNot(Inner, Cond);
      // Then an ext to match the destination register.
      Register Ext = MRI.createGenericVirtualRegister(TrueTy);
      B.buildZExtOrTrunc(Ext, Inner);
      B.buildAnd(DstReg, Ext, False);
    };
    return true;
  }

  return false;
}

bool CombinerHelper::matchSelect(MachineInstr &MI, BuildFnTy &MatchInfo) {
  GSelect *Select = cast<GSelect>(&MI);

  if (tryFoldSelectOfConstants(Select, MatchInfo))
    return true;

  if (tryFoldBoolSelectToLogic(Select, MatchInfo))
    return true;

  return false;
}<|MERGE_RESOLUTION|>--- conflicted
+++ resolved
@@ -5950,71 +5950,6 @@
   return false;
 }
 
-<<<<<<< HEAD
-bool CombinerHelper::matchSelectToLogical(MachineInstr &MI,
-                                          BuildFnTy &MatchInfo) {
-  GSelect &Sel = cast<GSelect>(MI);
-  Register DstReg = Sel.getReg(0);
-  Register Cond = Sel.getCondReg();
-  Register TrueReg = Sel.getTrueReg();
-  Register FalseReg = Sel.getFalseReg();
-
-  auto *TrueDef = getDefIgnoringCopies(TrueReg, MRI);
-  auto *FalseDef = getDefIgnoringCopies(FalseReg, MRI);
-
-  const LLT CondTy = MRI.getType(Cond);
-  const LLT OpTy = MRI.getType(TrueReg);
-  if (CondTy != OpTy || OpTy.getScalarSizeInBits() != 1)
-    return false;
-
-  // We have a boolean select.
-
-  // select Cond, Cond, F --> or Cond, F
-  // select Cond, 1, F    --> or Cond, F
-  auto MaybeCstTrue = isConstantOrConstantSplatVector(*TrueDef, MRI);
-  if ((Cond == TrueReg || (MaybeCstTrue && MaybeCstTrue->isOne())) &&
-      isLegalOrBeforeLegalizer({TargetOpcode::G_OR, {OpTy}})) {
-    MatchInfo = [=](MachineIRBuilder &MIB) {
-      MIB.buildOr(DstReg, Cond, FalseReg);
-    };
-    return true;
-  }
-
-  // select Cond, T, Cond --> and Cond, T
-  // select Cond, T, 0    --> and Cond, T
-  auto MaybeCstFalse = isConstantOrConstantSplatVector(*FalseDef, MRI);
-  if ((Cond == FalseReg || (MaybeCstFalse && MaybeCstFalse->isZero())) &&
-      isLegalOrBeforeLegalizer({TargetOpcode::G_AND, {OpTy}})) {
-    MatchInfo = [=](MachineIRBuilder &MIB) {
-      MIB.buildAnd(DstReg, Cond, TrueReg);
-    };
-    return true;
-  }
-
- // select Cond, T, 1 --> or (not Cond), T
-  if (MaybeCstFalse && MaybeCstFalse->isOne() &&
-      isLegalOrBeforeLegalizer({TargetOpcode::G_OR, {OpTy}}) &&
-      isLegalOrBeforeLegalizer({TargetOpcode::G_XOR, {OpTy}})) {
-    MatchInfo = [=](MachineIRBuilder &MIB) {
-      MIB.buildOr(DstReg, MIB.buildNot(OpTy, Cond), TrueReg);
-    };
-    return true;
-  }
-
-  // select Cond, 0, F --> and (not Cond), F
-  if (MaybeCstTrue && MaybeCstTrue->isZero() &&
-      isLegalOrBeforeLegalizer({TargetOpcode::G_AND, {OpTy}}) &&
-      isLegalOrBeforeLegalizer({TargetOpcode::G_XOR, {OpTy}})) {
-    MatchInfo = [=](MachineIRBuilder &MIB) {
-      MIB.buildAnd(DstReg, MIB.buildNot(OpTy, Cond), FalseReg);
-    };
-    return true;
-  }
-  return false;
-}
-
-=======
->>>>>>> 5f71aa92
 bool CombinerHelper::matchCombineFMinMaxNaN(MachineInstr &MI,
                                             unsigned &IdxToPropagate) {
   bool PropagateNaN;
@@ -6568,7 +6503,8 @@
 
   // select Cond, Cond, F --> or Cond, F
   // select Cond, 1, F    --> or Cond, F
-  if ((Cond == True) || isOneOrOneSplat(True, /* AllowUndefs */ true)) {
+  if (((Cond == True) || isOneOrOneSplat(True, /* AllowUndefs */ true)) &&
+      isLegalOrBeforeLegalizer({TargetOpcode::G_OR, {TrueTy}})) {
     MatchInfo = [=](MachineIRBuilder &B) {
       B.setInstrAndDebugLoc(*Select);
       Register Ext = MRI.createGenericVirtualRegister(TrueTy);
@@ -6580,7 +6516,8 @@
 
   // select Cond, T, Cond --> and Cond, T
   // select Cond, T, 0    --> and Cond, T
-  if ((Cond == False) || isZeroOrZeroSplat(False, /* AllowUndefs */ true)) {
+  if (((Cond == False) || isZeroOrZeroSplat(False, /* AllowUndefs */ true)) &&
+      isLegalOrBeforeLegalizer({TargetOpcode::G_AND, {TrueTy}})) {
     MatchInfo = [=](MachineIRBuilder &B) {
       B.setInstrAndDebugLoc(*Select);
       Register Ext = MRI.createGenericVirtualRegister(TrueTy);
@@ -6591,7 +6528,9 @@
   }
 
   // select Cond, T, 1 --> or (not Cond), T
-  if (isOneOrOneSplat(False, /* AllowUndefs */ true)) {
+  if (isOneOrOneSplat(False, /* AllowUndefs */ true) &&
+      isLegalOrBeforeLegalizer({TargetOpcode::G_XOR, {CondTy}}) &&
+      isLegalOrBeforeLegalizer({TargetOpcode::G_OR, {TrueTy}})) {
     MatchInfo = [=](MachineIRBuilder &B) {
       B.setInstrAndDebugLoc(*Select);
       // First the not.
@@ -6606,7 +6545,9 @@
   }
 
   // select Cond, 0, F --> and (not Cond), F
-  if (isZeroOrZeroSplat(True, /* AllowUndefs */ true)) {
+  if (isZeroOrZeroSplat(True, /* AllowUndefs */ true) &&
+      isLegalOrBeforeLegalizer({TargetOpcode::G_XOR, {CondTy}}) &&
+      isLegalOrBeforeLegalizer({TargetOpcode::G_AND, {TrueTy}})) {
     MatchInfo = [=](MachineIRBuilder &B) {
       B.setInstrAndDebugLoc(*Select);
       // First the not.
