//===-- llvm/CodeGen/GlobalISel/LegalizerHelper.cpp -----------------------===//
//
// Part of the LLVM Project, under the Apache License v2.0 with LLVM Exceptions.
// See https://llvm.org/LICENSE.txt for license information.
// SPDX-License-Identifier: Apache-2.0 WITH LLVM-exception
//
//===----------------------------------------------------------------------===//
//
/// \file This file implements the LegalizerHelper class to legalize
/// individual instructions and the LegalizeMachineIR wrapper pass for the
/// primary legalization.
//
//===----------------------------------------------------------------------===//


#include "llvm/CodeGen/GlobalISel/LegalizerHelper.h"
#include "llvm/CodeGen/GlobalISel/CallLowering.h"
#include "llvm/CodeGen/GlobalISel/GISelChangeObserver.h"
#include "llvm/CodeGen/GlobalISel/GISelKnownBits.h"
#include "llvm/CodeGen/GlobalISel/GenericMachineInstrs.h"
#include "llvm/CodeGen/GlobalISel/LegalizerInfo.h"
#include "llvm/CodeGen/GlobalISel/LostDebugLocObserver.h"
#include "llvm/CodeGen/GlobalISel/MIPatternMatch.h"
#include "llvm/CodeGen/GlobalISel/MachineIRBuilder.h"
#include "llvm/CodeGen/GlobalISel/Utils.h"
#include "llvm/CodeGen/MachineConstantPool.h"
#include "llvm/CodeGen/MachineFrameInfo.h"
#include "llvm/CodeGen/MachineRegisterInfo.h"
#include "llvm/CodeGen/TargetFrameLowering.h"
#include "llvm/CodeGen/TargetInstrInfo.h"
#include "llvm/CodeGen/TargetLowering.h"
#include "llvm/CodeGen/TargetOpcodes.h"
#include "llvm/CodeGen/TargetSubtargetInfo.h"
#include "llvm/IR/Instructions.h"
#include "llvm/Support/Debug.h"
#include "llvm/Support/MathExtras.h"
#include "llvm/Support/raw_ostream.h"
#include "llvm/Target/TargetMachine.h"
#include <numeric>
#include <optional>

#define DEBUG_TYPE "legalizer"

using namespace llvm;
using namespace LegalizeActions;
using namespace MIPatternMatch;

/// Try to break down \p OrigTy into \p NarrowTy sized pieces.
///
/// Returns the number of \p NarrowTy elements needed to reconstruct \p OrigTy,
/// with any leftover piece as type \p LeftoverTy
///
/// Returns -1 in the first element of the pair if the breakdown is not
/// satisfiable.
static std::pair<int, int>
getNarrowTypeBreakDown(LLT OrigTy, LLT NarrowTy, LLT &LeftoverTy) {
  assert(!LeftoverTy.isValid() && "this is an out argument");

  unsigned Size = OrigTy.getSizeInBits();
  unsigned NarrowSize = NarrowTy.getSizeInBits();
  unsigned NumParts = Size / NarrowSize;
  unsigned LeftoverSize = Size - NumParts * NarrowSize;
  assert(Size > NarrowSize);

  if (LeftoverSize == 0)
    return {NumParts, 0};

  if (NarrowTy.isVector()) {
    unsigned EltSize = OrigTy.getScalarSizeInBits();
    if (LeftoverSize % EltSize != 0)
      return {-1, -1};
    LeftoverTy = LLT::scalarOrVector(
        ElementCount::getFixed(LeftoverSize / EltSize), EltSize);
  } else {
    LeftoverTy = LLT::scalar(LeftoverSize);
  }

  int NumLeftover = LeftoverSize / LeftoverTy.getSizeInBits();
  return std::make_pair(NumParts, NumLeftover);
}

static Type *getFloatTypeForLLT(LLVMContext &Ctx, LLT Ty) {

  if (!Ty.isScalar())
    return nullptr;

  switch (Ty.getSizeInBits()) {
  case 16:
    return Type::getHalfTy(Ctx);
  case 32:
    return Type::getFloatTy(Ctx);
  case 64:
    return Type::getDoubleTy(Ctx);
  case 80:
    return Type::getX86_FP80Ty(Ctx);
  case 128:
    return Type::getFP128Ty(Ctx);
  default:
    return nullptr;
  }
}

LegalizerHelper::LegalizerHelper(MachineFunction &MF,
                                 GISelChangeObserver &Observer,
                                 MachineIRBuilder &Builder)
    : MIRBuilder(Builder), Observer(Observer), MRI(MF.getRegInfo()),
      LI(*MF.getSubtarget().getLegalizerInfo()),
      TLI(*MF.getSubtarget().getTargetLowering()), KB(nullptr) {}

LegalizerHelper::LegalizerHelper(MachineFunction &MF, const LegalizerInfo &LI,
                                 GISelChangeObserver &Observer,
                                 MachineIRBuilder &B, GISelKnownBits *KB)
<<<<<<< HEAD
    : MIRBuilder(B), Observer(Observer), KB(KB), MRI(MF.getRegInfo()), LI(LI),
      TLI(*MF.getSubtarget().getTargetLowering()) {}
=======
    : MIRBuilder(B), Observer(Observer), MRI(MF.getRegInfo()), LI(LI),
      TLI(*MF.getSubtarget().getTargetLowering()), KB(KB) {}
>>>>>>> 2bea2d7b

LegalizerHelper::LegalizeResult
LegalizerHelper::legalizeInstrStep(MachineInstr &MI,
                                   LostDebugLocObserver &LocObserver) {
  LLVM_DEBUG(dbgs() << "Legalizing: " << MI);

  MIRBuilder.setInstrAndDebugLoc(MI);

  if (MI.getOpcode() == TargetOpcode::G_INTRINSIC ||
      MI.getOpcode() == TargetOpcode::G_INTRINSIC_W_SIDE_EFFECTS)
    return LI.legalizeIntrinsic(*this, MI) ? Legalized : UnableToLegalize;
  auto Step = LI.getAction(MI, MRI);
  switch (Step.Action) {
  case Legal:
    LLVM_DEBUG(dbgs() << ".. Already legal\n");
    return AlreadyLegal;
  case Libcall:
    LLVM_DEBUG(dbgs() << ".. Convert to libcall\n");
    return libcall(MI, LocObserver);
  case NarrowScalar:
    LLVM_DEBUG(dbgs() << ".. Narrow scalar\n");
    return narrowScalar(MI, Step.TypeIdx, Step.NewType);
  case WidenScalar:
    LLVM_DEBUG(dbgs() << ".. Widen scalar\n");
    return widenScalar(MI, Step.TypeIdx, Step.NewType);
  case Bitcast:
    LLVM_DEBUG(dbgs() << ".. Bitcast type\n");
    return bitcast(MI, Step.TypeIdx, Step.NewType);
  case Lower:
    LLVM_DEBUG(dbgs() << ".. Lower\n");
    return lower(MI, Step.TypeIdx, Step.NewType);
  case FewerElements:
    LLVM_DEBUG(dbgs() << ".. Reduce number of elements\n");
    return fewerElementsVector(MI, Step.TypeIdx, Step.NewType);
  case MoreElements:
    LLVM_DEBUG(dbgs() << ".. Increase number of elements\n");
    return moreElementsVector(MI, Step.TypeIdx, Step.NewType);
  case Custom:
    LLVM_DEBUG(dbgs() << ".. Custom legalization\n");
    return LI.legalizeCustom(*this, MI) ? Legalized : UnableToLegalize;
  default:
    LLVM_DEBUG(dbgs() << ".. Unable to legalize\n");
    return UnableToLegalize;
  }
}

void LegalizerHelper::extractParts(Register Reg, LLT Ty, int NumParts,
                                   SmallVectorImpl<Register> &VRegs) {
  for (int i = 0; i < NumParts; ++i)
    VRegs.push_back(MRI.createGenericVirtualRegister(Ty));
  MIRBuilder.buildUnmerge(VRegs, Reg);
}

bool LegalizerHelper::extractParts(Register Reg, LLT RegTy,
                                   LLT MainTy, LLT &LeftoverTy,
                                   SmallVectorImpl<Register> &VRegs,
                                   SmallVectorImpl<Register> &LeftoverRegs) {
  assert(!LeftoverTy.isValid() && "this is an out argument");

  unsigned RegSize = RegTy.getSizeInBits();
  unsigned MainSize = MainTy.getSizeInBits();
  unsigned NumParts = RegSize / MainSize;
  unsigned LeftoverSize = RegSize - NumParts * MainSize;

  // Use an unmerge when possible.
  if (LeftoverSize == 0) {
    for (unsigned I = 0; I < NumParts; ++I)
      VRegs.push_back(MRI.createGenericVirtualRegister(MainTy));
    MIRBuilder.buildUnmerge(VRegs, Reg);
    return true;
  }

  // Perform irregular split. Leftover is last element of RegPieces.
  if (MainTy.isVector()) {
    SmallVector<Register, 8> RegPieces;
    extractVectorParts(Reg, MainTy.getNumElements(), RegPieces);
    for (unsigned i = 0; i < RegPieces.size() - 1; ++i)
      VRegs.push_back(RegPieces[i]);
    LeftoverRegs.push_back(RegPieces[RegPieces.size() - 1]);
    LeftoverTy = MRI.getType(LeftoverRegs[0]);
    return true;
  }

  LeftoverTy = LLT::scalar(LeftoverSize);
  // For irregular sizes, extract the individual parts.
  for (unsigned I = 0; I != NumParts; ++I) {
    Register NewReg = MRI.createGenericVirtualRegister(MainTy);
    VRegs.push_back(NewReg);
    MIRBuilder.buildExtract(NewReg, Reg, MainSize * I);
  }

  for (unsigned Offset = MainSize * NumParts; Offset < RegSize;
       Offset += LeftoverSize) {
    Register NewReg = MRI.createGenericVirtualRegister(LeftoverTy);
    LeftoverRegs.push_back(NewReg);
    MIRBuilder.buildExtract(NewReg, Reg, Offset);
  }

  return true;
}

void LegalizerHelper::extractVectorParts(Register Reg, unsigned NumElts,
                                         SmallVectorImpl<Register> &VRegs) {
  LLT RegTy = MRI.getType(Reg);
  assert(RegTy.isVector() && "Expected a vector type");

  LLT EltTy = RegTy.getElementType();
  LLT NarrowTy = (NumElts == 1) ? EltTy : LLT::fixed_vector(NumElts, EltTy);
  unsigned RegNumElts = RegTy.getNumElements();
  unsigned LeftoverNumElts = RegNumElts % NumElts;
  unsigned NumNarrowTyPieces = RegNumElts / NumElts;

  // Perfect split without leftover
  if (LeftoverNumElts == 0)
    return extractParts(Reg, NarrowTy, NumNarrowTyPieces, VRegs);

  // Irregular split. Provide direct access to all elements for artifact
  // combiner using unmerge to elements. Then build vectors with NumElts
  // elements. Remaining element(s) will be (used to build vector) Leftover.
  SmallVector<Register, 8> Elts;
  extractParts(Reg, EltTy, RegNumElts, Elts);

  unsigned Offset = 0;
  // Requested sub-vectors of NarrowTy.
  for (unsigned i = 0; i < NumNarrowTyPieces; ++i, Offset += NumElts) {
    ArrayRef<Register> Pieces(&Elts[Offset], NumElts);
    VRegs.push_back(MIRBuilder.buildMergeLikeInstr(NarrowTy, Pieces).getReg(0));
  }

  // Leftover element(s).
  if (LeftoverNumElts == 1) {
    VRegs.push_back(Elts[Offset]);
  } else {
    LLT LeftoverTy = LLT::fixed_vector(LeftoverNumElts, EltTy);
    ArrayRef<Register> Pieces(&Elts[Offset], LeftoverNumElts);
    VRegs.push_back(
        MIRBuilder.buildMergeLikeInstr(LeftoverTy, Pieces).getReg(0));
  }
}

void LegalizerHelper::insertParts(Register DstReg,
                                  LLT ResultTy, LLT PartTy,
                                  ArrayRef<Register> PartRegs,
                                  LLT LeftoverTy,
                                  ArrayRef<Register> LeftoverRegs) {
  if (!LeftoverTy.isValid()) {
    assert(LeftoverRegs.empty());

    if (!ResultTy.isVector()) {
      MIRBuilder.buildMergeLikeInstr(DstReg, PartRegs);
      return;
    }

    if (PartTy.isVector())
      MIRBuilder.buildConcatVectors(DstReg, PartRegs);
    else
      MIRBuilder.buildBuildVector(DstReg, PartRegs);
    return;
  }

  // Merge sub-vectors with different number of elements and insert into DstReg.
  if (ResultTy.isVector()) {
    assert(LeftoverRegs.size() == 1 && "Expected one leftover register");
    SmallVector<Register, 8> AllRegs;
    for (auto Reg : concat<const Register>(PartRegs, LeftoverRegs))
      AllRegs.push_back(Reg);
    return mergeMixedSubvectors(DstReg, AllRegs);
  }

  SmallVector<Register> GCDRegs;
  LLT GCDTy = getGCDType(getGCDType(ResultTy, LeftoverTy), PartTy);
  for (auto PartReg : concat<const Register>(PartRegs, LeftoverRegs))
    extractGCDType(GCDRegs, GCDTy, PartReg);
  LLT ResultLCMTy = buildLCMMergePieces(ResultTy, LeftoverTy, GCDTy, GCDRegs);
  buildWidenedRemergeToDst(DstReg, ResultLCMTy, GCDRegs);
}

void LegalizerHelper::appendVectorElts(SmallVectorImpl<Register> &Elts,
                                       Register Reg) {
  LLT Ty = MRI.getType(Reg);
  SmallVector<Register, 8> RegElts;
  extractParts(Reg, Ty.getScalarType(), Ty.getNumElements(), RegElts);
  Elts.append(RegElts);
}

/// Merge \p PartRegs with different types into \p DstReg.
void LegalizerHelper::mergeMixedSubvectors(Register DstReg,
                                           ArrayRef<Register> PartRegs) {
  SmallVector<Register, 8> AllElts;
  for (unsigned i = 0; i < PartRegs.size() - 1; ++i)
    appendVectorElts(AllElts, PartRegs[i]);

  Register Leftover = PartRegs[PartRegs.size() - 1];
  if (MRI.getType(Leftover).isScalar())
    AllElts.push_back(Leftover);
  else
    appendVectorElts(AllElts, Leftover);

  MIRBuilder.buildMergeLikeInstr(DstReg, AllElts);
}

/// Append the result registers of G_UNMERGE_VALUES \p MI to \p Regs.
static void getUnmergeResults(SmallVectorImpl<Register> &Regs,
                              const MachineInstr &MI) {
  assert(MI.getOpcode() == TargetOpcode::G_UNMERGE_VALUES);

  const int StartIdx = Regs.size();
  const int NumResults = MI.getNumOperands() - 1;
  Regs.resize(Regs.size() + NumResults);
  for (int I = 0; I != NumResults; ++I)
    Regs[StartIdx + I] = MI.getOperand(I).getReg();
}

void LegalizerHelper::extractGCDType(SmallVectorImpl<Register> &Parts,
                                     LLT GCDTy, Register SrcReg) {
  LLT SrcTy = MRI.getType(SrcReg);
  if (SrcTy == GCDTy) {
    // If the source already evenly divides the result type, we don't need to do
    // anything.
    Parts.push_back(SrcReg);
  } else {
    // Need to split into common type sized pieces.
    auto Unmerge = MIRBuilder.buildUnmerge(GCDTy, SrcReg);
    getUnmergeResults(Parts, *Unmerge);
  }
}

LLT LegalizerHelper::extractGCDType(SmallVectorImpl<Register> &Parts, LLT DstTy,
                                    LLT NarrowTy, Register SrcReg) {
  LLT SrcTy = MRI.getType(SrcReg);
  LLT GCDTy = getGCDType(getGCDType(SrcTy, NarrowTy), DstTy);
  extractGCDType(Parts, GCDTy, SrcReg);
  return GCDTy;
}

LLT LegalizerHelper::buildLCMMergePieces(LLT DstTy, LLT NarrowTy, LLT GCDTy,
                                         SmallVectorImpl<Register> &VRegs,
                                         unsigned PadStrategy) {
  LLT LCMTy = getLCMType(DstTy, NarrowTy);

  int NumParts = LCMTy.getSizeInBits() / NarrowTy.getSizeInBits();
  int NumSubParts = NarrowTy.getSizeInBits() / GCDTy.getSizeInBits();
  int NumOrigSrc = VRegs.size();

  Register PadReg;

  // Get a value we can use to pad the source value if the sources won't evenly
  // cover the result type.
  if (NumOrigSrc < NumParts * NumSubParts) {
    if (PadStrategy == TargetOpcode::G_ZEXT)
      PadReg = MIRBuilder.buildConstant(GCDTy, 0).getReg(0);
    else if (PadStrategy == TargetOpcode::G_ANYEXT)
      PadReg = MIRBuilder.buildUndef(GCDTy).getReg(0);
    else {
      assert(PadStrategy == TargetOpcode::G_SEXT);

      // Shift the sign bit of the low register through the high register.
      auto ShiftAmt =
        MIRBuilder.buildConstant(LLT::scalar(64), GCDTy.getSizeInBits() - 1);
      PadReg = MIRBuilder.buildAShr(GCDTy, VRegs.back(), ShiftAmt).getReg(0);
    }
  }

  // Registers for the final merge to be produced.
  SmallVector<Register, 4> Remerge(NumParts);

  // Registers needed for intermediate merges, which will be merged into a
  // source for Remerge.
  SmallVector<Register, 4> SubMerge(NumSubParts);

  // Once we've fully read off the end of the original source bits, we can reuse
  // the same high bits for remaining padding elements.
  Register AllPadReg;

  // Build merges to the LCM type to cover the original result type.
  for (int I = 0; I != NumParts; ++I) {
    bool AllMergePartsArePadding = true;

    // Build the requested merges to the requested type.
    for (int J = 0; J != NumSubParts; ++J) {
      int Idx = I * NumSubParts + J;
      if (Idx >= NumOrigSrc) {
        SubMerge[J] = PadReg;
        continue;
      }

      SubMerge[J] = VRegs[Idx];

      // There are meaningful bits here we can't reuse later.
      AllMergePartsArePadding = false;
    }

    // If we've filled up a complete piece with padding bits, we can directly
    // emit the natural sized constant if applicable, rather than a merge of
    // smaller constants.
    if (AllMergePartsArePadding && !AllPadReg) {
      if (PadStrategy == TargetOpcode::G_ANYEXT)
        AllPadReg = MIRBuilder.buildUndef(NarrowTy).getReg(0);
      else if (PadStrategy == TargetOpcode::G_ZEXT)
        AllPadReg = MIRBuilder.buildConstant(NarrowTy, 0).getReg(0);

      // If this is a sign extension, we can't materialize a trivial constant
      // with the right type and have to produce a merge.
    }

    if (AllPadReg) {
      // Avoid creating additional instructions if we're just adding additional
      // copies of padding bits.
      Remerge[I] = AllPadReg;
      continue;
    }

    if (NumSubParts == 1)
      Remerge[I] = SubMerge[0];
    else
      Remerge[I] = MIRBuilder.buildMergeLikeInstr(NarrowTy, SubMerge).getReg(0);

    // In the sign extend padding case, re-use the first all-signbit merge.
    if (AllMergePartsArePadding && !AllPadReg)
      AllPadReg = Remerge[I];
  }

  VRegs = std::move(Remerge);
  return LCMTy;
}

void LegalizerHelper::buildWidenedRemergeToDst(Register DstReg, LLT LCMTy,
                                               ArrayRef<Register> RemergeRegs) {
  LLT DstTy = MRI.getType(DstReg);

  // Create the merge to the widened source, and extract the relevant bits into
  // the result.

  if (DstTy == LCMTy) {
    MIRBuilder.buildMergeLikeInstr(DstReg, RemergeRegs);
    return;
  }

  auto Remerge = MIRBuilder.buildMergeLikeInstr(LCMTy, RemergeRegs);
  if (DstTy.isScalar() && LCMTy.isScalar()) {
    MIRBuilder.buildTrunc(DstReg, Remerge);
    return;
  }

  if (LCMTy.isVector()) {
    unsigned NumDefs = LCMTy.getSizeInBits() / DstTy.getSizeInBits();
    SmallVector<Register, 8> UnmergeDefs(NumDefs);
    UnmergeDefs[0] = DstReg;
    for (unsigned I = 1; I != NumDefs; ++I)
      UnmergeDefs[I] = MRI.createGenericVirtualRegister(DstTy);

    MIRBuilder.buildUnmerge(UnmergeDefs,
                            MIRBuilder.buildMergeLikeInstr(LCMTy, RemergeRegs));
    return;
  }

  llvm_unreachable("unhandled case");
}

RTLIB::Libcall llvm::getRTLibDesc(unsigned Opcode, unsigned Size) {
#define RTLIBCASE_INT(LibcallPrefix)                                           \
  do {                                                                         \
    switch (Size) {                                                            \
    case 8:                                                                    \
      return RTLIB::LibcallPrefix##8;                                          \
    case 16:                                                                   \
      return RTLIB::LibcallPrefix##16;                                         \
    case 32:                                                                   \
      return RTLIB::LibcallPrefix##32;                                         \
    case 64:                                                                   \
      return RTLIB::LibcallPrefix##64;                                         \
    case 128:                                                                  \
      return RTLIB::LibcallPrefix##128;                                        \
    default:                                                                   \
      llvm_unreachable("unexpected size");                                     \
    }                                                                          \
  } while (0)

#define RTLIBCASE(LibcallPrefix)                                               \
  do {                                                                         \
    switch (Size) {                                                            \
    case 32:                                                                   \
      return RTLIB::LibcallPrefix##32;                                         \
    case 64:                                                                   \
      return RTLIB::LibcallPrefix##64;                                         \
    case 80:                                                                   \
      return RTLIB::LibcallPrefix##80;                                         \
    case 128:                                                                  \
      return RTLIB::LibcallPrefix##128;                                        \
    default:                                                                   \
      llvm_unreachable("unexpected size");                                     \
    }                                                                          \
  } while (0)

  switch (Opcode) {
  case TargetOpcode::G_MUL:
    RTLIBCASE_INT(MUL_I);
  case TargetOpcode::G_SDIV:
    RTLIBCASE_INT(SDIV_I);
  case TargetOpcode::G_UDIV:
    RTLIBCASE_INT(UDIV_I);
  case TargetOpcode::G_SREM:
    RTLIBCASE_INT(SREM_I);
  case TargetOpcode::G_UREM:
    RTLIBCASE_INT(UREM_I);
  case TargetOpcode::G_SDIVREM:
    RTLIBCASE_INT(SDIVREM_I);
  case TargetOpcode::G_UDIVREM:
    RTLIBCASE_INT(UDIVREM_I);
  case TargetOpcode::G_CTLZ_ZERO_UNDEF:
    RTLIBCASE_INT(CTLZ_I);
  case TargetOpcode::G_LSHR:
    RTLIBCASE_INT(SRL_I);
  case TargetOpcode::G_ASHR:
    RTLIBCASE_INT(SRA_I);
  case TargetOpcode::G_SHL:
    RTLIBCASE_INT(SHL_I);
  case TargetOpcode::G_ROTL:
    RTLIBCASE_INT(ROTL_I);
  case TargetOpcode::G_ROTR:
    RTLIBCASE_INT(ROTR_I);
   case TargetOpcode::G_BSWAP:
    RTLIBCASE_INT(BSWAP_I);
  case TargetOpcode::G_FADD:
    RTLIBCASE(ADD_F);
  case TargetOpcode::G_FSUB:
    RTLIBCASE(SUB_F);
  case TargetOpcode::G_FMUL:
    RTLIBCASE(MUL_F);
  case TargetOpcode::G_FDIV:
    RTLIBCASE(DIV_F);
  case TargetOpcode::G_FEXP:
    RTLIBCASE(EXP_F);
  case TargetOpcode::G_FEXP2:
    RTLIBCASE(EXP2_F);
  case TargetOpcode::G_FREM:
    RTLIBCASE(REM_F);
  case TargetOpcode::G_FPOW:
    RTLIBCASE(POW_F);
  case TargetOpcode::G_FMA:
    RTLIBCASE(FMA_F);
  case TargetOpcode::G_FSIN:
    RTLIBCASE(SIN_F);
  case TargetOpcode::G_FCOS:
    RTLIBCASE(COS_F);
  case TargetOpcode::G_FLOG10:
    RTLIBCASE(LOG10_F);
  case TargetOpcode::G_FLOG:
    RTLIBCASE(LOG_F);
  case TargetOpcode::G_FLOG2:
    RTLIBCASE(LOG2_F);
  case TargetOpcode::G_FCEIL:
    RTLIBCASE(CEIL_F);
  case TargetOpcode::G_FFLOOR:
    RTLIBCASE(FLOOR_F);
  case TargetOpcode::G_FMINNUM:
    RTLIBCASE(FMIN_F);
  case TargetOpcode::G_FMAXNUM:
    RTLIBCASE(FMAX_F);
  case TargetOpcode::G_FSQRT:
    RTLIBCASE(SQRT_F);
  case TargetOpcode::G_FRINT:
    RTLIBCASE(RINT_F);
  case TargetOpcode::G_FNEARBYINT:
    RTLIBCASE(NEARBYINT_F);
  case TargetOpcode::G_INTRINSIC_ROUNDEVEN:
    RTLIBCASE(ROUNDEVEN_F);
  }
  llvm_unreachable("Unknown libcall function");
}

/// True if an instruction is in tail position in its caller. Intended for
/// legalizing libcalls as tail calls when possible.
static bool isLibCallInTailPosition(MachineInstr &MI,
                                    const TargetInstrInfo &TII,
                                    MachineRegisterInfo &MRI) {
  MachineBasicBlock &MBB = *MI.getParent();
  const Function &F = MBB.getParent()->getFunction();

  // Conservatively require the attributes of the call to match those of
  // the return. Ignore NoAlias and NonNull because they don't affect the
  // call sequence.
  AttributeList CallerAttrs = F.getAttributes();
  if (AttrBuilder(F.getContext(), CallerAttrs.getRetAttrs())
          .removeAttribute(Attribute::NoAlias)
          .removeAttribute(Attribute::NonNull)
          .hasAttributes())
    return false;

  // It's not safe to eliminate the sign / zero extension of the return value.
  if (CallerAttrs.hasRetAttr(Attribute::ZExt) ||
      CallerAttrs.hasRetAttr(Attribute::SExt))
    return false;

  // Only tail call if the following instruction is a standard return or if we
  // have a `thisreturn` callee, and a sequence like:
  //
  //   G_MEMCPY %0, %1, %2
  //   $x0 = COPY %0
  //   RET_ReallyLR implicit $x0
  auto Next = next_nodbg(MI.getIterator(), MBB.instr_end());
  if (Next != MBB.instr_end() && Next->isCopy()) {
    switch (MI.getOpcode()) {
    default:
      llvm_unreachable("unsupported opcode");
    case TargetOpcode::G_BZERO:
      return false;
    case TargetOpcode::G_MEMCPY:
    case TargetOpcode::G_MEMMOVE:
    case TargetOpcode::G_MEMSET:
      break;
    }

    Register VReg = MI.getOperand(0).getReg();
    if (!VReg.isVirtual() || VReg != Next->getOperand(1).getReg())
      return false;

    Register PReg = Next->getOperand(0).getReg();
    if (!PReg.isPhysical())
      return false;

    auto Ret = next_nodbg(Next, MBB.instr_end());
    if (Ret == MBB.instr_end() || !Ret->isReturn())
      return false;

    if (Ret->getNumImplicitOperands() != 1)
      return false;

    if (PReg != Ret->getOperand(0).getReg())
      return false;

    // Skip over the COPY that we just validated.
    Next = Ret;
  }

  if (Next == MBB.instr_end() || TII.isTailCall(*Next) || !Next->isReturn())
    return false;

  return true;
}

LegalizerHelper::LegalizeResult
llvm::createLibcall(MachineIRBuilder &MIRBuilder, const char *Name,
                    const CallLowering::ArgInfo &Result,
                    ArrayRef<CallLowering::ArgInfo> Args,
                    const CallingConv::ID CC) {
  auto &CLI = *MIRBuilder.getMF().getSubtarget().getCallLowering();

  CallLowering::CallLoweringInfo Info;
  Info.CallConv = CC;
  Info.Callee = MachineOperand::CreateES(Name);
  Info.OrigRet = Result;
  std::copy(Args.begin(), Args.end(), std::back_inserter(Info.OrigArgs));
  if (!CLI.lowerCall(MIRBuilder, Info))
    return LegalizerHelper::UnableToLegalize;

  return LegalizerHelper::Legalized;
}

LegalizerHelper::LegalizeResult
llvm::createLibcall(MachineIRBuilder &MIRBuilder, RTLIB::Libcall Libcall,
                    const CallLowering::ArgInfo &Result,
                    ArrayRef<CallLowering::ArgInfo> Args) {
  auto &TLI = *MIRBuilder.getMF().getSubtarget().getTargetLowering();
  const char *Name = TLI.getLibcallName(Libcall);
  const CallingConv::ID CC = TLI.getLibcallCallingConv(Libcall);
  return createLibcall(MIRBuilder, Name, Result, Args, CC);
}

// Useful for libcalls where all operands have the same type.
static LegalizerHelper::LegalizeResult
simpleLibcall(MachineInstr &MI, MachineIRBuilder &MIRBuilder, unsigned Size,
              Type *OpType) {
  auto Libcall = getRTLibDesc(MI.getOpcode(), Size);

  // FIXME: What does the original arg index mean here?
  SmallVector<CallLowering::ArgInfo, 3> Args;
  for (const MachineOperand &MO : llvm::drop_begin(MI.operands()))
    Args.push_back({MO.getReg(), OpType, 0});
  return createLibcall(MIRBuilder, Libcall,
                       {MI.getOperand(0).getReg(), OpType, 0}, Args);
}

LegalizerHelper::LegalizeResult
llvm::createMemLibcall(MachineIRBuilder &MIRBuilder, MachineRegisterInfo &MRI,
                       MachineInstr &MI, LostDebugLocObserver &LocObserver) {
  auto &Ctx = MIRBuilder.getMF().getFunction().getContext();

  SmallVector<CallLowering::ArgInfo, 3> Args;
  // Add all the args, except for the last which is an imm denoting 'tail'.
  for (unsigned i = 0; i < MI.getNumOperands() - 1; ++i) {
    Register Reg = MI.getOperand(i).getReg();

    // Need derive an IR type for call lowering.
    LLT OpLLT = MRI.getType(Reg);
    Type *OpTy = nullptr;
    if (OpLLT.isPointer())
      OpTy = Type::getInt8PtrTy(Ctx, OpLLT.getAddressSpace());
    else
      OpTy = IntegerType::get(Ctx, OpLLT.getSizeInBits());
    Args.push_back({Reg, OpTy, 0});
  }

  auto &CLI = *MIRBuilder.getMF().getSubtarget().getCallLowering();
  auto &TLI = *MIRBuilder.getMF().getSubtarget().getTargetLowering();
  RTLIB::Libcall RTLibcall;
  unsigned Opc = MI.getOpcode();
  switch (Opc) {
  case TargetOpcode::G_BZERO:
    RTLibcall = RTLIB::BZERO;
    break;
  case TargetOpcode::G_MEMCPY:
    RTLibcall = RTLIB::MEMCPY;
    Args[0].Flags[0].setReturned();
    break;
  case TargetOpcode::G_MEMMOVE:
    RTLibcall = RTLIB::MEMMOVE;
    Args[0].Flags[0].setReturned();
    break;
  case TargetOpcode::G_MEMSET:
    RTLibcall = RTLIB::MEMSET;
    Args[0].Flags[0].setReturned();
    break;
  default:
    llvm_unreachable("unsupported opcode");
  }
  const char *Name = TLI.getLibcallName(RTLibcall);

  // Unsupported libcall on the target.
  if (!Name) {
    LLVM_DEBUG(dbgs() << ".. .. Could not find libcall name for "
                      << MIRBuilder.getTII().getName(Opc) << "\n");
    return LegalizerHelper::UnableToLegalize;
  }

  CallLowering::CallLoweringInfo Info;
  Info.CallConv = TLI.getLibcallCallingConv(RTLibcall);
  Info.Callee = MachineOperand::CreateES(Name);
  Info.OrigRet = CallLowering::ArgInfo({0}, Type::getVoidTy(Ctx), 0);
  Info.IsTailCall = MI.getOperand(MI.getNumOperands() - 1).getImm() &&
                    isLibCallInTailPosition(MI, MIRBuilder.getTII(), MRI);

  std::copy(Args.begin(), Args.end(), std::back_inserter(Info.OrigArgs));
  if (!CLI.lowerCall(MIRBuilder, Info))
    return LegalizerHelper::UnableToLegalize;

  if (Info.LoweredTailCall) {
    assert(Info.IsTailCall && "Lowered tail call when it wasn't a tail call?");

    // Check debug locations before removing the return.
    LocObserver.checkpoint(true);

    // We must have a return following the call (or debug insts) to get past
    // isLibCallInTailPosition.
    do {
      MachineInstr *Next = MI.getNextNode();
      assert(Next &&
             (Next->isCopy() || Next->isReturn() || Next->isDebugInstr()) &&
             "Expected instr following MI to be return or debug inst?");
      // We lowered a tail call, so the call is now the return from the block.
      // Delete the old return.
      Next->eraseFromParent();
    } while (MI.getNextNode());

    // We expect to lose the debug location from the return.
    LocObserver.checkpoint(false);
  }

  return LegalizerHelper::Legalized;
}

static RTLIB::Libcall getConvRTLibDesc(unsigned Opcode, Type *ToType,
                                       Type *FromType) {
  auto ToMVT = MVT::getVT(ToType);
  auto FromMVT = MVT::getVT(FromType);

  switch (Opcode) {
  case TargetOpcode::G_FPEXT:
    return RTLIB::getFPEXT(FromMVT, ToMVT);
  case TargetOpcode::G_FPTRUNC:
    return RTLIB::getFPROUND(FromMVT, ToMVT);
  case TargetOpcode::G_FPTOSI:
    return RTLIB::getFPTOSINT(FromMVT, ToMVT);
  case TargetOpcode::G_FPTOUI:
    return RTLIB::getFPTOUINT(FromMVT, ToMVT);
  case TargetOpcode::G_SITOFP:
    return RTLIB::getSINTTOFP(FromMVT, ToMVT);
  case TargetOpcode::G_UITOFP:
    return RTLIB::getUINTTOFP(FromMVT, ToMVT);
  }
  llvm_unreachable("Unsupported libcall function");
}

static LegalizerHelper::LegalizeResult
conversionLibcall(MachineInstr &MI, MachineIRBuilder &MIRBuilder, Type *ToType,
                  Type *FromType) {
  RTLIB::Libcall Libcall = getConvRTLibDesc(MI.getOpcode(), ToType, FromType);
  return createLibcall(MIRBuilder, Libcall,
                       {MI.getOperand(0).getReg(), ToType, 0},
                       {{MI.getOperand(1).getReg(), FromType, 0}});
}

LegalizerHelper::LegalizeResult
LegalizerHelper::libcall(MachineInstr &MI, LostDebugLocObserver &LocObserver) {
  LLT LLTy = MRI.getType(MI.getOperand(0).getReg());
  unsigned Size = LLTy.getSizeInBits();
  auto &Ctx = MIRBuilder.getMF().getFunction().getContext();

  switch (MI.getOpcode()) {
  default:
    return UnableToLegalize;
  case TargetOpcode::G_MUL:
  case TargetOpcode::G_SDIV:
  case TargetOpcode::G_UDIV:
  case TargetOpcode::G_SREM:
  case TargetOpcode::G_UREM:
  case TargetOpcode::G_CTLZ_ZERO_UNDEF:
  case TargetOpcode::G_BSWAP:
   {
    Type *HLTy = IntegerType::get(Ctx, Size);
    auto Status = simpleLibcall(MI, MIRBuilder, Size, HLTy);
    if (Status != Legalized)
      return Status;
    break;
  }
  case TargetOpcode::G_FADD:
  case TargetOpcode::G_FSUB:
  case TargetOpcode::G_FMUL:
  case TargetOpcode::G_FDIV:
  case TargetOpcode::G_FMA:
  case TargetOpcode::G_FPOW:
  case TargetOpcode::G_FREM:
  case TargetOpcode::G_FCOS:
  case TargetOpcode::G_FSIN:
  case TargetOpcode::G_FLOG10:
  case TargetOpcode::G_FLOG:
  case TargetOpcode::G_FLOG2:
  case TargetOpcode::G_FEXP:
  case TargetOpcode::G_FEXP2:
  case TargetOpcode::G_FCEIL:
  case TargetOpcode::G_FFLOOR:
  case TargetOpcode::G_FMINNUM:
  case TargetOpcode::G_FMAXNUM:
  case TargetOpcode::G_FSQRT:
  case TargetOpcode::G_FRINT:
  case TargetOpcode::G_FNEARBYINT:
  case TargetOpcode::G_INTRINSIC_ROUNDEVEN: {
    Type *HLTy = getFloatTypeForLLT(Ctx, LLTy);
    if (!HLTy || (Size != 32 && Size != 64 && Size != 80 && Size != 128)) {
      LLVM_DEBUG(dbgs() << "No libcall available for type " << LLTy << ".\n");
      return UnableToLegalize;
    }
    auto Status = simpleLibcall(MI, MIRBuilder, Size, HLTy);
    if (Status != Legalized)
      return Status;
    break;
  }
  case TargetOpcode::G_FPEXT:
  case TargetOpcode::G_FPTRUNC: {
    Type *FromTy = getFloatTypeForLLT(Ctx,  MRI.getType(MI.getOperand(1).getReg()));
    Type *ToTy = getFloatTypeForLLT(Ctx, MRI.getType(MI.getOperand(0).getReg()));
    if (!FromTy || !ToTy)
      return UnableToLegalize;
    LegalizeResult Status = conversionLibcall(MI, MIRBuilder, ToTy, FromTy );
    if (Status != Legalized)
      return Status;
    break;
  }
  case TargetOpcode::G_FPTOSI:
  case TargetOpcode::G_FPTOUI: {
    // FIXME: Support other types
    unsigned FromSize = MRI.getType(MI.getOperand(1).getReg()).getSizeInBits();
    unsigned ToSize = MRI.getType(MI.getOperand(0).getReg()).getSizeInBits();
    if ((ToSize != 32 && ToSize != 64) || (FromSize != 32 && FromSize != 64))
      return UnableToLegalize;
    LegalizeResult Status = conversionLibcall(
        MI, MIRBuilder,
        ToSize == 32 ? Type::getInt32Ty(Ctx) : Type::getInt64Ty(Ctx),
        FromSize == 64 ? Type::getDoubleTy(Ctx) : Type::getFloatTy(Ctx));
    if (Status != Legalized)
      return Status;
    break;
  }
  case TargetOpcode::G_SITOFP:
  case TargetOpcode::G_UITOFP: {
    // FIXME: Support other types
    unsigned FromSize = MRI.getType(MI.getOperand(1).getReg()).getSizeInBits();
    unsigned ToSize = MRI.getType(MI.getOperand(0).getReg()).getSizeInBits();
    if ((FromSize != 32 && FromSize != 64) || (ToSize != 32 && ToSize != 64))
      return UnableToLegalize;
    LegalizeResult Status = conversionLibcall(
        MI, MIRBuilder,
        ToSize == 64 ? Type::getDoubleTy(Ctx) : Type::getFloatTy(Ctx),
        FromSize == 32 ? Type::getInt32Ty(Ctx) : Type::getInt64Ty(Ctx));
    if (Status != Legalized)
      return Status;
    break;
  }
  case TargetOpcode::G_BZERO:
  case TargetOpcode::G_MEMCPY:
  case TargetOpcode::G_MEMMOVE:
  case TargetOpcode::G_MEMSET: {
    LegalizeResult Result =
        createMemLibcall(MIRBuilder, *MIRBuilder.getMRI(), MI, LocObserver);
    if (Result != Legalized)
      return Result;
    MI.eraseFromParent();
    return Result;
  }
  }

  MI.eraseFromParent();
  return Legalized;
}

LegalizerHelper::LegalizeResult LegalizerHelper::narrowScalar(MachineInstr &MI,
                                                              unsigned TypeIdx,
                                                              LLT NarrowTy) {
  uint64_t SizeOp0 = MRI.getType(MI.getOperand(0).getReg()).getSizeInBits();
  uint64_t NarrowSize = NarrowTy.getSizeInBits();

  switch (MI.getOpcode()) {
  default:
    return UnableToLegalize;
  case TargetOpcode::G_IMPLICIT_DEF: {
    Register DstReg = MI.getOperand(0).getReg();
    LLT DstTy = MRI.getType(DstReg);

    // If SizeOp0 is not an exact multiple of NarrowSize, emit
    // G_ANYEXT(G_IMPLICIT_DEF). Cast result to vector if needed.
    // FIXME: Although this would also be legal for the general case, it causes
    //  a lot of regressions in the emitted code (superfluous COPYs, artifact
    //  combines not being hit). This seems to be a problem related to the
    //  artifact combiner.
    if (SizeOp0 % NarrowSize != 0) {
      LLT ImplicitTy = NarrowTy;
      if (DstTy.isVector())
        ImplicitTy = LLT::vector(DstTy.getElementCount(), ImplicitTy);

      Register ImplicitReg = MIRBuilder.buildUndef(ImplicitTy).getReg(0);
      MIRBuilder.buildAnyExt(DstReg, ImplicitReg);

      MI.eraseFromParent();
      return Legalized;
    }

    int NumParts = SizeOp0 / NarrowSize;

    SmallVector<Register, 2> DstRegs;
    for (int i = 0; i < NumParts; ++i)
      DstRegs.push_back(MIRBuilder.buildUndef(NarrowTy).getReg(0));

    if (DstTy.isVector())
      MIRBuilder.buildBuildVector(DstReg, DstRegs);
    else
      MIRBuilder.buildMergeLikeInstr(DstReg, DstRegs);
    MI.eraseFromParent();
    return Legalized;
  }
  case TargetOpcode::G_CONSTANT: {
    LLT Ty = MRI.getType(MI.getOperand(0).getReg());
    const APInt &Val = MI.getOperand(1).getCImm()->getValue();
    unsigned TotalSize = Ty.getSizeInBits();
    unsigned NarrowSize = NarrowTy.getSizeInBits();
    int NumParts = TotalSize / NarrowSize;

    SmallVector<Register, 4> PartRegs;
    for (int I = 0; I != NumParts; ++I) {
      unsigned Offset = I * NarrowSize;
      auto K = MIRBuilder.buildConstant(NarrowTy,
                                        Val.lshr(Offset).trunc(NarrowSize));
      PartRegs.push_back(K.getReg(0));
    }

    LLT LeftoverTy;
    unsigned LeftoverBits = TotalSize - NumParts * NarrowSize;
    SmallVector<Register, 1> LeftoverRegs;
    if (LeftoverBits != 0) {
      LeftoverTy = LLT::scalar(LeftoverBits);
      auto K = MIRBuilder.buildConstant(
        LeftoverTy,
        Val.lshr(NumParts * NarrowSize).trunc(LeftoverBits));
      LeftoverRegs.push_back(K.getReg(0));
    }

    insertParts(MI.getOperand(0).getReg(),
                Ty, NarrowTy, PartRegs, LeftoverTy, LeftoverRegs);

    MI.eraseFromParent();
    return Legalized;
  }
  case TargetOpcode::G_SEXT:
  case TargetOpcode::G_ZEXT:
  case TargetOpcode::G_ANYEXT:
    return narrowScalarExt(MI, TypeIdx, NarrowTy);
  case TargetOpcode::G_TRUNC: {
    if (TypeIdx != 1)
      return UnableToLegalize;

    uint64_t SizeOp1 = MRI.getType(MI.getOperand(1).getReg()).getSizeInBits();
    if (NarrowTy.getSizeInBits() * 2 != SizeOp1) {
      LLVM_DEBUG(dbgs() << "Can't narrow trunc to type " << NarrowTy << "\n");
      return UnableToLegalize;
    }

    auto Unmerge = MIRBuilder.buildUnmerge(NarrowTy, MI.getOperand(1));
    MIRBuilder.buildCopy(MI.getOperand(0), Unmerge.getReg(0));
    MI.eraseFromParent();
    return Legalized;
  }

  case TargetOpcode::G_FREEZE: {
    if (TypeIdx != 0)
      return UnableToLegalize;

    LLT Ty = MRI.getType(MI.getOperand(0).getReg());
    // Should widen scalar first
    if (Ty.getSizeInBits() % NarrowTy.getSizeInBits() != 0)
      return UnableToLegalize;

    auto Unmerge = MIRBuilder.buildUnmerge(NarrowTy, MI.getOperand(1).getReg());
    SmallVector<Register, 8> Parts;
    for (unsigned i = 0; i < Unmerge->getNumDefs(); ++i) {
      Parts.push_back(
          MIRBuilder.buildFreeze(NarrowTy, Unmerge.getReg(i)).getReg(0));
    }

    MIRBuilder.buildMergeLikeInstr(MI.getOperand(0).getReg(), Parts);
    MI.eraseFromParent();
    return Legalized;
  }
  case TargetOpcode::G_ADD:
  case TargetOpcode::G_SUB:
  case TargetOpcode::G_SADDO:
  case TargetOpcode::G_SSUBO:
  case TargetOpcode::G_SADDE:
  case TargetOpcode::G_SSUBE:
  case TargetOpcode::G_UADDO:
  case TargetOpcode::G_USUBO:
  case TargetOpcode::G_UADDE:
  case TargetOpcode::G_USUBE:
    return narrowScalarAddSub(MI, TypeIdx, NarrowTy);
  case TargetOpcode::G_MUL:
  case TargetOpcode::G_UMULH:
    return narrowScalarMul(MI, NarrowTy);
  case TargetOpcode::G_EXTRACT:
    return narrowScalarExtract(MI, TypeIdx, NarrowTy);
  case TargetOpcode::G_INSERT:
    return narrowScalarInsert(MI, TypeIdx, NarrowTy);
  case TargetOpcode::G_LOAD: {
    auto &LoadMI = cast<GLoad>(MI);
    Register DstReg = LoadMI.getDstReg();
    LLT DstTy = MRI.getType(DstReg);
    if (DstTy.isVector())
      return UnableToLegalize;

    if (8 * LoadMI.getMemSize() != DstTy.getSizeInBits()) {
      Register TmpReg = MRI.createGenericVirtualRegister(NarrowTy);
      MIRBuilder.buildLoad(TmpReg, LoadMI.getPointerReg(), LoadMI.getMMO());
      MIRBuilder.buildAnyExt(DstReg, TmpReg);
      LoadMI.eraseFromParent();
      return Legalized;
    }

    return reduceLoadStoreWidth(LoadMI, TypeIdx, NarrowTy);
  }
  case TargetOpcode::G_ZEXTLOAD:
  case TargetOpcode::G_SEXTLOAD: {
    auto &LoadMI = cast<GExtLoad>(MI);
    Register DstReg = LoadMI.getDstReg();
    Register PtrReg = LoadMI.getPointerReg();

    Register TmpReg = MRI.createGenericVirtualRegister(NarrowTy);
    auto &MMO = LoadMI.getMMO();
    unsigned MemSize = MMO.getSizeInBits();

    if (MemSize == NarrowSize) {
      MIRBuilder.buildLoad(TmpReg, PtrReg, MMO);
    } else if (MemSize < NarrowSize) {
      MIRBuilder.buildLoadInstr(LoadMI.getOpcode(), TmpReg, PtrReg, MMO);
    } else if (MemSize > NarrowSize) {
      // FIXME: Need to split the load.
      return UnableToLegalize;
    }

    if (isa<GZExtLoad>(LoadMI))
      MIRBuilder.buildZExt(DstReg, TmpReg);
    else
      MIRBuilder.buildSExt(DstReg, TmpReg);

    LoadMI.eraseFromParent();
    return Legalized;
  }
  case TargetOpcode::G_STORE: {
    auto &StoreMI = cast<GStore>(MI);

    Register SrcReg = StoreMI.getValueReg();
    LLT SrcTy = MRI.getType(SrcReg);
    if (SrcTy.isVector())
      return UnableToLegalize;

    int NumParts = SizeOp0 / NarrowSize;
    unsigned HandledSize = NumParts * NarrowTy.getSizeInBits();
    unsigned LeftoverBits = SrcTy.getSizeInBits() - HandledSize;
    if (SrcTy.isVector() && LeftoverBits != 0)
      return UnableToLegalize;

    if (8 * StoreMI.getMemSize() != SrcTy.getSizeInBits()) {
      Register TmpReg = MRI.createGenericVirtualRegister(NarrowTy);
      MIRBuilder.buildTrunc(TmpReg, SrcReg);
      MIRBuilder.buildStore(TmpReg, StoreMI.getPointerReg(), StoreMI.getMMO());
      StoreMI.eraseFromParent();
      return Legalized;
    }

    return reduceLoadStoreWidth(StoreMI, 0, NarrowTy);
  }
  case TargetOpcode::G_SELECT:
    return narrowScalarSelect(MI, TypeIdx, NarrowTy);
  case TargetOpcode::G_AND:
  case TargetOpcode::G_OR:
  case TargetOpcode::G_XOR: {
    // Legalize bitwise operation:
    // A = BinOp<Ty> B, C
    // into:
    // B1, ..., BN = G_UNMERGE_VALUES B
    // C1, ..., CN = G_UNMERGE_VALUES C
    // A1 = BinOp<Ty/N> B1, C2
    // ...
    // AN = BinOp<Ty/N> BN, CN
    // A = G_MERGE_VALUES A1, ..., AN
    return narrowScalarBasic(MI, TypeIdx, NarrowTy);
  }
  case TargetOpcode::G_SHL:
  case TargetOpcode::G_LSHR:
  case TargetOpcode::G_ASHR:
    return narrowScalarShift(MI, TypeIdx, NarrowTy);
  case TargetOpcode::G_CTLZ:
  case TargetOpcode::G_CTLZ_ZERO_UNDEF:
  case TargetOpcode::G_CTTZ:
  case TargetOpcode::G_CTTZ_ZERO_UNDEF:
  case TargetOpcode::G_CTPOP:
    if (TypeIdx == 1)
      switch (MI.getOpcode()) {
      case TargetOpcode::G_CTLZ:
      case TargetOpcode::G_CTLZ_ZERO_UNDEF:
        return narrowScalarCTLZ(MI, TypeIdx, NarrowTy);
      case TargetOpcode::G_CTTZ:
      case TargetOpcode::G_CTTZ_ZERO_UNDEF:
        return narrowScalarCTTZ(MI, TypeIdx, NarrowTy);
      case TargetOpcode::G_CTPOP:
        return narrowScalarCTPOP(MI, TypeIdx, NarrowTy);
      default:
        return UnableToLegalize;
      }

    Observer.changingInstr(MI);
    narrowScalarDst(MI, NarrowTy, 0, TargetOpcode::G_ZEXT);
    Observer.changedInstr(MI);
    return Legalized;
  case TargetOpcode::G_INTTOPTR:
    if (TypeIdx != 1)
      return UnableToLegalize;

    Observer.changingInstr(MI);
    narrowScalarSrc(MI, NarrowTy, 1);
    Observer.changedInstr(MI);
    return Legalized;
  case TargetOpcode::G_PTRTOINT:
    if (TypeIdx != 0)
      return UnableToLegalize;

    Observer.changingInstr(MI);
    narrowScalarDst(MI, NarrowTy, 0, TargetOpcode::G_ZEXT);
    Observer.changedInstr(MI);
    return Legalized;
  case TargetOpcode::G_PHI: {
    // FIXME: add support for when SizeOp0 isn't an exact multiple of
    // NarrowSize.
    if (SizeOp0 % NarrowSize != 0)
      return UnableToLegalize;

    unsigned NumParts = SizeOp0 / NarrowSize;
    SmallVector<Register, 2> DstRegs(NumParts);
    SmallVector<SmallVector<Register, 2>, 2> SrcRegs(MI.getNumOperands() / 2);
    Observer.changingInstr(MI);
    for (unsigned i = 1; i < MI.getNumOperands(); i += 2) {
      MachineBasicBlock &OpMBB = *MI.getOperand(i + 1).getMBB();
      MIRBuilder.setInsertPt(OpMBB, OpMBB.getFirstTerminatorForward());
      extractParts(MI.getOperand(i).getReg(), NarrowTy, NumParts,
                   SrcRegs[i / 2]);
    }
    MachineBasicBlock &MBB = *MI.getParent();
    MIRBuilder.setInsertPt(MBB, MI);
    for (unsigned i = 0; i < NumParts; ++i) {
      DstRegs[i] = MRI.createGenericVirtualRegister(NarrowTy);
      MachineInstrBuilder MIB =
          MIRBuilder.buildInstr(TargetOpcode::G_PHI).addDef(DstRegs[i]);
      for (unsigned j = 1; j < MI.getNumOperands(); j += 2)
        MIB.addUse(SrcRegs[j / 2][i]).add(MI.getOperand(j + 1));
    }
    MIRBuilder.setInsertPt(MBB, MBB.getFirstNonPHI());
    MIRBuilder.buildMergeLikeInstr(MI.getOperand(0), DstRegs);
    Observer.changedInstr(MI);
    MI.eraseFromParent();
    return Legalized;
  }
  case TargetOpcode::G_EXTRACT_VECTOR_ELT:
  case TargetOpcode::G_INSERT_VECTOR_ELT: {
    if (TypeIdx != 2)
      return UnableToLegalize;

    int OpIdx = MI.getOpcode() == TargetOpcode::G_EXTRACT_VECTOR_ELT ? 2 : 3;
    Observer.changingInstr(MI);
    narrowScalarSrc(MI, NarrowTy, OpIdx);
    Observer.changedInstr(MI);
    return Legalized;
  }
  case TargetOpcode::G_ICMP: {
    Register LHS = MI.getOperand(2).getReg();
    LLT SrcTy = MRI.getType(LHS);
    uint64_t SrcSize = SrcTy.getSizeInBits();
    CmpInst::Predicate Pred =
        static_cast<CmpInst::Predicate>(MI.getOperand(1).getPredicate());

    // TODO: Handle the non-equality case for weird sizes.
    if (NarrowSize * 2 != SrcSize && !ICmpInst::isEquality(Pred))
      return UnableToLegalize;

    LLT LeftoverTy; // Example: s88 -> s64 (NarrowTy) + s24 (leftover)
    SmallVector<Register, 4> LHSPartRegs, LHSLeftoverRegs;
    if (!extractParts(LHS, SrcTy, NarrowTy, LeftoverTy, LHSPartRegs,
                      LHSLeftoverRegs))
      return UnableToLegalize;

    LLT Unused; // Matches LeftoverTy; G_ICMP LHS and RHS are the same type.
    SmallVector<Register, 4> RHSPartRegs, RHSLeftoverRegs;
    if (!extractParts(MI.getOperand(3).getReg(), SrcTy, NarrowTy, Unused,
                      RHSPartRegs, RHSLeftoverRegs))
      return UnableToLegalize;

    // We now have the LHS and RHS of the compare split into narrow-type
    // registers, plus potentially some leftover type.
    Register Dst = MI.getOperand(0).getReg();
    LLT ResTy = MRI.getType(Dst);
    if (ICmpInst::isEquality(Pred)) {
      // For each part on the LHS and RHS, keep track of the result of XOR-ing
      // them together. For each equal part, the result should be all 0s. For
      // each non-equal part, we'll get at least one 1.
      auto Zero = MIRBuilder.buildConstant(NarrowTy, 0);
      SmallVector<Register, 4> Xors;
      for (auto LHSAndRHS : zip(LHSPartRegs, RHSPartRegs)) {
        auto LHS = std::get<0>(LHSAndRHS);
        auto RHS = std::get<1>(LHSAndRHS);
        auto Xor = MIRBuilder.buildXor(NarrowTy, LHS, RHS).getReg(0);
        Xors.push_back(Xor);
      }

      // Build a G_XOR for each leftover register. Each G_XOR must be widened
      // to the desired narrow type so that we can OR them together later.
      SmallVector<Register, 4> WidenedXors;
      for (auto LHSAndRHS : zip(LHSLeftoverRegs, RHSLeftoverRegs)) {
        auto LHS = std::get<0>(LHSAndRHS);
        auto RHS = std::get<1>(LHSAndRHS);
        auto Xor = MIRBuilder.buildXor(LeftoverTy, LHS, RHS).getReg(0);
        LLT GCDTy = extractGCDType(WidenedXors, NarrowTy, LeftoverTy, Xor);
        buildLCMMergePieces(LeftoverTy, NarrowTy, GCDTy, WidenedXors,
                            /* PadStrategy = */ TargetOpcode::G_ZEXT);
        Xors.insert(Xors.end(), WidenedXors.begin(), WidenedXors.end());
      }

      // Now, for each part we broke up, we know if they are equal/not equal
      // based off the G_XOR. We can OR these all together and compare against
      // 0 to get the result.
      assert(Xors.size() >= 2 && "Should have gotten at least two Xors?");
      auto Or = MIRBuilder.buildOr(NarrowTy, Xors[0], Xors[1]);
      for (unsigned I = 2, E = Xors.size(); I < E; ++I)
        Or = MIRBuilder.buildOr(NarrowTy, Or, Xors[I]);
      MIRBuilder.buildICmp(Pred, Dst, Or, Zero);
    } else {
      // TODO: Handle non-power-of-two types.
      assert(LHSPartRegs.size() == 2 && "Expected exactly 2 LHS part regs?");
      assert(RHSPartRegs.size() == 2 && "Expected exactly 2 RHS part regs?");
      Register LHSL = LHSPartRegs[0];
      Register LHSH = LHSPartRegs[1];
      Register RHSL = RHSPartRegs[0];
      Register RHSH = RHSPartRegs[1];
      MachineInstrBuilder CmpH = MIRBuilder.buildICmp(Pred, ResTy, LHSH, RHSH);
      MachineInstrBuilder CmpHEQ =
          MIRBuilder.buildICmp(CmpInst::Predicate::ICMP_EQ, ResTy, LHSH, RHSH);
      MachineInstrBuilder CmpLU = MIRBuilder.buildICmp(
          ICmpInst::getUnsignedPredicate(Pred), ResTy, LHSL, RHSL);
      MIRBuilder.buildSelect(Dst, CmpHEQ, CmpLU, CmpH);
    }
    MI.eraseFromParent();
    return Legalized;
  }
  case TargetOpcode::G_SEXT_INREG: {
    if (TypeIdx != 0)
      return UnableToLegalize;

    int64_t SizeInBits = MI.getOperand(2).getImm();

    // So long as the new type has more bits than the bits we're extending we
    // don't need to break it apart.
    if (NarrowTy.getScalarSizeInBits() >= SizeInBits) {
      Observer.changingInstr(MI);
      // We don't lose any non-extension bits by truncating the src and
      // sign-extending the dst.
      MachineOperand &MO1 = MI.getOperand(1);
      auto TruncMIB = MIRBuilder.buildTrunc(NarrowTy, MO1);
      MO1.setReg(TruncMIB.getReg(0));

      MachineOperand &MO2 = MI.getOperand(0);
      Register DstExt = MRI.createGenericVirtualRegister(NarrowTy);
      MIRBuilder.setInsertPt(MIRBuilder.getMBB(), ++MIRBuilder.getInsertPt());
      MIRBuilder.buildSExt(MO2, DstExt);
      MO2.setReg(DstExt);
      Observer.changedInstr(MI);
      return Legalized;
    }

    // Break it apart. Components below the extension point are unmodified. The
    // component containing the extension point becomes a narrower SEXT_INREG.
    // Components above it are ashr'd from the component containing the
    // extension point.
    if (SizeOp0 % NarrowSize != 0)
      return UnableToLegalize;
    int NumParts = SizeOp0 / NarrowSize;

    // List the registers where the destination will be scattered.
    SmallVector<Register, 2> DstRegs;
    // List the registers where the source will be split.
    SmallVector<Register, 2> SrcRegs;

    // Create all the temporary registers.
    for (int i = 0; i < NumParts; ++i) {
      Register SrcReg = MRI.createGenericVirtualRegister(NarrowTy);

      SrcRegs.push_back(SrcReg);
    }

    // Explode the big arguments into smaller chunks.
    MIRBuilder.buildUnmerge(SrcRegs, MI.getOperand(1));

    Register AshrCstReg =
        MIRBuilder.buildConstant(NarrowTy, NarrowTy.getScalarSizeInBits() - 1)
            .getReg(0);
    Register FullExtensionReg = 0;
    Register PartialExtensionReg = 0;

    // Do the operation on each small part.
    for (int i = 0; i < NumParts; ++i) {
      if ((i + 1) * NarrowTy.getScalarSizeInBits() < SizeInBits)
        DstRegs.push_back(SrcRegs[i]);
      else if (i * NarrowTy.getScalarSizeInBits() > SizeInBits) {
        assert(PartialExtensionReg &&
               "Expected to visit partial extension before full");
        if (FullExtensionReg) {
          DstRegs.push_back(FullExtensionReg);
          continue;
        }
        DstRegs.push_back(
            MIRBuilder.buildAShr(NarrowTy, PartialExtensionReg, AshrCstReg)
                .getReg(0));
        FullExtensionReg = DstRegs.back();
      } else {
        DstRegs.push_back(
            MIRBuilder
                .buildInstr(
                    TargetOpcode::G_SEXT_INREG, {NarrowTy},
                    {SrcRegs[i], SizeInBits % NarrowTy.getScalarSizeInBits()})
                .getReg(0));
        PartialExtensionReg = DstRegs.back();
      }
    }

    // Gather the destination registers into the final destination.
    Register DstReg = MI.getOperand(0).getReg();
    MIRBuilder.buildMergeLikeInstr(DstReg, DstRegs);
    MI.eraseFromParent();
    return Legalized;
  }
  case TargetOpcode::G_BSWAP:
  case TargetOpcode::G_BITREVERSE: {
    if (SizeOp0 % NarrowSize != 0)
      return UnableToLegalize;

    Observer.changingInstr(MI);
    SmallVector<Register, 2> SrcRegs, DstRegs;
    unsigned NumParts = SizeOp0 / NarrowSize;
    extractParts(MI.getOperand(1).getReg(), NarrowTy, NumParts, SrcRegs);

    for (unsigned i = 0; i < NumParts; ++i) {
      auto DstPart = MIRBuilder.buildInstr(MI.getOpcode(), {NarrowTy},
                                           {SrcRegs[NumParts - 1 - i]});
      DstRegs.push_back(DstPart.getReg(0));
    }

    MIRBuilder.buildMergeLikeInstr(MI.getOperand(0), DstRegs);

    Observer.changedInstr(MI);
    MI.eraseFromParent();
    return Legalized;
  }
  case TargetOpcode::G_PTR_ADD:
  case TargetOpcode::G_PTRMASK: {
    if (TypeIdx != 1)
      return UnableToLegalize;
    Observer.changingInstr(MI);
    narrowScalarSrc(MI, NarrowTy, 2);
    Observer.changedInstr(MI);
    return Legalized;
  }
  case TargetOpcode::G_FPTOUI:
  case TargetOpcode::G_FPTOSI:
    return narrowScalarFPTOI(MI, TypeIdx, NarrowTy);
  case TargetOpcode::G_FPEXT:
    if (TypeIdx != 0)
      return UnableToLegalize;
    Observer.changingInstr(MI);
    narrowScalarDst(MI, NarrowTy, 0, TargetOpcode::G_FPEXT);
    Observer.changedInstr(MI);
    return Legalized;
  }
}

Register LegalizerHelper::coerceToScalar(Register Val) {
  LLT Ty = MRI.getType(Val);
  if (Ty.isScalar())
    return Val;

  const DataLayout &DL = MIRBuilder.getDataLayout();
  LLT NewTy = LLT::scalar(Ty.getSizeInBits());
  if (Ty.isPointer()) {
    if (DL.isNonIntegralAddressSpace(Ty.getAddressSpace()))
      return Register();
    return MIRBuilder.buildPtrToInt(NewTy, Val).getReg(0);
  }

  Register NewVal = Val;

  assert(Ty.isVector());
  LLT EltTy = Ty.getElementType();
  if (EltTy.isPointer())
    NewVal = MIRBuilder.buildPtrToInt(NewTy, NewVal).getReg(0);
  return MIRBuilder.buildBitcast(NewTy, NewVal).getReg(0);
}

void LegalizerHelper::widenScalarSrc(MachineInstr &MI, LLT WideTy,
                                     unsigned OpIdx, unsigned ExtOpcode) {
  MachineOperand &MO = MI.getOperand(OpIdx);
  auto ExtB = MIRBuilder.buildInstr(ExtOpcode, {WideTy}, {MO});
  MO.setReg(ExtB.getReg(0));
}

void LegalizerHelper::narrowScalarSrc(MachineInstr &MI, LLT NarrowTy,
                                      unsigned OpIdx) {
  MachineOperand &MO = MI.getOperand(OpIdx);
  auto ExtB = MIRBuilder.buildTrunc(NarrowTy, MO);
  MO.setReg(ExtB.getReg(0));
}

void LegalizerHelper::widenScalarDst(MachineInstr &MI, LLT WideTy,
                                     unsigned OpIdx, unsigned TruncOpcode) {
  MachineOperand &MO = MI.getOperand(OpIdx);
  Register DstExt = MRI.createGenericVirtualRegister(WideTy);
  MIRBuilder.setInsertPt(MIRBuilder.getMBB(), ++MIRBuilder.getInsertPt());
  MIRBuilder.buildInstr(TruncOpcode, {MO}, {DstExt});
  MO.setReg(DstExt);
}

void LegalizerHelper::narrowScalarDst(MachineInstr &MI, LLT NarrowTy,
                                      unsigned OpIdx, unsigned ExtOpcode) {
  MachineOperand &MO = MI.getOperand(OpIdx);
  Register DstTrunc = MRI.createGenericVirtualRegister(NarrowTy);
  MIRBuilder.setInsertPt(MIRBuilder.getMBB(), ++MIRBuilder.getInsertPt());
  MIRBuilder.buildInstr(ExtOpcode, {MO}, {DstTrunc});
  MO.setReg(DstTrunc);
}

void LegalizerHelper::moreElementsVectorDst(MachineInstr &MI, LLT WideTy,
                                            unsigned OpIdx) {
  MachineOperand &MO = MI.getOperand(OpIdx);
  MIRBuilder.setInsertPt(MIRBuilder.getMBB(), ++MIRBuilder.getInsertPt());
  Register Dst = MO.getReg();
  Register DstExt = MRI.createGenericVirtualRegister(WideTy);
  MO.setReg(DstExt);
  MIRBuilder.buildDeleteTrailingVectorElements(Dst, DstExt);
}

void LegalizerHelper::moreElementsVectorSrc(MachineInstr &MI, LLT MoreTy,
                                            unsigned OpIdx) {
  MachineOperand &MO = MI.getOperand(OpIdx);
  SmallVector<Register, 8> Regs;
  MO.setReg(MIRBuilder.buildPadVectorWithUndefElements(MoreTy, MO).getReg(0));
}

void LegalizerHelper::bitcastSrc(MachineInstr &MI, LLT CastTy, unsigned OpIdx) {
  MachineOperand &Op = MI.getOperand(OpIdx);
  Op.setReg(MIRBuilder.buildBitcast(CastTy, Op).getReg(0));
}

void LegalizerHelper::bitcastDst(MachineInstr &MI, LLT CastTy, unsigned OpIdx) {
  MachineOperand &MO = MI.getOperand(OpIdx);
  Register CastDst = MRI.createGenericVirtualRegister(CastTy);
  MIRBuilder.setInsertPt(MIRBuilder.getMBB(), ++MIRBuilder.getInsertPt());
  MIRBuilder.buildBitcast(MO, CastDst);
  MO.setReg(CastDst);
}

LegalizerHelper::LegalizeResult
LegalizerHelper::widenScalarMergeValues(MachineInstr &MI, unsigned TypeIdx,
                                        LLT WideTy) {
  if (TypeIdx != 1)
    return UnableToLegalize;

  auto [DstReg, DstTy, Src1Reg, Src1Ty] = MI.getFirst2RegLLTs();
  if (DstTy.isVector())
    return UnableToLegalize;

  LLT SrcTy = MRI.getType(Src1Reg);
  const int DstSize = DstTy.getSizeInBits();
  const int SrcSize = SrcTy.getSizeInBits();
  const int WideSize = WideTy.getSizeInBits();
  const int NumMerge = (DstSize + WideSize - 1) / WideSize;

  unsigned NumOps = MI.getNumOperands();
  unsigned NumSrc = MI.getNumOperands() - 1;
  unsigned PartSize = DstTy.getSizeInBits() / NumSrc;

  if (WideSize >= DstSize) {
    // Directly pack the bits in the target type.
    Register ResultReg = MIRBuilder.buildZExt(WideTy, Src1Reg).getReg(0);

    for (unsigned I = 2; I != NumOps; ++I) {
      const unsigned Offset = (I - 1) * PartSize;

      Register SrcReg = MI.getOperand(I).getReg();
      assert(MRI.getType(SrcReg) == LLT::scalar(PartSize));

      auto ZextInput = MIRBuilder.buildZExt(WideTy, SrcReg);

      Register NextResult = I + 1 == NumOps && WideTy == DstTy ? DstReg :
        MRI.createGenericVirtualRegister(WideTy);

      auto ShiftAmt = MIRBuilder.buildConstant(WideTy, Offset);
      auto Shl = MIRBuilder.buildShl(WideTy, ZextInput, ShiftAmt);
      MIRBuilder.buildOr(NextResult, ResultReg, Shl);
      ResultReg = NextResult;
    }

    if (WideSize > DstSize)
      MIRBuilder.buildTrunc(DstReg, ResultReg);
    else if (DstTy.isPointer())
      MIRBuilder.buildIntToPtr(DstReg, ResultReg);

    MI.eraseFromParent();
    return Legalized;
  }

  // Unmerge the original values to the GCD type, and recombine to the next
  // multiple greater than the original type.
  //
  // %3:_(s12) = G_MERGE_VALUES %0:_(s4), %1:_(s4), %2:_(s4) -> s6
  // %4:_(s2), %5:_(s2) = G_UNMERGE_VALUES %0
  // %6:_(s2), %7:_(s2) = G_UNMERGE_VALUES %1
  // %8:_(s2), %9:_(s2) = G_UNMERGE_VALUES %2
  // %10:_(s6) = G_MERGE_VALUES %4, %5, %6
  // %11:_(s6) = G_MERGE_VALUES %7, %8, %9
  // %12:_(s12) = G_MERGE_VALUES %10, %11
  //
  // Padding with undef if necessary:
  //
  // %2:_(s8) = G_MERGE_VALUES %0:_(s4), %1:_(s4) -> s6
  // %3:_(s2), %4:_(s2) = G_UNMERGE_VALUES %0
  // %5:_(s2), %6:_(s2) = G_UNMERGE_VALUES %1
  // %7:_(s2) = G_IMPLICIT_DEF
  // %8:_(s6) = G_MERGE_VALUES %3, %4, %5
  // %9:_(s6) = G_MERGE_VALUES %6, %7, %7
  // %10:_(s12) = G_MERGE_VALUES %8, %9

  const int GCD = std::gcd(SrcSize, WideSize);
  LLT GCDTy = LLT::scalar(GCD);

  SmallVector<Register, 8> Parts;
  SmallVector<Register, 8> NewMergeRegs;
  SmallVector<Register, 8> Unmerges;
  LLT WideDstTy = LLT::scalar(NumMerge * WideSize);

  // Decompose the original operands if they don't evenly divide.
  for (const MachineOperand &MO : llvm::drop_begin(MI.operands())) {
    Register SrcReg = MO.getReg();
    if (GCD == SrcSize) {
      Unmerges.push_back(SrcReg);
    } else {
      auto Unmerge = MIRBuilder.buildUnmerge(GCDTy, SrcReg);
      for (int J = 0, JE = Unmerge->getNumOperands() - 1; J != JE; ++J)
        Unmerges.push_back(Unmerge.getReg(J));
    }
  }

  // Pad with undef to the next size that is a multiple of the requested size.
  if (static_cast<int>(Unmerges.size()) != NumMerge * WideSize) {
    Register UndefReg = MIRBuilder.buildUndef(GCDTy).getReg(0);
    for (int I = Unmerges.size(); I != NumMerge * WideSize; ++I)
      Unmerges.push_back(UndefReg);
  }

  const int PartsPerGCD = WideSize / GCD;

  // Build merges of each piece.
  ArrayRef<Register> Slicer(Unmerges);
  for (int I = 0; I != NumMerge; ++I, Slicer = Slicer.drop_front(PartsPerGCD)) {
    auto Merge =
        MIRBuilder.buildMergeLikeInstr(WideTy, Slicer.take_front(PartsPerGCD));
    NewMergeRegs.push_back(Merge.getReg(0));
  }

  // A truncate may be necessary if the requested type doesn't evenly divide the
  // original result type.
  if (DstTy.getSizeInBits() == WideDstTy.getSizeInBits()) {
    MIRBuilder.buildMergeLikeInstr(DstReg, NewMergeRegs);
  } else {
    auto FinalMerge = MIRBuilder.buildMergeLikeInstr(WideDstTy, NewMergeRegs);
    MIRBuilder.buildTrunc(DstReg, FinalMerge.getReg(0));
  }

  MI.eraseFromParent();
  return Legalized;
}

LegalizerHelper::LegalizeResult
LegalizerHelper::widenScalarUnmergeValues(MachineInstr &MI, unsigned TypeIdx,
                                          LLT WideTy) {
  if (TypeIdx != 0)
    return UnableToLegalize;

  int NumDst = MI.getNumOperands() - 1;
  Register SrcReg = MI.getOperand(NumDst).getReg();
  LLT SrcTy = MRI.getType(SrcReg);
  if (SrcTy.isVector())
    return UnableToLegalize;

  Register Dst0Reg = MI.getOperand(0).getReg();
  LLT DstTy = MRI.getType(Dst0Reg);
  if (!DstTy.isScalar())
    return UnableToLegalize;

  if (WideTy.getSizeInBits() >= SrcTy.getSizeInBits()) {
    if (SrcTy.isPointer()) {
      const DataLayout &DL = MIRBuilder.getDataLayout();
      if (DL.isNonIntegralAddressSpace(SrcTy.getAddressSpace())) {
        LLVM_DEBUG(
            dbgs() << "Not casting non-integral address space integer\n");
        return UnableToLegalize;
      }

      SrcTy = LLT::scalar(SrcTy.getSizeInBits());
      SrcReg = MIRBuilder.buildPtrToInt(SrcTy, SrcReg).getReg(0);
    }

    // Widen SrcTy to WideTy. This does not affect the result, but since the
    // user requested this size, it is probably better handled than SrcTy and
    // should reduce the total number of legalization artifacts.
    if (WideTy.getSizeInBits() > SrcTy.getSizeInBits()) {
      SrcTy = WideTy;
      SrcReg = MIRBuilder.buildAnyExt(WideTy, SrcReg).getReg(0);
    }

    // Theres no unmerge type to target. Directly extract the bits from the
    // source type
    unsigned DstSize = DstTy.getSizeInBits();

    MIRBuilder.buildTrunc(Dst0Reg, SrcReg);
    for (int I = 1; I != NumDst; ++I) {
      auto ShiftAmt = MIRBuilder.buildConstant(SrcTy, DstSize * I);
      auto Shr = MIRBuilder.buildLShr(SrcTy, SrcReg, ShiftAmt);
      MIRBuilder.buildTrunc(MI.getOperand(I), Shr);
    }

    MI.eraseFromParent();
    return Legalized;
  }

  // Extend the source to a wider type.
  LLT LCMTy = getLCMType(SrcTy, WideTy);

  Register WideSrc = SrcReg;
  if (LCMTy.getSizeInBits() != SrcTy.getSizeInBits()) {
    // TODO: If this is an integral address space, cast to integer and anyext.
    if (SrcTy.isPointer()) {
      LLVM_DEBUG(dbgs() << "Widening pointer source types not implemented\n");
      return UnableToLegalize;
    }

    WideSrc = MIRBuilder.buildAnyExt(LCMTy, WideSrc).getReg(0);
  }

  auto Unmerge = MIRBuilder.buildUnmerge(WideTy, WideSrc);

  // Create a sequence of unmerges and merges to the original results. Since we
  // may have widened the source, we will need to pad the results with dead defs
  // to cover the source register.
  // e.g. widen s48 to s64:
  // %1:_(s48), %2:_(s48) = G_UNMERGE_VALUES %0:_(s96)
  //
  // =>
  //  %4:_(s192) = G_ANYEXT %0:_(s96)
  //  %5:_(s64), %6, %7 = G_UNMERGE_VALUES %4 ; Requested unmerge
  //  ; unpack to GCD type, with extra dead defs
  //  %8:_(s16), %9, %10, %11 = G_UNMERGE_VALUES %5:_(s64)
  //  %12:_(s16), %13, dead %14, dead %15 = G_UNMERGE_VALUES %6:_(s64)
  //  dead %16:_(s16), dead %17, dead %18, dead %18 = G_UNMERGE_VALUES %7:_(s64)
  //  %1:_(s48) = G_MERGE_VALUES %8:_(s16), %9, %10   ; Remerge to destination
  //  %2:_(s48) = G_MERGE_VALUES %11:_(s16), %12, %13 ; Remerge to destination
  const LLT GCDTy = getGCDType(WideTy, DstTy);
  const int NumUnmerge = Unmerge->getNumOperands() - 1;
  const int PartsPerRemerge = DstTy.getSizeInBits() / GCDTy.getSizeInBits();

  // Directly unmerge to the destination without going through a GCD type
  // if possible
  if (PartsPerRemerge == 1) {
    const int PartsPerUnmerge = WideTy.getSizeInBits() / DstTy.getSizeInBits();

    for (int I = 0; I != NumUnmerge; ++I) {
      auto MIB = MIRBuilder.buildInstr(TargetOpcode::G_UNMERGE_VALUES);

      for (int J = 0; J != PartsPerUnmerge; ++J) {
        int Idx = I * PartsPerUnmerge + J;
        if (Idx < NumDst)
          MIB.addDef(MI.getOperand(Idx).getReg());
        else {
          // Create dead def for excess components.
          MIB.addDef(MRI.createGenericVirtualRegister(DstTy));
        }
      }

      MIB.addUse(Unmerge.getReg(I));
    }
  } else {
    SmallVector<Register, 16> Parts;
    for (int J = 0; J != NumUnmerge; ++J)
      extractGCDType(Parts, GCDTy, Unmerge.getReg(J));

    SmallVector<Register, 8> RemergeParts;
    for (int I = 0; I != NumDst; ++I) {
      for (int J = 0; J < PartsPerRemerge; ++J) {
        const int Idx = I * PartsPerRemerge + J;
        RemergeParts.emplace_back(Parts[Idx]);
      }

      MIRBuilder.buildMergeLikeInstr(MI.getOperand(I).getReg(), RemergeParts);
      RemergeParts.clear();
    }
  }

  MI.eraseFromParent();
  return Legalized;
}

LegalizerHelper::LegalizeResult
LegalizerHelper::widenScalarExtract(MachineInstr &MI, unsigned TypeIdx,
                                    LLT WideTy) {
  auto [DstReg, DstTy, SrcReg, SrcTy] = MI.getFirst2RegLLTs();
  unsigned Offset = MI.getOperand(2).getImm();

  if (TypeIdx == 0) {
    if (SrcTy.isVector() || DstTy.isVector())
      return UnableToLegalize;

    SrcOp Src(SrcReg);
    if (SrcTy.isPointer()) {
      // Extracts from pointers can be handled only if they are really just
      // simple integers.
      const DataLayout &DL = MIRBuilder.getDataLayout();
      if (DL.isNonIntegralAddressSpace(SrcTy.getAddressSpace()))
        return UnableToLegalize;

      LLT SrcAsIntTy = LLT::scalar(SrcTy.getSizeInBits());
      Src = MIRBuilder.buildPtrToInt(SrcAsIntTy, Src);
      SrcTy = SrcAsIntTy;
    }

    if (DstTy.isPointer())
      return UnableToLegalize;

    if (Offset == 0) {
      // Avoid a shift in the degenerate case.
      MIRBuilder.buildTrunc(DstReg,
                            MIRBuilder.buildAnyExtOrTrunc(WideTy, Src));
      MI.eraseFromParent();
      return Legalized;
    }

    // Do a shift in the source type.
    LLT ShiftTy = SrcTy;
    if (WideTy.getSizeInBits() > SrcTy.getSizeInBits()) {
      Src = MIRBuilder.buildAnyExt(WideTy, Src);
      ShiftTy = WideTy;
    }

    auto LShr = MIRBuilder.buildLShr(
      ShiftTy, Src, MIRBuilder.buildConstant(ShiftTy, Offset));
    MIRBuilder.buildTrunc(DstReg, LShr);
    MI.eraseFromParent();
    return Legalized;
  }

  if (SrcTy.isScalar()) {
    Observer.changingInstr(MI);
    widenScalarSrc(MI, WideTy, 1, TargetOpcode::G_ANYEXT);
    Observer.changedInstr(MI);
    return Legalized;
  }

  if (!SrcTy.isVector())
    return UnableToLegalize;

  if (DstTy != SrcTy.getElementType())
    return UnableToLegalize;

  if (Offset % SrcTy.getScalarSizeInBits() != 0)
    return UnableToLegalize;

  Observer.changingInstr(MI);
  widenScalarSrc(MI, WideTy, 1, TargetOpcode::G_ANYEXT);

  MI.getOperand(2).setImm((WideTy.getSizeInBits() / SrcTy.getSizeInBits()) *
                          Offset);
  widenScalarDst(MI, WideTy.getScalarType(), 0);
  Observer.changedInstr(MI);
  return Legalized;
}

LegalizerHelper::LegalizeResult
LegalizerHelper::widenScalarInsert(MachineInstr &MI, unsigned TypeIdx,
                                   LLT WideTy) {
  if (TypeIdx != 0 || WideTy.isVector())
    return UnableToLegalize;
  Observer.changingInstr(MI);
  widenScalarSrc(MI, WideTy, 1, TargetOpcode::G_ANYEXT);
  widenScalarDst(MI, WideTy);
  Observer.changedInstr(MI);
  return Legalized;
}

LegalizerHelper::LegalizeResult
LegalizerHelper::widenScalarAddSubOverflow(MachineInstr &MI, unsigned TypeIdx,
                                           LLT WideTy) {
  unsigned Opcode;
  unsigned ExtOpcode;
  std::optional<Register> CarryIn;
  switch (MI.getOpcode()) {
  default:
    llvm_unreachable("Unexpected opcode!");
  case TargetOpcode::G_SADDO:
    Opcode = TargetOpcode::G_ADD;
    ExtOpcode = TargetOpcode::G_SEXT;
    break;
  case TargetOpcode::G_SSUBO:
    Opcode = TargetOpcode::G_SUB;
    ExtOpcode = TargetOpcode::G_SEXT;
    break;
  case TargetOpcode::G_UADDO:
    Opcode = TargetOpcode::G_ADD;
    ExtOpcode = TargetOpcode::G_ZEXT;
    break;
  case TargetOpcode::G_USUBO:
    Opcode = TargetOpcode::G_SUB;
    ExtOpcode = TargetOpcode::G_ZEXT;
    break;
  case TargetOpcode::G_SADDE:
    Opcode = TargetOpcode::G_UADDE;
    ExtOpcode = TargetOpcode::G_SEXT;
    CarryIn = MI.getOperand(4).getReg();
    break;
  case TargetOpcode::G_SSUBE:
    Opcode = TargetOpcode::G_USUBE;
    ExtOpcode = TargetOpcode::G_SEXT;
    CarryIn = MI.getOperand(4).getReg();
    break;
  case TargetOpcode::G_UADDE:
    Opcode = TargetOpcode::G_UADDE;
    ExtOpcode = TargetOpcode::G_ZEXT;
    CarryIn = MI.getOperand(4).getReg();
    break;
  case TargetOpcode::G_USUBE:
    Opcode = TargetOpcode::G_USUBE;
    ExtOpcode = TargetOpcode::G_ZEXT;
    CarryIn = MI.getOperand(4).getReg();
    break;
  }

  if (TypeIdx == 1) {
    unsigned BoolExtOp = MIRBuilder.getBoolExtOp(WideTy.isVector(), false);

    Observer.changingInstr(MI);
    if (CarryIn)
      widenScalarSrc(MI, WideTy, 4, BoolExtOp);
    widenScalarDst(MI, WideTy, 1);

    Observer.changedInstr(MI);
    return Legalized;
  }

  auto LHSExt = MIRBuilder.buildInstr(ExtOpcode, {WideTy}, {MI.getOperand(2)});
  auto RHSExt = MIRBuilder.buildInstr(ExtOpcode, {WideTy}, {MI.getOperand(3)});
  // Do the arithmetic in the larger type.
  Register NewOp;
  if (CarryIn) {
    LLT CarryOutTy = MRI.getType(MI.getOperand(1).getReg());
    NewOp = MIRBuilder
                .buildInstr(Opcode, {WideTy, CarryOutTy},
                            {LHSExt, RHSExt, *CarryIn})
                .getReg(0);
  } else {
    NewOp = MIRBuilder.buildInstr(Opcode, {WideTy}, {LHSExt, RHSExt}).getReg(0);
  }
  LLT OrigTy = MRI.getType(MI.getOperand(0).getReg());
  auto TruncOp = MIRBuilder.buildTrunc(OrigTy, NewOp);
  auto ExtOp = MIRBuilder.buildInstr(ExtOpcode, {WideTy}, {TruncOp});
  // There is no overflow if the ExtOp is the same as NewOp.
  MIRBuilder.buildICmp(CmpInst::ICMP_NE, MI.getOperand(1), NewOp, ExtOp);
  // Now trunc the NewOp to the original result.
  MIRBuilder.buildTrunc(MI.getOperand(0), NewOp);
  MI.eraseFromParent();
  return Legalized;
}

LegalizerHelper::LegalizeResult
LegalizerHelper::widenScalarAddSubShlSat(MachineInstr &MI, unsigned TypeIdx,
                                         LLT WideTy) {
  bool IsSigned = MI.getOpcode() == TargetOpcode::G_SADDSAT ||
                  MI.getOpcode() == TargetOpcode::G_SSUBSAT ||
                  MI.getOpcode() == TargetOpcode::G_SSHLSAT;
  bool IsShift = MI.getOpcode() == TargetOpcode::G_SSHLSAT ||
                 MI.getOpcode() == TargetOpcode::G_USHLSAT;
  // We can convert this to:
  //   1. Any extend iN to iM
  //   2. SHL by M-N
  //   3. [US][ADD|SUB|SHL]SAT
  //   4. L/ASHR by M-N
  //
  // It may be more efficient to lower this to a min and a max operation in
  // the higher precision arithmetic if the promoted operation isn't legal,
  // but this decision is up to the target's lowering request.
  Register DstReg = MI.getOperand(0).getReg();

  unsigned NewBits = WideTy.getScalarSizeInBits();
  unsigned SHLAmount = NewBits - MRI.getType(DstReg).getScalarSizeInBits();

  // Shifts must zero-extend the RHS to preserve the unsigned quantity, and
  // must not left shift the RHS to preserve the shift amount.
  auto LHS = MIRBuilder.buildAnyExt(WideTy, MI.getOperand(1));
  auto RHS = IsShift ? MIRBuilder.buildZExt(WideTy, MI.getOperand(2))
                     : MIRBuilder.buildAnyExt(WideTy, MI.getOperand(2));
  auto ShiftK = MIRBuilder.buildConstant(WideTy, SHLAmount);
  auto ShiftL = MIRBuilder.buildShl(WideTy, LHS, ShiftK);
  auto ShiftR = IsShift ? RHS : MIRBuilder.buildShl(WideTy, RHS, ShiftK);

  auto WideInst = MIRBuilder.buildInstr(MI.getOpcode(), {WideTy},
                                        {ShiftL, ShiftR}, MI.getFlags());

  // Use a shift that will preserve the number of sign bits when the trunc is
  // folded away.
  auto Result = IsSigned ? MIRBuilder.buildAShr(WideTy, WideInst, ShiftK)
                         : MIRBuilder.buildLShr(WideTy, WideInst, ShiftK);

  MIRBuilder.buildTrunc(DstReg, Result);
  MI.eraseFromParent();
  return Legalized;
}

LegalizerHelper::LegalizeResult
LegalizerHelper::widenScalarMulo(MachineInstr &MI, unsigned TypeIdx,
                                 LLT WideTy) {
  if (TypeIdx == 1) {
    Observer.changingInstr(MI);
    widenScalarDst(MI, WideTy, 1);
    Observer.changedInstr(MI);
    return Legalized;
  }

  bool IsSigned = MI.getOpcode() == TargetOpcode::G_SMULO;
  auto [Result, OriginalOverflow, LHS, RHS] = MI.getFirst4Regs();
  LLT SrcTy = MRI.getType(LHS);
  LLT OverflowTy = MRI.getType(OriginalOverflow);
  unsigned SrcBitWidth = SrcTy.getScalarSizeInBits();

  // To determine if the result overflowed in the larger type, we extend the
  // input to the larger type, do the multiply (checking if it overflows),
  // then also check the high bits of the result to see if overflow happened
  // there.
  unsigned ExtOp = IsSigned ? TargetOpcode::G_SEXT : TargetOpcode::G_ZEXT;
  auto LeftOperand = MIRBuilder.buildInstr(ExtOp, {WideTy}, {LHS});
  auto RightOperand = MIRBuilder.buildInstr(ExtOp, {WideTy}, {RHS});

  auto Mulo = MIRBuilder.buildInstr(MI.getOpcode(), {WideTy, OverflowTy},
                                    {LeftOperand, RightOperand});
  auto Mul = Mulo->getOperand(0);
  MIRBuilder.buildTrunc(Result, Mul);

  MachineInstrBuilder ExtResult;
  // Overflow occurred if it occurred in the larger type, or if the high part
  // of the result does not zero/sign-extend the low part.  Check this second
  // possibility first.
  if (IsSigned) {
    // For signed, overflow occurred when the high part does not sign-extend
    // the low part.
    ExtResult = MIRBuilder.buildSExtInReg(WideTy, Mul, SrcBitWidth);
  } else {
    // Unsigned overflow occurred when the high part does not zero-extend the
    // low part.
    ExtResult = MIRBuilder.buildZExtInReg(WideTy, Mul, SrcBitWidth);
  }

  // Multiplication cannot overflow if the WideTy is >= 2 * original width,
  // so we don't need to check the overflow result of larger type Mulo.
  if (WideTy.getScalarSizeInBits() < 2 * SrcBitWidth) {
    auto Overflow =
        MIRBuilder.buildICmp(CmpInst::ICMP_NE, OverflowTy, Mul, ExtResult);
    // Finally check if the multiplication in the larger type itself overflowed.
    MIRBuilder.buildOr(OriginalOverflow, Mulo->getOperand(1), Overflow);
  } else {
    MIRBuilder.buildICmp(CmpInst::ICMP_NE, OriginalOverflow, Mul, ExtResult);
  }
  MI.eraseFromParent();
  return Legalized;
}

LegalizerHelper::LegalizeResult
LegalizerHelper::widenScalar(MachineInstr &MI, unsigned TypeIdx, LLT WideTy) {
  switch (MI.getOpcode()) {
  default:
    return UnableToLegalize;
  case TargetOpcode::G_ATOMICRMW_XCHG:
  case TargetOpcode::G_ATOMICRMW_ADD:
  case TargetOpcode::G_ATOMICRMW_SUB:
  case TargetOpcode::G_ATOMICRMW_AND:
  case TargetOpcode::G_ATOMICRMW_OR:
  case TargetOpcode::G_ATOMICRMW_XOR:
  case TargetOpcode::G_ATOMICRMW_MIN:
  case TargetOpcode::G_ATOMICRMW_MAX:
  case TargetOpcode::G_ATOMICRMW_UMIN:
  case TargetOpcode::G_ATOMICRMW_UMAX:
    assert(TypeIdx == 0 && "atomicrmw with second scalar type");
    Observer.changingInstr(MI);
    widenScalarSrc(MI, WideTy, 2, TargetOpcode::G_ANYEXT);
    widenScalarDst(MI, WideTy, 0);
    Observer.changedInstr(MI);
    return Legalized;
  case TargetOpcode::G_ATOMIC_CMPXCHG:
    assert(TypeIdx == 0 && "G_ATOMIC_CMPXCHG with second scalar type");
    Observer.changingInstr(MI);
    widenScalarSrc(MI, WideTy, 2, TargetOpcode::G_ANYEXT);
    widenScalarSrc(MI, WideTy, 3, TargetOpcode::G_ANYEXT);
    widenScalarDst(MI, WideTy, 0);
    Observer.changedInstr(MI);
    return Legalized;
  case TargetOpcode::G_ATOMIC_CMPXCHG_WITH_SUCCESS:
    if (TypeIdx == 0) {
      Observer.changingInstr(MI);
      widenScalarSrc(MI, WideTy, 3, TargetOpcode::G_ANYEXT);
      widenScalarSrc(MI, WideTy, 4, TargetOpcode::G_ANYEXT);
      widenScalarDst(MI, WideTy, 0);
      Observer.changedInstr(MI);
      return Legalized;
    }
    assert(TypeIdx == 1 &&
           "G_ATOMIC_CMPXCHG_WITH_SUCCESS with third scalar type");
    Observer.changingInstr(MI);
    widenScalarDst(MI, WideTy, 1);
    Observer.changedInstr(MI);
    return Legalized;
  case TargetOpcode::G_EXTRACT:
    return widenScalarExtract(MI, TypeIdx, WideTy);
  case TargetOpcode::G_INSERT:
    return widenScalarInsert(MI, TypeIdx, WideTy);
  case TargetOpcode::G_MERGE_VALUES:
    return widenScalarMergeValues(MI, TypeIdx, WideTy);
  case TargetOpcode::G_UNMERGE_VALUES:
    return widenScalarUnmergeValues(MI, TypeIdx, WideTy);
  case TargetOpcode::G_SADDO:
  case TargetOpcode::G_SSUBO:
  case TargetOpcode::G_UADDO:
  case TargetOpcode::G_USUBO:
  case TargetOpcode::G_SADDE:
  case TargetOpcode::G_SSUBE:
  case TargetOpcode::G_UADDE:
  case TargetOpcode::G_USUBE:
    return widenScalarAddSubOverflow(MI, TypeIdx, WideTy);
  case TargetOpcode::G_UMULO:
  case TargetOpcode::G_SMULO:
    return widenScalarMulo(MI, TypeIdx, WideTy);
  case TargetOpcode::G_SADDSAT:
  case TargetOpcode::G_SSUBSAT:
  case TargetOpcode::G_SSHLSAT:
  case TargetOpcode::G_UADDSAT:
  case TargetOpcode::G_USUBSAT:
  case TargetOpcode::G_USHLSAT:
    return widenScalarAddSubShlSat(MI, TypeIdx, WideTy);
  case TargetOpcode::G_CTTZ:
  case TargetOpcode::G_CTTZ_ZERO_UNDEF:
  case TargetOpcode::G_CTLZ:
  case TargetOpcode::G_CTLZ_ZERO_UNDEF:
  case TargetOpcode::G_CTPOP: {
    if (TypeIdx == 0) {
      Observer.changingInstr(MI);
      widenScalarDst(MI, WideTy, 0);
      Observer.changedInstr(MI);
      return Legalized;
    }

    Register SrcReg = MI.getOperand(1).getReg();

    // First extend the input.
    unsigned ExtOpc = MI.getOpcode() == TargetOpcode::G_CTTZ ||
                              MI.getOpcode() == TargetOpcode::G_CTTZ_ZERO_UNDEF
                          ? TargetOpcode::G_ANYEXT
                          : TargetOpcode::G_ZEXT;
    auto MIBSrc = MIRBuilder.buildInstr(ExtOpc, {WideTy}, {SrcReg});
    LLT CurTy = MRI.getType(SrcReg);
    unsigned NewOpc = MI.getOpcode();
    if (NewOpc == TargetOpcode::G_CTTZ) {
      // The count is the same in the larger type except if the original
      // value was zero.  This can be handled by setting the bit just off
      // the top of the original type.
      auto TopBit =
          APInt::getOneBitSet(WideTy.getSizeInBits(), CurTy.getSizeInBits());
      MIBSrc = MIRBuilder.buildOr(
        WideTy, MIBSrc, MIRBuilder.buildConstant(WideTy, TopBit));
      // Now we know the operand is non-zero, use the more relaxed opcode.
      NewOpc = TargetOpcode::G_CTTZ_ZERO_UNDEF;
    }

    // Perform the operation at the larger size.
    auto MIBNewOp = MIRBuilder.buildInstr(NewOpc, {WideTy}, {MIBSrc});
    // This is already the correct result for CTPOP and CTTZs
    if (MI.getOpcode() == TargetOpcode::G_CTLZ ||
        MI.getOpcode() == TargetOpcode::G_CTLZ_ZERO_UNDEF) {
      // The correct result is NewOp - (Difference in widety and current ty).
      unsigned SizeDiff = WideTy.getSizeInBits() - CurTy.getSizeInBits();
      MIBNewOp = MIRBuilder.buildSub(
          WideTy, MIBNewOp, MIRBuilder.buildConstant(WideTy, SizeDiff));
    }

    MIRBuilder.buildZExtOrTrunc(MI.getOperand(0), MIBNewOp);
    MI.eraseFromParent();
    return Legalized;
  }
  case TargetOpcode::G_BSWAP: {
    Observer.changingInstr(MI);
    Register DstReg = MI.getOperand(0).getReg();

    Register ShrReg = MRI.createGenericVirtualRegister(WideTy);
    Register DstExt = MRI.createGenericVirtualRegister(WideTy);
    Register ShiftAmtReg = MRI.createGenericVirtualRegister(WideTy);
    widenScalarSrc(MI, WideTy, 1, TargetOpcode::G_ANYEXT);

    MI.getOperand(0).setReg(DstExt);

    MIRBuilder.setInsertPt(MIRBuilder.getMBB(), ++MIRBuilder.getInsertPt());

    LLT Ty = MRI.getType(DstReg);
    unsigned DiffBits = WideTy.getScalarSizeInBits() - Ty.getScalarSizeInBits();
    MIRBuilder.buildConstant(ShiftAmtReg, DiffBits);
    MIRBuilder.buildLShr(ShrReg, DstExt, ShiftAmtReg);

    MIRBuilder.buildTrunc(DstReg, ShrReg);
    Observer.changedInstr(MI);
    return Legalized;
  }
  case TargetOpcode::G_BITREVERSE: {
    Observer.changingInstr(MI);

    Register DstReg = MI.getOperand(0).getReg();
    LLT Ty = MRI.getType(DstReg);
    unsigned DiffBits = WideTy.getScalarSizeInBits() - Ty.getScalarSizeInBits();

    Register DstExt = MRI.createGenericVirtualRegister(WideTy);
    widenScalarSrc(MI, WideTy, 1, TargetOpcode::G_ANYEXT);
    MI.getOperand(0).setReg(DstExt);
    MIRBuilder.setInsertPt(MIRBuilder.getMBB(), ++MIRBuilder.getInsertPt());

    auto ShiftAmt = MIRBuilder.buildConstant(WideTy, DiffBits);
    auto Shift = MIRBuilder.buildLShr(WideTy, DstExt, ShiftAmt);
    MIRBuilder.buildTrunc(DstReg, Shift);
    Observer.changedInstr(MI);
    return Legalized;
  }
  case TargetOpcode::G_FREEZE:
    Observer.changingInstr(MI);
    widenScalarSrc(MI, WideTy, 1, TargetOpcode::G_ANYEXT);
    widenScalarDst(MI, WideTy);
    Observer.changedInstr(MI);
    return Legalized;

  case TargetOpcode::G_ABS:
    Observer.changingInstr(MI);
    widenScalarSrc(MI, WideTy, 1, TargetOpcode::G_SEXT);
    widenScalarDst(MI, WideTy);
    Observer.changedInstr(MI);
    return Legalized;

  case TargetOpcode::G_ADD:
  case TargetOpcode::G_AND:
  case TargetOpcode::G_MUL:
  case TargetOpcode::G_OR:
  case TargetOpcode::G_XOR:
  case TargetOpcode::G_SUB:
    // Perform operation at larger width (any extension is fines here, high bits
    // don't affect the result) and then truncate the result back to the
    // original type.
    Observer.changingInstr(MI);
    widenScalarSrc(MI, WideTy, 1, TargetOpcode::G_ANYEXT);
    widenScalarSrc(MI, WideTy, 2, TargetOpcode::G_ANYEXT);
    widenScalarDst(MI, WideTy);
    Observer.changedInstr(MI);
    return Legalized;

  case TargetOpcode::G_SBFX:
  case TargetOpcode::G_UBFX:
    Observer.changingInstr(MI);

    if (TypeIdx == 0) {
      widenScalarSrc(MI, WideTy, 1, TargetOpcode::G_ANYEXT);
      widenScalarDst(MI, WideTy);
    } else {
      widenScalarSrc(MI, WideTy, 2, TargetOpcode::G_ZEXT);
      widenScalarSrc(MI, WideTy, 3, TargetOpcode::G_ZEXT);
    }

    Observer.changedInstr(MI);
    return Legalized;

  case TargetOpcode::G_SHL:
    Observer.changingInstr(MI);

    if (TypeIdx == 0) {
      widenScalarSrc(MI, WideTy, 1, TargetOpcode::G_ANYEXT);
      widenScalarDst(MI, WideTy);
    } else {
      assert(TypeIdx == 1);
      // The "number of bits to shift" operand must preserve its value as an
      // unsigned integer:
      widenScalarSrc(MI, WideTy, 2, TargetOpcode::G_ZEXT);
    }

    Observer.changedInstr(MI);
    return Legalized;

  case TargetOpcode::G_SDIV:
  case TargetOpcode::G_SREM:
  case TargetOpcode::G_SMIN:
  case TargetOpcode::G_SMAX:
    Observer.changingInstr(MI);
    widenScalarSrc(MI, WideTy, 1, TargetOpcode::G_SEXT);
    widenScalarSrc(MI, WideTy, 2, TargetOpcode::G_SEXT);
    widenScalarDst(MI, WideTy);
    Observer.changedInstr(MI);
    return Legalized;

  case TargetOpcode::G_SDIVREM:
    Observer.changingInstr(MI);
    widenScalarSrc(MI, WideTy, 2, TargetOpcode::G_SEXT);
    widenScalarSrc(MI, WideTy, 3, TargetOpcode::G_SEXT);
    widenScalarDst(MI, WideTy);
    widenScalarDst(MI, WideTy, 1);
    Observer.changedInstr(MI);
    return Legalized;

  case TargetOpcode::G_ASHR:
  case TargetOpcode::G_LSHR:
    Observer.changingInstr(MI);

    if (TypeIdx == 0) {
      unsigned CvtOp = MI.getOpcode() == TargetOpcode::G_ASHR ?
        TargetOpcode::G_SEXT : TargetOpcode::G_ZEXT;

      widenScalarSrc(MI, WideTy, 1, CvtOp);
      widenScalarDst(MI, WideTy);
    } else {
      assert(TypeIdx == 1);
      // The "number of bits to shift" operand must preserve its value as an
      // unsigned integer:
      widenScalarSrc(MI, WideTy, 2, TargetOpcode::G_ZEXT);
    }

    Observer.changedInstr(MI);
    return Legalized;
  case TargetOpcode::G_UDIV:
  case TargetOpcode::G_UREM:
  case TargetOpcode::G_UMIN:
  case TargetOpcode::G_UMAX:
    Observer.changingInstr(MI);
    widenScalarSrc(MI, WideTy, 1, TargetOpcode::G_ZEXT);
    widenScalarSrc(MI, WideTy, 2, TargetOpcode::G_ZEXT);
    widenScalarDst(MI, WideTy);
    Observer.changedInstr(MI);
    return Legalized;

  case TargetOpcode::G_UDIVREM:
    Observer.changingInstr(MI);
    widenScalarSrc(MI, WideTy, 2, TargetOpcode::G_ZEXT);
    widenScalarSrc(MI, WideTy, 3, TargetOpcode::G_ZEXT);
    widenScalarDst(MI, WideTy);
    widenScalarDst(MI, WideTy, 1);
    Observer.changedInstr(MI);
    return Legalized;

  case TargetOpcode::G_SELECT:
    Observer.changingInstr(MI);
    if (TypeIdx == 0) {
      // Perform operation at larger width (any extension is fine here, high
      // bits don't affect the result) and then truncate the result back to the
      // original type.
      widenScalarSrc(MI, WideTy, 2, TargetOpcode::G_ANYEXT);
      widenScalarSrc(MI, WideTy, 3, TargetOpcode::G_ANYEXT);
      widenScalarDst(MI, WideTy);
    } else {
      bool IsVec = MRI.getType(MI.getOperand(1).getReg()).isVector();
      // Explicit extension is required here since high bits affect the result.
      widenScalarSrc(MI, WideTy, 1, MIRBuilder.getBoolExtOp(IsVec, false));
    }
    Observer.changedInstr(MI);
    return Legalized;

  case TargetOpcode::G_FPTOSI:
  case TargetOpcode::G_FPTOUI:
    Observer.changingInstr(MI);

    if (TypeIdx == 0)
      widenScalarDst(MI, WideTy);
    else
      widenScalarSrc(MI, WideTy, 1, TargetOpcode::G_FPEXT);

    Observer.changedInstr(MI);
    return Legalized;
  case TargetOpcode::G_SITOFP:
    Observer.changingInstr(MI);

    if (TypeIdx == 0)
      widenScalarDst(MI, WideTy, 0, TargetOpcode::G_FPTRUNC);
    else
      widenScalarSrc(MI, WideTy, 1, TargetOpcode::G_SEXT);

    Observer.changedInstr(MI);
    return Legalized;
  case TargetOpcode::G_UITOFP:
    Observer.changingInstr(MI);

    if (TypeIdx == 0)
      widenScalarDst(MI, WideTy, 0, TargetOpcode::G_FPTRUNC);
    else
      widenScalarSrc(MI, WideTy, 1, TargetOpcode::G_ZEXT);

    Observer.changedInstr(MI);
    return Legalized;
  case TargetOpcode::G_LOAD:
  case TargetOpcode::G_SEXTLOAD:
  case TargetOpcode::G_ZEXTLOAD:
    Observer.changingInstr(MI);
    widenScalarDst(MI, WideTy);
    Observer.changedInstr(MI);
    return Legalized;

  case TargetOpcode::G_STORE: {
    if (TypeIdx != 0)
      return UnableToLegalize;

    LLT Ty = MRI.getType(MI.getOperand(0).getReg());
    if (!Ty.isScalar())
      return UnableToLegalize;

    Observer.changingInstr(MI);

    unsigned ExtType = Ty.getScalarSizeInBits() == 1 ?
      TargetOpcode::G_ZEXT : TargetOpcode::G_ANYEXT;
    widenScalarSrc(MI, WideTy, 0, ExtType);

    Observer.changedInstr(MI);
    return Legalized;
  }
  case TargetOpcode::G_CONSTANT: {
    MachineOperand &SrcMO = MI.getOperand(1);
    LLVMContext &Ctx = MIRBuilder.getMF().getFunction().getContext();
    unsigned ExtOpc = LI.getExtOpcodeForWideningConstant(
        MRI.getType(MI.getOperand(0).getReg()));
    assert((ExtOpc == TargetOpcode::G_ZEXT || ExtOpc == TargetOpcode::G_SEXT ||
            ExtOpc == TargetOpcode::G_ANYEXT) &&
           "Illegal Extend");
    const APInt &SrcVal = SrcMO.getCImm()->getValue();
    const APInt &Val = (ExtOpc == TargetOpcode::G_SEXT)
                           ? SrcVal.sext(WideTy.getSizeInBits())
                           : SrcVal.zext(WideTy.getSizeInBits());
    Observer.changingInstr(MI);
    SrcMO.setCImm(ConstantInt::get(Ctx, Val));

    widenScalarDst(MI, WideTy);
    Observer.changedInstr(MI);
    return Legalized;
  }
  case TargetOpcode::G_FCONSTANT: {
    // To avoid changing the bits of the constant due to extension to a larger
    // type and then using G_FPTRUNC, we simply convert to a G_CONSTANT.
    MachineOperand &SrcMO = MI.getOperand(1);
    APInt Val = SrcMO.getFPImm()->getValueAPF().bitcastToAPInt();
    MIRBuilder.setInstrAndDebugLoc(MI);
    auto IntCst = MIRBuilder.buildConstant(MI.getOperand(0).getReg(), Val);
    widenScalarDst(*IntCst, WideTy, 0, TargetOpcode::G_TRUNC);
    MI.eraseFromParent();
    return Legalized;
  }
  case TargetOpcode::G_IMPLICIT_DEF: {
    Observer.changingInstr(MI);
    widenScalarDst(MI, WideTy);
    Observer.changedInstr(MI);
    return Legalized;
  }
  case TargetOpcode::G_BRCOND:
    Observer.changingInstr(MI);
    widenScalarSrc(MI, WideTy, 0, MIRBuilder.getBoolExtOp(false, false));
    Observer.changedInstr(MI);
    return Legalized;

  case TargetOpcode::G_FCMP:
    Observer.changingInstr(MI);
    if (TypeIdx == 0)
      widenScalarDst(MI, WideTy);
    else {
      widenScalarSrc(MI, WideTy, 2, TargetOpcode::G_FPEXT);
      widenScalarSrc(MI, WideTy, 3, TargetOpcode::G_FPEXT);
    }
    Observer.changedInstr(MI);
    return Legalized;

  case TargetOpcode::G_ICMP:
    Observer.changingInstr(MI);
    if (TypeIdx == 0)
      widenScalarDst(MI, WideTy);
    else {
      unsigned ExtOpcode = CmpInst::isSigned(static_cast<CmpInst::Predicate>(
                               MI.getOperand(1).getPredicate()))
                               ? TargetOpcode::G_SEXT
                               : TargetOpcode::G_ZEXT;
      widenScalarSrc(MI, WideTy, 2, ExtOpcode);
      widenScalarSrc(MI, WideTy, 3, ExtOpcode);
    }
    Observer.changedInstr(MI);
    return Legalized;

  case TargetOpcode::G_PTR_ADD:
    assert(TypeIdx == 1 && "unable to legalize pointer of G_PTR_ADD");
    Observer.changingInstr(MI);
    widenScalarSrc(MI, WideTy, 2, TargetOpcode::G_SEXT);
    Observer.changedInstr(MI);
    return Legalized;

  case TargetOpcode::G_PHI: {
    assert(TypeIdx == 0 && "Expecting only Idx 0");

    Observer.changingInstr(MI);
    for (unsigned I = 1; I < MI.getNumOperands(); I += 2) {
      MachineBasicBlock &OpMBB = *MI.getOperand(I + 1).getMBB();
      MIRBuilder.setInsertPt(OpMBB, OpMBB.getFirstTerminatorForward());
      widenScalarSrc(MI, WideTy, I, TargetOpcode::G_ANYEXT);
    }

    MachineBasicBlock &MBB = *MI.getParent();
    MIRBuilder.setInsertPt(MBB, --MBB.getFirstNonPHI());
    widenScalarDst(MI, WideTy);
    Observer.changedInstr(MI);
    return Legalized;
  }
  case TargetOpcode::G_EXTRACT_VECTOR_ELT: {
    if (TypeIdx == 0) {
      Register VecReg = MI.getOperand(1).getReg();
      LLT VecTy = MRI.getType(VecReg);
      Observer.changingInstr(MI);

      widenScalarSrc(
          MI, LLT::vector(VecTy.getElementCount(), WideTy.getSizeInBits()), 1,
          TargetOpcode::G_ANYEXT);

      widenScalarDst(MI, WideTy, 0);
      Observer.changedInstr(MI);
      return Legalized;
    }

    if (TypeIdx != 2)
      return UnableToLegalize;
    Observer.changingInstr(MI);
    // TODO: Probably should be zext
    widenScalarSrc(MI, WideTy, 2, TargetOpcode::G_SEXT);
    Observer.changedInstr(MI);
    return Legalized;
  }
  case TargetOpcode::G_INSERT_VECTOR_ELT: {
    if (TypeIdx == 1) {
      Observer.changingInstr(MI);

      Register VecReg = MI.getOperand(1).getReg();
      LLT VecTy = MRI.getType(VecReg);
      LLT WideVecTy = LLT::vector(VecTy.getElementCount(), WideTy);

      widenScalarSrc(MI, WideVecTy, 1, TargetOpcode::G_ANYEXT);
      widenScalarSrc(MI, WideTy, 2, TargetOpcode::G_ANYEXT);
      widenScalarDst(MI, WideVecTy, 0);
      Observer.changedInstr(MI);
      return Legalized;
    }

    if (TypeIdx == 2) {
      Observer.changingInstr(MI);
      // TODO: Probably should be zext
      widenScalarSrc(MI, WideTy, 3, TargetOpcode::G_SEXT);
      Observer.changedInstr(MI);
      return Legalized;
    }

    return UnableToLegalize;
  }
  case TargetOpcode::G_FADD:
  case TargetOpcode::G_FMUL:
  case TargetOpcode::G_FSUB:
  case TargetOpcode::G_FMA:
  case TargetOpcode::G_FMAD:
  case TargetOpcode::G_FNEG:
  case TargetOpcode::G_FABS:
  case TargetOpcode::G_FCANONICALIZE:
  case TargetOpcode::G_FMINNUM:
  case TargetOpcode::G_FMAXNUM:
  case TargetOpcode::G_FMINNUM_IEEE:
  case TargetOpcode::G_FMAXNUM_IEEE:
  case TargetOpcode::G_FMINIMUM:
  case TargetOpcode::G_FMAXIMUM:
  case TargetOpcode::G_FDIV:
  case TargetOpcode::G_FREM:
  case TargetOpcode::G_FCEIL:
  case TargetOpcode::G_FFLOOR:
  case TargetOpcode::G_FCOS:
  case TargetOpcode::G_FSIN:
  case TargetOpcode::G_FLOG10:
  case TargetOpcode::G_FLOG:
  case TargetOpcode::G_FLOG2:
  case TargetOpcode::G_FRINT:
  case TargetOpcode::G_FNEARBYINT:
  case TargetOpcode::G_FSQRT:
  case TargetOpcode::G_FEXP:
  case TargetOpcode::G_FEXP2:
  case TargetOpcode::G_FPOW:
  case TargetOpcode::G_INTRINSIC_TRUNC:
  case TargetOpcode::G_INTRINSIC_ROUND:
  case TargetOpcode::G_INTRINSIC_ROUNDEVEN:
    assert(TypeIdx == 0);
    Observer.changingInstr(MI);

    for (unsigned I = 1, E = MI.getNumOperands(); I != E; ++I)
      widenScalarSrc(MI, WideTy, I, TargetOpcode::G_FPEXT);

    widenScalarDst(MI, WideTy, 0, TargetOpcode::G_FPTRUNC);
    Observer.changedInstr(MI);
    return Legalized;
  case TargetOpcode::G_FPOWI: {
    if (TypeIdx != 0)
      return UnableToLegalize;
    Observer.changingInstr(MI);
    widenScalarSrc(MI, WideTy, 1, TargetOpcode::G_FPEXT);
    widenScalarDst(MI, WideTy, 0, TargetOpcode::G_FPTRUNC);
    Observer.changedInstr(MI);
    return Legalized;
  }
  case TargetOpcode::G_INTTOPTR:
    if (TypeIdx != 1)
      return UnableToLegalize;

    Observer.changingInstr(MI);
    widenScalarSrc(MI, WideTy, 1, TargetOpcode::G_ZEXT);
    Observer.changedInstr(MI);
    return Legalized;
  case TargetOpcode::G_PTRTOINT:
    if (TypeIdx != 0)
      return UnableToLegalize;

    Observer.changingInstr(MI);
    widenScalarDst(MI, WideTy, 0);
    Observer.changedInstr(MI);
    return Legalized;
  case TargetOpcode::G_BUILD_VECTOR: {
    Observer.changingInstr(MI);

    const LLT WideEltTy = TypeIdx == 1 ? WideTy : WideTy.getElementType();
    for (int I = 1, E = MI.getNumOperands(); I != E; ++I)
      widenScalarSrc(MI, WideEltTy, I, TargetOpcode::G_ANYEXT);

    // Avoid changing the result vector type if the source element type was
    // requested.
    if (TypeIdx == 1) {
      MI.setDesc(MIRBuilder.getTII().get(TargetOpcode::G_BUILD_VECTOR_TRUNC));
    } else {
      widenScalarDst(MI, WideTy, 0);
    }

    Observer.changedInstr(MI);
    return Legalized;
  }
  case TargetOpcode::G_SEXT_INREG:
    if (TypeIdx != 0)
      return UnableToLegalize;

    Observer.changingInstr(MI);
    widenScalarSrc(MI, WideTy, 1, TargetOpcode::G_ANYEXT);
    widenScalarDst(MI, WideTy, 0, TargetOpcode::G_TRUNC);
    Observer.changedInstr(MI);
    return Legalized;
  case TargetOpcode::G_PTRMASK: {
    if (TypeIdx != 1)
      return UnableToLegalize;
    Observer.changingInstr(MI);
    widenScalarSrc(MI, WideTy, 2, TargetOpcode::G_ZEXT);
    Observer.changedInstr(MI);
    return Legalized;
  }
  }
}

static void getUnmergePieces(SmallVectorImpl<Register> &Pieces,
                             MachineIRBuilder &B, Register Src, LLT Ty) {
  auto Unmerge = B.buildUnmerge(Ty, Src);
  for (int I = 0, E = Unmerge->getNumOperands() - 1; I != E; ++I)
    Pieces.push_back(Unmerge.getReg(I));
}

LegalizerHelper::LegalizeResult
LegalizerHelper::lowerFConstant(MachineInstr &MI) {
  Register Dst = MI.getOperand(0).getReg();

  MachineFunction &MF = MIRBuilder.getMF();
  const DataLayout &DL = MIRBuilder.getDataLayout();

  unsigned AddrSpace = DL.getDefaultGlobalsAddressSpace();
  LLT AddrPtrTy = LLT::pointer(AddrSpace, DL.getPointerSizeInBits(AddrSpace));
  Align Alignment = Align(DL.getABITypeAlign(
      getFloatTypeForLLT(MF.getFunction().getContext(), MRI.getType(Dst))));

  auto Addr = MIRBuilder.buildConstantPool(
      AddrPtrTy, MF.getConstantPool()->getConstantPoolIndex(
                     MI.getOperand(1).getFPImm(), Alignment));

  MachineMemOperand *MMO = MF.getMachineMemOperand(
      MachinePointerInfo::getConstantPool(MF), MachineMemOperand::MOLoad,
      MRI.getType(Dst), Alignment);

  MIRBuilder.buildLoadInstr(TargetOpcode::G_LOAD, Dst, Addr, *MMO);
  MI.eraseFromParent();

  return Legalized;
}

LegalizerHelper::LegalizeResult
LegalizerHelper::lowerBitcast(MachineInstr &MI) {
  auto [Dst, DstTy, Src, SrcTy] = MI.getFirst2RegLLTs();
  if (SrcTy.isVector()) {
    LLT SrcEltTy = SrcTy.getElementType();
    SmallVector<Register, 8> SrcRegs;

    if (DstTy.isVector()) {
      int NumDstElt = DstTy.getNumElements();
      int NumSrcElt = SrcTy.getNumElements();

      LLT DstEltTy = DstTy.getElementType();
      LLT DstCastTy = DstEltTy; // Intermediate bitcast result type
      LLT SrcPartTy = SrcEltTy; // Original unmerge result type.

      // If there's an element size mismatch, insert intermediate casts to match
      // the result element type.
      if (NumSrcElt < NumDstElt) { // Source element type is larger.
        // %1:_(<4 x s8>) = G_BITCAST %0:_(<2 x s16>)
        //
        // =>
        //
        // %2:_(s16), %3:_(s16) = G_UNMERGE_VALUES %0
        // %3:_(<2 x s8>) = G_BITCAST %2
        // %4:_(<2 x s8>) = G_BITCAST %3
        // %1:_(<4 x s16>) = G_CONCAT_VECTORS %3, %4
        DstCastTy = LLT::fixed_vector(NumDstElt / NumSrcElt, DstEltTy);
        SrcPartTy = SrcEltTy;
      } else if (NumSrcElt > NumDstElt) { // Source element type is smaller.
        //
        // %1:_(<2 x s16>) = G_BITCAST %0:_(<4 x s8>)
        //
        // =>
        //
        // %2:_(<2 x s8>), %3:_(<2 x s8>) = G_UNMERGE_VALUES %0
        // %3:_(s16) = G_BITCAST %2
        // %4:_(s16) = G_BITCAST %3
        // %1:_(<2 x s16>) = G_BUILD_VECTOR %3, %4
        SrcPartTy = LLT::fixed_vector(NumSrcElt / NumDstElt, SrcEltTy);
        DstCastTy = DstEltTy;
      }

      getUnmergePieces(SrcRegs, MIRBuilder, Src, SrcPartTy);
      for (Register &SrcReg : SrcRegs)
        SrcReg = MIRBuilder.buildBitcast(DstCastTy, SrcReg).getReg(0);
    } else
      getUnmergePieces(SrcRegs, MIRBuilder, Src, SrcEltTy);

    MIRBuilder.buildMergeLikeInstr(Dst, SrcRegs);
    MI.eraseFromParent();
    return Legalized;
  }

  if (DstTy.isVector()) {
    SmallVector<Register, 8> SrcRegs;
    getUnmergePieces(SrcRegs, MIRBuilder, Src, DstTy.getElementType());
    MIRBuilder.buildMergeLikeInstr(Dst, SrcRegs);
    MI.eraseFromParent();
    return Legalized;
  }

  return UnableToLegalize;
}

/// Figure out the bit offset into a register when coercing a vector index for
/// the wide element type. This is only for the case when promoting vector to
/// one with larger elements.
//
///
/// %offset_idx = G_AND %idx, ~(-1 << Log2(DstEltSize / SrcEltSize))
/// %offset_bits = G_SHL %offset_idx, Log2(SrcEltSize)
static Register getBitcastWiderVectorElementOffset(MachineIRBuilder &B,
                                                   Register Idx,
                                                   unsigned NewEltSize,
                                                   unsigned OldEltSize) {
  const unsigned Log2EltRatio = Log2_32(NewEltSize / OldEltSize);
  LLT IdxTy = B.getMRI()->getType(Idx);

  // Now figure out the amount we need to shift to get the target bits.
  auto OffsetMask = B.buildConstant(
      IdxTy, ~(APInt::getAllOnes(IdxTy.getSizeInBits()) << Log2EltRatio));
  auto OffsetIdx = B.buildAnd(IdxTy, Idx, OffsetMask);
  return B.buildShl(IdxTy, OffsetIdx,
                    B.buildConstant(IdxTy, Log2_32(OldEltSize))).getReg(0);
}

/// Perform a G_EXTRACT_VECTOR_ELT in a different sized vector element. If this
/// is casting to a vector with a smaller element size, perform multiple element
/// extracts and merge the results. If this is coercing to a vector with larger
/// elements, index the bitcasted vector and extract the target element with bit
/// operations. This is intended to force the indexing in the native register
/// size for architectures that can dynamically index the register file.
LegalizerHelper::LegalizeResult
LegalizerHelper::bitcastExtractVectorElt(MachineInstr &MI, unsigned TypeIdx,
                                         LLT CastTy) {
  if (TypeIdx != 1)
    return UnableToLegalize;

  auto [Dst, DstTy, SrcVec, SrcVecTy, Idx, IdxTy] = MI.getFirst3RegLLTs();

  LLT SrcEltTy = SrcVecTy.getElementType();
  unsigned NewNumElts = CastTy.isVector() ? CastTy.getNumElements() : 1;
  unsigned OldNumElts = SrcVecTy.getNumElements();

  LLT NewEltTy = CastTy.isVector() ? CastTy.getElementType() : CastTy;
  Register CastVec = MIRBuilder.buildBitcast(CastTy, SrcVec).getReg(0);

  const unsigned NewEltSize = NewEltTy.getSizeInBits();
  const unsigned OldEltSize = SrcEltTy.getSizeInBits();
  if (NewNumElts > OldNumElts) {
    // Decreasing the vector element size
    //
    // e.g. i64 = extract_vector_elt x:v2i64, y:i32
    //  =>
    //  v4i32:castx = bitcast x:v2i64
    //
    // i64 = bitcast
    //   (v2i32 build_vector (i32 (extract_vector_elt castx, (2 * y))),
    //                       (i32 (extract_vector_elt castx, (2 * y + 1)))
    //
    if (NewNumElts % OldNumElts != 0)
      return UnableToLegalize;

    // Type of the intermediate result vector.
    const unsigned NewEltsPerOldElt = NewNumElts / OldNumElts;
    LLT MidTy =
        LLT::scalarOrVector(ElementCount::getFixed(NewEltsPerOldElt), NewEltTy);

    auto NewEltsPerOldEltK = MIRBuilder.buildConstant(IdxTy, NewEltsPerOldElt);

    SmallVector<Register, 8> NewOps(NewEltsPerOldElt);
    auto NewBaseIdx = MIRBuilder.buildMul(IdxTy, Idx, NewEltsPerOldEltK);

    for (unsigned I = 0; I < NewEltsPerOldElt; ++I) {
      auto IdxOffset = MIRBuilder.buildConstant(IdxTy, I);
      auto TmpIdx = MIRBuilder.buildAdd(IdxTy, NewBaseIdx, IdxOffset);
      auto Elt = MIRBuilder.buildExtractVectorElement(NewEltTy, CastVec, TmpIdx);
      NewOps[I] = Elt.getReg(0);
    }

    auto NewVec = MIRBuilder.buildBuildVector(MidTy, NewOps);
    MIRBuilder.buildBitcast(Dst, NewVec);
    MI.eraseFromParent();
    return Legalized;
  }

  if (NewNumElts < OldNumElts) {
    if (NewEltSize % OldEltSize != 0)
      return UnableToLegalize;

    // This only depends on powers of 2 because we use bit tricks to figure out
    // the bit offset we need to shift to get the target element. A general
    // expansion could emit division/multiply.
    if (!isPowerOf2_32(NewEltSize / OldEltSize))
      return UnableToLegalize;

    // Increasing the vector element size.
    // %elt:_(small_elt) = G_EXTRACT_VECTOR_ELT %vec:_(<N x small_elt>), %idx
    //
    //   =>
    //
    // %cast = G_BITCAST %vec
    // %scaled_idx = G_LSHR %idx, Log2(DstEltSize / SrcEltSize)
    // %wide_elt  = G_EXTRACT_VECTOR_ELT %cast, %scaled_idx
    // %offset_idx = G_AND %idx, ~(-1 << Log2(DstEltSize / SrcEltSize))
    // %offset_bits = G_SHL %offset_idx, Log2(SrcEltSize)
    // %elt_bits = G_LSHR %wide_elt, %offset_bits
    // %elt = G_TRUNC %elt_bits

    const unsigned Log2EltRatio = Log2_32(NewEltSize / OldEltSize);
    auto Log2Ratio = MIRBuilder.buildConstant(IdxTy, Log2EltRatio);

    // Divide to get the index in the wider element type.
    auto ScaledIdx = MIRBuilder.buildLShr(IdxTy, Idx, Log2Ratio);

    Register WideElt = CastVec;
    if (CastTy.isVector()) {
      WideElt = MIRBuilder.buildExtractVectorElement(NewEltTy, CastVec,
                                                     ScaledIdx).getReg(0);
    }

    // Compute the bit offset into the register of the target element.
    Register OffsetBits = getBitcastWiderVectorElementOffset(
      MIRBuilder, Idx, NewEltSize, OldEltSize);

    // Shift the wide element to get the target element.
    auto ExtractedBits = MIRBuilder.buildLShr(NewEltTy, WideElt, OffsetBits);
    MIRBuilder.buildTrunc(Dst, ExtractedBits);
    MI.eraseFromParent();
    return Legalized;
  }

  return UnableToLegalize;
}

/// Emit code to insert \p InsertReg into \p TargetRet at \p OffsetBits in \p
/// TargetReg, while preserving other bits in \p TargetReg.
///
/// (InsertReg << Offset) | (TargetReg & ~(-1 >> InsertReg.size()) << Offset)
static Register buildBitFieldInsert(MachineIRBuilder &B,
                                    Register TargetReg, Register InsertReg,
                                    Register OffsetBits) {
  LLT TargetTy = B.getMRI()->getType(TargetReg);
  LLT InsertTy = B.getMRI()->getType(InsertReg);
  auto ZextVal = B.buildZExt(TargetTy, InsertReg);
  auto ShiftedInsertVal = B.buildShl(TargetTy, ZextVal, OffsetBits);

  // Produce a bitmask of the value to insert
  auto EltMask = B.buildConstant(
    TargetTy, APInt::getLowBitsSet(TargetTy.getSizeInBits(),
                                   InsertTy.getSizeInBits()));
  // Shift it into position
  auto ShiftedMask = B.buildShl(TargetTy, EltMask, OffsetBits);
  auto InvShiftedMask = B.buildNot(TargetTy, ShiftedMask);

  // Clear out the bits in the wide element
  auto MaskedOldElt = B.buildAnd(TargetTy, TargetReg, InvShiftedMask);

  // The value to insert has all zeros already, so stick it into the masked
  // wide element.
  return B.buildOr(TargetTy, MaskedOldElt, ShiftedInsertVal).getReg(0);
}

/// Perform a G_INSERT_VECTOR_ELT in a different sized vector element. If this
/// is increasing the element size, perform the indexing in the target element
/// type, and use bit operations to insert at the element position. This is
/// intended for architectures that can dynamically index the register file and
/// want to force indexing in the native register size.
LegalizerHelper::LegalizeResult
LegalizerHelper::bitcastInsertVectorElt(MachineInstr &MI, unsigned TypeIdx,
                                        LLT CastTy) {
  if (TypeIdx != 0)
    return UnableToLegalize;

  auto [Dst, DstTy, SrcVec, SrcVecTy, Val, ValTy, Idx, IdxTy] =
      MI.getFirst4RegLLTs();
  LLT VecTy = DstTy;

  LLT VecEltTy = VecTy.getElementType();
  LLT NewEltTy = CastTy.isVector() ? CastTy.getElementType() : CastTy;
  const unsigned NewEltSize = NewEltTy.getSizeInBits();
  const unsigned OldEltSize = VecEltTy.getSizeInBits();

  unsigned NewNumElts = CastTy.isVector() ? CastTy.getNumElements() : 1;
  unsigned OldNumElts = VecTy.getNumElements();

  Register CastVec = MIRBuilder.buildBitcast(CastTy, SrcVec).getReg(0);
  if (NewNumElts < OldNumElts) {
    if (NewEltSize % OldEltSize != 0)
      return UnableToLegalize;

    // This only depends on powers of 2 because we use bit tricks to figure out
    // the bit offset we need to shift to get the target element. A general
    // expansion could emit division/multiply.
    if (!isPowerOf2_32(NewEltSize / OldEltSize))
      return UnableToLegalize;

    const unsigned Log2EltRatio = Log2_32(NewEltSize / OldEltSize);
    auto Log2Ratio = MIRBuilder.buildConstant(IdxTy, Log2EltRatio);

    // Divide to get the index in the wider element type.
    auto ScaledIdx = MIRBuilder.buildLShr(IdxTy, Idx, Log2Ratio);

    Register ExtractedElt = CastVec;
    if (CastTy.isVector()) {
      ExtractedElt = MIRBuilder.buildExtractVectorElement(NewEltTy, CastVec,
                                                          ScaledIdx).getReg(0);
    }

    // Compute the bit offset into the register of the target element.
    Register OffsetBits = getBitcastWiderVectorElementOffset(
      MIRBuilder, Idx, NewEltSize, OldEltSize);

    Register InsertedElt = buildBitFieldInsert(MIRBuilder, ExtractedElt,
                                               Val, OffsetBits);
    if (CastTy.isVector()) {
      InsertedElt = MIRBuilder.buildInsertVectorElement(
        CastTy, CastVec, InsertedElt, ScaledIdx).getReg(0);
    }

    MIRBuilder.buildBitcast(Dst, InsertedElt);
    MI.eraseFromParent();
    return Legalized;
  }

  return UnableToLegalize;
}

LegalizerHelper::LegalizeResult LegalizerHelper::lowerLoad(GAnyLoad &LoadMI) {
  // Lower to a memory-width G_LOAD and a G_SEXT/G_ZEXT/G_ANYEXT
  Register DstReg = LoadMI.getDstReg();
  Register PtrReg = LoadMI.getPointerReg();
  LLT DstTy = MRI.getType(DstReg);
  MachineMemOperand &MMO = LoadMI.getMMO();
  LLT MemTy = MMO.getMemoryType();
  MachineFunction &MF = MIRBuilder.getMF();

  unsigned MemSizeInBits = MemTy.getSizeInBits();
  unsigned MemStoreSizeInBits = 8 * MemTy.getSizeInBytes();

  if (MemSizeInBits != MemStoreSizeInBits) {
    if (MemTy.isVector())
      return UnableToLegalize;

    // Promote to a byte-sized load if not loading an integral number of
    // bytes.  For example, promote EXTLOAD:i20 -> EXTLOAD:i24.
    LLT WideMemTy = LLT::scalar(MemStoreSizeInBits);
    MachineMemOperand *NewMMO =
        MF.getMachineMemOperand(&MMO, MMO.getPointerInfo(), WideMemTy);

    Register LoadReg = DstReg;
    LLT LoadTy = DstTy;

    // If this wasn't already an extending load, we need to widen the result
    // register to avoid creating a load with a narrower result than the source.
    if (MemStoreSizeInBits > DstTy.getSizeInBits()) {
      LoadTy = WideMemTy;
      LoadReg = MRI.createGenericVirtualRegister(WideMemTy);
    }

    if (isa<GSExtLoad>(LoadMI)) {
      auto NewLoad = MIRBuilder.buildLoad(LoadTy, PtrReg, *NewMMO);
      MIRBuilder.buildSExtInReg(LoadReg, NewLoad, MemSizeInBits);
    } else if (isa<GZExtLoad>(LoadMI) || WideMemTy == LoadTy) {
      auto NewLoad = MIRBuilder.buildLoad(LoadTy, PtrReg, *NewMMO);
      // The extra bits are guaranteed to be zero, since we stored them that
      // way.  A zext load from Wide thus automatically gives zext from MemVT.
      MIRBuilder.buildAssertZExt(LoadReg, NewLoad, MemSizeInBits);
    } else {
      MIRBuilder.buildLoad(LoadReg, PtrReg, *NewMMO);
    }

    if (DstTy != LoadTy)
      MIRBuilder.buildTrunc(DstReg, LoadReg);

    LoadMI.eraseFromParent();
    return Legalized;
  }

  // Big endian lowering not implemented.
  if (MIRBuilder.getDataLayout().isBigEndian())
    return UnableToLegalize;

  // This load needs splitting into power of 2 sized loads.
  //
  // Our strategy here is to generate anyextending loads for the smaller
  // types up to next power-2 result type, and then combine the two larger
  // result values together, before truncating back down to the non-pow-2
  // type.
  // E.g. v1 = i24 load =>
  // v2 = i32 zextload (2 byte)
  // v3 = i32 load (1 byte)
  // v4 = i32 shl v3, 16
  // v5 = i32 or v4, v2
  // v1 = i24 trunc v5
  // By doing this we generate the correct truncate which should get
  // combined away as an artifact with a matching extend.

  uint64_t LargeSplitSize, SmallSplitSize;

  if (!isPowerOf2_32(MemSizeInBits)) {
    // This load needs splitting into power of 2 sized loads.
    LargeSplitSize = llvm::bit_floor(MemSizeInBits);
    SmallSplitSize = MemSizeInBits - LargeSplitSize;
  } else {
    // This is already a power of 2, but we still need to split this in half.
    //
    // Assume we're being asked to decompose an unaligned load.
    // TODO: If this requires multiple splits, handle them all at once.
    auto &Ctx = MF.getFunction().getContext();
    if (TLI.allowsMemoryAccess(Ctx, MIRBuilder.getDataLayout(), MemTy, MMO))
      return UnableToLegalize;

    SmallSplitSize = LargeSplitSize = MemSizeInBits / 2;
  }

  if (MemTy.isVector()) {
    // TODO: Handle vector extloads
    if (MemTy != DstTy)
      return UnableToLegalize;

    // TODO: We can do better than scalarizing the vector and at least split it
    // in half.
    return reduceLoadStoreWidth(LoadMI, 0, DstTy.getElementType());
  }

  MachineMemOperand *LargeMMO =
      MF.getMachineMemOperand(&MMO, 0, LargeSplitSize / 8);
  MachineMemOperand *SmallMMO =
      MF.getMachineMemOperand(&MMO, LargeSplitSize / 8, SmallSplitSize / 8);

  LLT PtrTy = MRI.getType(PtrReg);
  unsigned AnyExtSize = PowerOf2Ceil(DstTy.getSizeInBits());
  LLT AnyExtTy = LLT::scalar(AnyExtSize);
  auto LargeLoad = MIRBuilder.buildLoadInstr(TargetOpcode::G_ZEXTLOAD, AnyExtTy,
                                             PtrReg, *LargeMMO);

  auto OffsetCst = MIRBuilder.buildConstant(LLT::scalar(PtrTy.getSizeInBits()),
                                            LargeSplitSize / 8);
  Register PtrAddReg = MRI.createGenericVirtualRegister(PtrTy);
  auto SmallPtr = MIRBuilder.buildPtrAdd(PtrAddReg, PtrReg, OffsetCst);
  auto SmallLoad = MIRBuilder.buildLoadInstr(LoadMI.getOpcode(), AnyExtTy,
                                             SmallPtr, *SmallMMO);

  auto ShiftAmt = MIRBuilder.buildConstant(AnyExtTy, LargeSplitSize);
  auto Shift = MIRBuilder.buildShl(AnyExtTy, SmallLoad, ShiftAmt);

  if (AnyExtTy == DstTy)
    MIRBuilder.buildOr(DstReg, Shift, LargeLoad);
  else if (AnyExtTy.getSizeInBits() != DstTy.getSizeInBits()) {
    auto Or = MIRBuilder.buildOr(AnyExtTy, Shift, LargeLoad);
    MIRBuilder.buildTrunc(DstReg, {Or});
  } else {
    assert(DstTy.isPointer() && "expected pointer");
    auto Or = MIRBuilder.buildOr(AnyExtTy, Shift, LargeLoad);

    // FIXME: We currently consider this to be illegal for non-integral address
    // spaces, but we need still need a way to reinterpret the bits.
    MIRBuilder.buildIntToPtr(DstReg, Or);
  }

  LoadMI.eraseFromParent();
  return Legalized;
}

LegalizerHelper::LegalizeResult LegalizerHelper::lowerStore(GStore &StoreMI) {
  // Lower a non-power of 2 store into multiple pow-2 stores.
  // E.g. split an i24 store into an i16 store + i8 store.
  // We do this by first extending the stored value to the next largest power
  // of 2 type, and then using truncating stores to store the components.
  // By doing this, likewise with G_LOAD, generate an extend that can be
  // artifact-combined away instead of leaving behind extracts.
  Register SrcReg = StoreMI.getValueReg();
  Register PtrReg = StoreMI.getPointerReg();
  LLT SrcTy = MRI.getType(SrcReg);
  MachineFunction &MF = MIRBuilder.getMF();
  MachineMemOperand &MMO = **StoreMI.memoperands_begin();
  LLT MemTy = MMO.getMemoryType();

  unsigned StoreWidth = MemTy.getSizeInBits();
  unsigned StoreSizeInBits = 8 * MemTy.getSizeInBytes();

  if (StoreWidth != StoreSizeInBits) {
    if (SrcTy.isVector())
      return UnableToLegalize;

    // Promote to a byte-sized store with upper bits zero if not
    // storing an integral number of bytes.  For example, promote
    // TRUNCSTORE:i1 X -> TRUNCSTORE:i8 (and X, 1)
    LLT WideTy = LLT::scalar(StoreSizeInBits);

    if (StoreSizeInBits > SrcTy.getSizeInBits()) {
      // Avoid creating a store with a narrower source than result.
      SrcReg = MIRBuilder.buildAnyExt(WideTy, SrcReg).getReg(0);
      SrcTy = WideTy;
    }

    auto ZextInReg = MIRBuilder.buildZExtInReg(SrcTy, SrcReg, StoreWidth);

    MachineMemOperand *NewMMO =
        MF.getMachineMemOperand(&MMO, MMO.getPointerInfo(), WideTy);
    MIRBuilder.buildStore(ZextInReg, PtrReg, *NewMMO);
    StoreMI.eraseFromParent();
    return Legalized;
  }

  if (MemTy.isVector()) {
    // TODO: Handle vector trunc stores
    if (MemTy != SrcTy)
      return UnableToLegalize;

    // TODO: We can do better than scalarizing the vector and at least split it
    // in half.
    return reduceLoadStoreWidth(StoreMI, 0, SrcTy.getElementType());
  }

  unsigned MemSizeInBits = MemTy.getSizeInBits();
  uint64_t LargeSplitSize, SmallSplitSize;

  if (!isPowerOf2_32(MemSizeInBits)) {
    LargeSplitSize = llvm::bit_floor<uint64_t>(MemTy.getSizeInBits());
    SmallSplitSize = MemTy.getSizeInBits() - LargeSplitSize;
  } else {
    auto &Ctx = MF.getFunction().getContext();
    if (TLI.allowsMemoryAccess(Ctx, MIRBuilder.getDataLayout(), MemTy, MMO))
      return UnableToLegalize; // Don't know what we're being asked to do.

    SmallSplitSize = LargeSplitSize = MemSizeInBits / 2;
  }

  // Extend to the next pow-2. If this store was itself the result of lowering,
  // e.g. an s56 store being broken into s32 + s24, we might have a stored type
  // that's wider than the stored size.
  unsigned AnyExtSize = PowerOf2Ceil(MemTy.getSizeInBits());
  const LLT NewSrcTy = LLT::scalar(AnyExtSize);

  if (SrcTy.isPointer()) {
    const LLT IntPtrTy = LLT::scalar(SrcTy.getSizeInBits());
    SrcReg = MIRBuilder.buildPtrToInt(IntPtrTy, SrcReg).getReg(0);
  }

  auto ExtVal = MIRBuilder.buildAnyExtOrTrunc(NewSrcTy, SrcReg);

  // Obtain the smaller value by shifting away the larger value.
  auto ShiftAmt = MIRBuilder.buildConstant(NewSrcTy, LargeSplitSize);
  auto SmallVal = MIRBuilder.buildLShr(NewSrcTy, ExtVal, ShiftAmt);

  // Generate the PtrAdd and truncating stores.
  LLT PtrTy = MRI.getType(PtrReg);
  auto OffsetCst = MIRBuilder.buildConstant(
    LLT::scalar(PtrTy.getSizeInBits()), LargeSplitSize / 8);
  auto SmallPtr =
    MIRBuilder.buildPtrAdd(PtrTy, PtrReg, OffsetCst);

  MachineMemOperand *LargeMMO =
    MF.getMachineMemOperand(&MMO, 0, LargeSplitSize / 8);
  MachineMemOperand *SmallMMO =
    MF.getMachineMemOperand(&MMO, LargeSplitSize / 8, SmallSplitSize / 8);
  MIRBuilder.buildStore(ExtVal, PtrReg, *LargeMMO);
  MIRBuilder.buildStore(SmallVal, SmallPtr, *SmallMMO);
  StoreMI.eraseFromParent();
  return Legalized;
}

LegalizerHelper::LegalizeResult
LegalizerHelper::bitcast(MachineInstr &MI, unsigned TypeIdx, LLT CastTy) {
  switch (MI.getOpcode()) {
  case TargetOpcode::G_LOAD: {
    if (TypeIdx != 0)
      return UnableToLegalize;
    MachineMemOperand &MMO = **MI.memoperands_begin();

    // Not sure how to interpret a bitcast of an extending load.
    if (MMO.getMemoryType().getSizeInBits() != CastTy.getSizeInBits())
      return UnableToLegalize;

    Observer.changingInstr(MI);
    bitcastDst(MI, CastTy, 0);
    MMO.setType(CastTy);
    Observer.changedInstr(MI);
    return Legalized;
  }
  case TargetOpcode::G_STORE: {
    if (TypeIdx != 0)
      return UnableToLegalize;

    MachineMemOperand &MMO = **MI.memoperands_begin();

    // Not sure how to interpret a bitcast of a truncating store.
    if (MMO.getMemoryType().getSizeInBits() != CastTy.getSizeInBits())
      return UnableToLegalize;

    Observer.changingInstr(MI);
    bitcastSrc(MI, CastTy, 0);
    MMO.setType(CastTy);
    Observer.changedInstr(MI);
    return Legalized;
  }
  case TargetOpcode::G_SELECT: {
    if (TypeIdx != 0)
      return UnableToLegalize;

    if (MRI.getType(MI.getOperand(1).getReg()).isVector()) {
      LLVM_DEBUG(
          dbgs() << "bitcast action not implemented for vector select\n");
      return UnableToLegalize;
    }

    Observer.changingInstr(MI);
    bitcastSrc(MI, CastTy, 2);
    bitcastSrc(MI, CastTy, 3);
    bitcastDst(MI, CastTy, 0);
    Observer.changedInstr(MI);
    return Legalized;
  }
  case TargetOpcode::G_AND:
  case TargetOpcode::G_OR:
  case TargetOpcode::G_XOR: {
    Observer.changingInstr(MI);
    bitcastSrc(MI, CastTy, 1);
    bitcastSrc(MI, CastTy, 2);
    bitcastDst(MI, CastTy, 0);
    Observer.changedInstr(MI);
    return Legalized;
  }
  case TargetOpcode::G_EXTRACT_VECTOR_ELT:
    return bitcastExtractVectorElt(MI, TypeIdx, CastTy);
  case TargetOpcode::G_INSERT_VECTOR_ELT:
    return bitcastInsertVectorElt(MI, TypeIdx, CastTy);
  default:
    return UnableToLegalize;
  }
}

// Legalize an instruction by changing the opcode in place.
void LegalizerHelper::changeOpcode(MachineInstr &MI, unsigned NewOpcode) {
    Observer.changingInstr(MI);
    MI.setDesc(MIRBuilder.getTII().get(NewOpcode));
    Observer.changedInstr(MI);
}

LegalizerHelper::LegalizeResult
LegalizerHelper::lower(MachineInstr &MI, unsigned TypeIdx, LLT LowerHintTy) {
  using namespace TargetOpcode;

  switch(MI.getOpcode()) {
  default:
    return UnableToLegalize;
  case TargetOpcode::G_FCONSTANT:
    return lowerFConstant(MI);
  case TargetOpcode::G_BITCAST:
    return lowerBitcast(MI);
  case TargetOpcode::G_SREM:
  case TargetOpcode::G_UREM: {
    LLT Ty = MRI.getType(MI.getOperand(0).getReg());
    auto Quot =
        MIRBuilder.buildInstr(MI.getOpcode() == G_SREM ? G_SDIV : G_UDIV, {Ty},
                              {MI.getOperand(1), MI.getOperand(2)});

    auto Prod = MIRBuilder.buildMul(Ty, Quot, MI.getOperand(2));
    MIRBuilder.buildSub(MI.getOperand(0), MI.getOperand(1), Prod);
    MI.eraseFromParent();
    return Legalized;
  }
  case TargetOpcode::G_SADDO:
  case TargetOpcode::G_SSUBO:
    return lowerSADDO_SSUBO(MI);
  case TargetOpcode::G_UMULH:
  case TargetOpcode::G_SMULH:
    return lowerSMULH_UMULH(MI);
  case TargetOpcode::G_SMULO:
  case TargetOpcode::G_UMULO: {
    // Generate G_UMULH/G_SMULH to check for overflow and a normal G_MUL for the
    // result.
    auto [Res, Overflow, LHS, RHS] = MI.getFirst4Regs();
    LLT Ty = MRI.getType(Res);

    unsigned Opcode = MI.getOpcode() == TargetOpcode::G_SMULO
                          ? TargetOpcode::G_SMULH
                          : TargetOpcode::G_UMULH;

    Observer.changingInstr(MI);
    const auto &TII = MIRBuilder.getTII();
    MI.setDesc(TII.get(TargetOpcode::G_MUL));
    MI.removeOperand(1);
    Observer.changedInstr(MI);

    auto HiPart = MIRBuilder.buildInstr(Opcode, {Ty}, {LHS, RHS});
    auto Zero = MIRBuilder.buildConstant(Ty, 0);

    // Move insert point forward so we can use the Res register if needed.
    MIRBuilder.setInsertPt(MIRBuilder.getMBB(), ++MIRBuilder.getInsertPt());

    // For *signed* multiply, overflow is detected by checking:
    // (hi != (lo >> bitwidth-1))
    if (Opcode == TargetOpcode::G_SMULH) {
      auto ShiftAmt = MIRBuilder.buildConstant(Ty, Ty.getSizeInBits() - 1);
      auto Shifted = MIRBuilder.buildAShr(Ty, Res, ShiftAmt);
      MIRBuilder.buildICmp(CmpInst::ICMP_NE, Overflow, HiPart, Shifted);
    } else {
      MIRBuilder.buildICmp(CmpInst::ICMP_NE, Overflow, HiPart, Zero);
    }
    return Legalized;
  }
  case TargetOpcode::G_FNEG: {
    auto [Res, SubByReg] = MI.getFirst2Regs();
    LLT Ty = MRI.getType(Res);

    // TODO: Handle vector types once we are able to
    // represent them.
    if (Ty.isVector())
      return UnableToLegalize;
    auto SignMask =
        MIRBuilder.buildConstant(Ty, APInt::getSignMask(Ty.getSizeInBits()));
    MIRBuilder.buildXor(Res, SubByReg, SignMask);
    MI.eraseFromParent();
    return Legalized;
  }
  case TargetOpcode::G_FSUB:
  case TargetOpcode::G_STRICT_FSUB: {
    auto [Res, LHS, RHS] = MI.getFirst3Regs();
    LLT Ty = MRI.getType(Res);

    // Lower (G_FSUB LHS, RHS) to (G_FADD LHS, (G_FNEG RHS)).
    auto Neg = MIRBuilder.buildFNeg(Ty, RHS);

    if (MI.getOpcode() == TargetOpcode::G_STRICT_FSUB)
      MIRBuilder.buildStrictFAdd(Res, LHS, Neg, MI.getFlags());
    else
      MIRBuilder.buildFAdd(Res, LHS, Neg, MI.getFlags());

    MI.eraseFromParent();
    return Legalized;
  }
  case TargetOpcode::G_FMAD:
    return lowerFMad(MI);
  case TargetOpcode::G_FFLOOR:
    return lowerFFloor(MI);
  case TargetOpcode::G_INTRINSIC_ROUND:
    return lowerIntrinsicRound(MI);
  case TargetOpcode::G_INTRINSIC_ROUNDEVEN: {
    // Since round even is the assumed rounding mode for unconstrained FP
    // operations, rint and roundeven are the same operation.
    changeOpcode(MI, TargetOpcode::G_FRINT);
    return Legalized;
  }
  case TargetOpcode::G_ATOMIC_CMPXCHG_WITH_SUCCESS: {
    auto [OldValRes, SuccessRes, Addr, CmpVal, NewVal] = MI.getFirst5Regs();
    MIRBuilder.buildAtomicCmpXchg(OldValRes, Addr, CmpVal, NewVal,
                                  **MI.memoperands_begin());
    MIRBuilder.buildICmp(CmpInst::ICMP_EQ, SuccessRes, OldValRes, CmpVal);
    MI.eraseFromParent();
    return Legalized;
  }
  case TargetOpcode::G_LOAD:
  case TargetOpcode::G_SEXTLOAD:
  case TargetOpcode::G_ZEXTLOAD:
    return lowerLoad(cast<GAnyLoad>(MI));
  case TargetOpcode::G_STORE:
    return lowerStore(cast<GStore>(MI));
  case TargetOpcode::G_CTLZ_ZERO_UNDEF:
  case TargetOpcode::G_CTTZ_ZERO_UNDEF:
  case TargetOpcode::G_CTLZ:
  case TargetOpcode::G_CTTZ:
  case TargetOpcode::G_CTPOP:
    return lowerBitCount(MI);
  case G_UADDO: {
    auto [Res, CarryOut, LHS, RHS] = MI.getFirst4Regs();

    MIRBuilder.buildAdd(Res, LHS, RHS);
    MIRBuilder.buildICmp(CmpInst::ICMP_ULT, CarryOut, Res, RHS);

    MI.eraseFromParent();
    return Legalized;
  }
  case G_UADDE: {
    auto [Res, CarryOut, LHS, RHS, CarryIn] = MI.getFirst5Regs();
    LLT Ty = MRI.getType(Res);

    auto TmpRes = MIRBuilder.buildAdd(Ty, LHS, RHS);
    auto ZExtCarryIn = MIRBuilder.buildZExt(Ty, CarryIn);
    MIRBuilder.buildAdd(Res, TmpRes, ZExtCarryIn);
    MIRBuilder.buildICmp(CmpInst::ICMP_ULT, CarryOut, Res, LHS);

    MI.eraseFromParent();
    return Legalized;
  }
  case G_USUBO: {
    auto [Res, BorrowOut, LHS, RHS] = MI.getFirst4Regs();

    MIRBuilder.buildSub(Res, LHS, RHS);
    MIRBuilder.buildICmp(CmpInst::ICMP_ULT, BorrowOut, LHS, RHS);

    MI.eraseFromParent();
    return Legalized;
  }
  case G_USUBE: {
    auto [Res, BorrowOut, LHS, RHS, BorrowIn] = MI.getFirst5Regs();
    const LLT CondTy = MRI.getType(BorrowOut);
    const LLT Ty = MRI.getType(Res);

    auto TmpRes = MIRBuilder.buildSub(Ty, LHS, RHS);
    auto ZExtBorrowIn = MIRBuilder.buildZExt(Ty, BorrowIn);
    MIRBuilder.buildSub(Res, TmpRes, ZExtBorrowIn);

    auto LHS_EQ_RHS = MIRBuilder.buildICmp(CmpInst::ICMP_EQ, CondTy, LHS, RHS);
    auto LHS_ULT_RHS = MIRBuilder.buildICmp(CmpInst::ICMP_ULT, CondTy, LHS, RHS);
    MIRBuilder.buildSelect(BorrowOut, LHS_EQ_RHS, BorrowIn, LHS_ULT_RHS);

    MI.eraseFromParent();
    return Legalized;
  }
  case G_UITOFP:
    return lowerUITOFP(MI);
  case G_SITOFP:
    return lowerSITOFP(MI);
  case G_FPTOUI:
    return lowerFPTOUI(MI);
  case G_FPTOSI:
    return lowerFPTOSI(MI);
  case G_FPTRUNC:
    return lowerFPTRUNC(MI);
  case G_FPOWI:
    return lowerFPOWI(MI);
  case G_SMIN:
  case G_SMAX:
  case G_UMIN:
  case G_UMAX:
    return lowerMinMax(MI);
  case G_FCOPYSIGN:
    return lowerFCopySign(MI);
  case G_FMINNUM:
  case G_FMAXNUM:
    return lowerFMinNumMaxNum(MI);
  case G_MERGE_VALUES:
    return lowerMergeValues(MI);
  case G_UNMERGE_VALUES:
    return lowerUnmergeValues(MI);
  case TargetOpcode::G_SEXT_INREG: {
    assert(MI.getOperand(2).isImm() && "Expected immediate");
    int64_t SizeInBits = MI.getOperand(2).getImm();

    auto [DstReg, SrcReg] = MI.getFirst2Regs();
    LLT DstTy = MRI.getType(DstReg);
    Register TmpRes = MRI.createGenericVirtualRegister(DstTy);

    auto MIBSz = MIRBuilder.buildConstant(DstTy, DstTy.getScalarSizeInBits() - SizeInBits);
    MIRBuilder.buildShl(TmpRes, SrcReg, MIBSz->getOperand(0));
    MIRBuilder.buildAShr(DstReg, TmpRes, MIBSz->getOperand(0));
    MI.eraseFromParent();
    return Legalized;
  }
  case G_EXTRACT_VECTOR_ELT:
  case G_INSERT_VECTOR_ELT:
    return lowerExtractInsertVectorElt(MI);
  case G_SHUFFLE_VECTOR:
    return lowerShuffleVector(MI);
  case G_DYN_STACKALLOC:
    return lowerDynStackAlloc(MI);
  case G_EXTRACT:
    return lowerExtract(MI);
  case G_INSERT:
    return lowerInsert(MI);
  case G_BSWAP:
    return lowerBswap(MI);
  case G_BITREVERSE:
    return lowerBitreverse(MI);
  case G_READ_REGISTER:
  case G_WRITE_REGISTER:
    return lowerReadWriteRegister(MI);
  case G_UADDSAT:
  case G_USUBSAT: {
    // Try to make a reasonable guess about which lowering strategy to use. The
    // target can override this with custom lowering and calling the
    // implementation functions.
    LLT Ty = MRI.getType(MI.getOperand(0).getReg());
    if (LI.isLegalOrCustom({G_UMIN, Ty}))
      return lowerAddSubSatToMinMax(MI);
    return lowerAddSubSatToAddoSubo(MI);
  }
  case G_SADDSAT:
  case G_SSUBSAT: {
    LLT Ty = MRI.getType(MI.getOperand(0).getReg());

    // FIXME: It would probably make more sense to see if G_SADDO is preferred,
    // since it's a shorter expansion. However, we would need to figure out the
    // preferred boolean type for the carry out for the query.
    if (LI.isLegalOrCustom({G_SMIN, Ty}) && LI.isLegalOrCustom({G_SMAX, Ty}))
      return lowerAddSubSatToMinMax(MI);
    return lowerAddSubSatToAddoSubo(MI);
  }
  case G_SSHLSAT:
  case G_USHLSAT:
    return lowerShlSat(MI);
  case G_ABS:
    return lowerAbsToAddXor(MI);
  case G_SELECT:
    return lowerSelect(MI);
  case G_IS_FPCLASS:
    return lowerISFPCLASS(MI);
  case G_SDIVREM:
  case G_UDIVREM:
    return lowerDIVREM(MI);
  case G_FSHL:
  case G_FSHR:
    return lowerFunnelShift(MI);
  case G_ROTL:
  case G_ROTR:
    return lowerRotate(MI);
  case G_MEMSET:
  case G_MEMCPY:
  case G_MEMMOVE:
    return lowerMemCpyFamily(MI);
  case G_MEMCPY_INLINE:
    return lowerMemcpyInline(MI);
  GISEL_VECREDUCE_CASES_NONSEQ
    return lowerVectorReduction(MI);
  }
}

Align LegalizerHelper::getStackTemporaryAlignment(LLT Ty,
                                                  Align MinAlign) const {
  // FIXME: We're missing a way to go back from LLT to llvm::Type to query the
  // datalayout for the preferred alignment. Also there should be a target hook
  // for this to allow targets to reduce the alignment and ignore the
  // datalayout. e.g. AMDGPU should always use a 4-byte alignment, regardless of
  // the type.
  return std::max(Align(PowerOf2Ceil(Ty.getSizeInBytes())), MinAlign);
}

MachineInstrBuilder
LegalizerHelper::createStackTemporary(TypeSize Bytes, Align Alignment,
                                      MachinePointerInfo &PtrInfo) {
  MachineFunction &MF = MIRBuilder.getMF();
  const DataLayout &DL = MIRBuilder.getDataLayout();
  int FrameIdx = MF.getFrameInfo().CreateStackObject(Bytes, Alignment, false);

  unsigned AddrSpace = DL.getAllocaAddrSpace();
  LLT FramePtrTy = LLT::pointer(AddrSpace, DL.getPointerSizeInBits(AddrSpace));

  PtrInfo = MachinePointerInfo::getFixedStack(MF, FrameIdx);
  return MIRBuilder.buildFrameIndex(FramePtrTy, FrameIdx);
}

static Register clampDynamicVectorIndex(MachineIRBuilder &B, Register IdxReg,
                                        LLT VecTy) {
  int64_t IdxVal;
  if (mi_match(IdxReg, *B.getMRI(), m_ICst(IdxVal)))
    return IdxReg;

  LLT IdxTy = B.getMRI()->getType(IdxReg);
  unsigned NElts = VecTy.getNumElements();
  if (isPowerOf2_32(NElts)) {
    APInt Imm = APInt::getLowBitsSet(IdxTy.getSizeInBits(), Log2_32(NElts));
    return B.buildAnd(IdxTy, IdxReg, B.buildConstant(IdxTy, Imm)).getReg(0);
  }

  return B.buildUMin(IdxTy, IdxReg, B.buildConstant(IdxTy, NElts - 1))
      .getReg(0);
}

Register LegalizerHelper::getVectorElementPointer(Register VecPtr, LLT VecTy,
                                                  Register Index) {
  LLT EltTy = VecTy.getElementType();

  // Calculate the element offset and add it to the pointer.
  unsigned EltSize = EltTy.getSizeInBits() / 8; // FIXME: should be ABI size.
  assert(EltSize * 8 == EltTy.getSizeInBits() &&
         "Converting bits to bytes lost precision");

  Index = clampDynamicVectorIndex(MIRBuilder, Index, VecTy);

  LLT IdxTy = MRI.getType(Index);
  auto Mul = MIRBuilder.buildMul(IdxTy, Index,
                                 MIRBuilder.buildConstant(IdxTy, EltSize));

  LLT PtrTy = MRI.getType(VecPtr);
  return MIRBuilder.buildPtrAdd(PtrTy, VecPtr, Mul).getReg(0);
}

#ifndef NDEBUG
/// Check that all vector operands have same number of elements. Other operands
/// should be listed in NonVecOp.
static bool hasSameNumEltsOnAllVectorOperands(
    GenericMachineInstr &MI, MachineRegisterInfo &MRI,
    std::initializer_list<unsigned> NonVecOpIndices) {
  if (MI.getNumMemOperands() != 0)
    return false;

  LLT VecTy = MRI.getType(MI.getReg(0));
  if (!VecTy.isVector())
    return false;
  unsigned NumElts = VecTy.getNumElements();

  for (unsigned OpIdx = 1; OpIdx < MI.getNumOperands(); ++OpIdx) {
    MachineOperand &Op = MI.getOperand(OpIdx);
    if (!Op.isReg()) {
      if (!is_contained(NonVecOpIndices, OpIdx))
        return false;
      continue;
    }

    LLT Ty = MRI.getType(Op.getReg());
    if (!Ty.isVector()) {
      if (!is_contained(NonVecOpIndices, OpIdx))
        return false;
      continue;
    }

    if (Ty.getNumElements() != NumElts)
      return false;
  }

  return true;
}
#endif

/// Fill \p DstOps with DstOps that have same number of elements combined as
/// the Ty. These DstOps have either scalar type when \p NumElts = 1 or are
/// vectors with \p NumElts elements. When Ty.getNumElements() is not multiple
/// of \p NumElts last DstOp (leftover) has fewer then \p NumElts elements.
static void makeDstOps(SmallVectorImpl<DstOp> &DstOps, LLT Ty,
                       unsigned NumElts) {
  LLT LeftoverTy;
  assert(Ty.isVector() && "Expected vector type");
  LLT EltTy = Ty.getElementType();
  LLT NarrowTy = (NumElts == 1) ? EltTy : LLT::fixed_vector(NumElts, EltTy);
  int NumParts, NumLeftover;
  std::tie(NumParts, NumLeftover) =
      getNarrowTypeBreakDown(Ty, NarrowTy, LeftoverTy);

  assert(NumParts > 0 && "Error in getNarrowTypeBreakDown");
  for (int i = 0; i < NumParts; ++i) {
    DstOps.push_back(NarrowTy);
  }

  if (LeftoverTy.isValid()) {
    assert(NumLeftover == 1 && "expected exactly one leftover");
    DstOps.push_back(LeftoverTy);
  }
}

/// Operand \p Op is used on \p N sub-instructions. Fill \p Ops with \p N SrcOps
/// made from \p Op depending on operand type.
static void broadcastSrcOp(SmallVectorImpl<SrcOp> &Ops, unsigned N,
                           MachineOperand &Op) {
  for (unsigned i = 0; i < N; ++i) {
    if (Op.isReg())
      Ops.push_back(Op.getReg());
    else if (Op.isImm())
      Ops.push_back(Op.getImm());
    else if (Op.isPredicate())
      Ops.push_back(static_cast<CmpInst::Predicate>(Op.getPredicate()));
    else
      llvm_unreachable("Unsupported type");
  }
}

// Handle splitting vector operations which need to have the same number of
// elements in each type index, but each type index may have a different element
// type.
//
// e.g.  <4 x s64> = G_SHL <4 x s64>, <4 x s32> ->
//       <2 x s64> = G_SHL <2 x s64>, <2 x s32>
//       <2 x s64> = G_SHL <2 x s64>, <2 x s32>
//
// Also handles some irregular breakdown cases, e.g.
// e.g.  <3 x s64> = G_SHL <3 x s64>, <3 x s32> ->
//       <2 x s64> = G_SHL <2 x s64>, <2 x s32>
//             s64 = G_SHL s64, s32
LegalizerHelper::LegalizeResult
LegalizerHelper::fewerElementsVectorMultiEltType(
    GenericMachineInstr &MI, unsigned NumElts,
    std::initializer_list<unsigned> NonVecOpIndices) {
  assert(hasSameNumEltsOnAllVectorOperands(MI, MRI, NonVecOpIndices) &&
         "Non-compatible opcode or not specified non-vector operands");
  unsigned OrigNumElts = MRI.getType(MI.getReg(0)).getNumElements();

  unsigned NumInputs = MI.getNumOperands() - MI.getNumDefs();
  unsigned NumDefs = MI.getNumDefs();

  // Create DstOps (sub-vectors with NumElts elts + Leftover) for each output.
  // Build instructions with DstOps to use instruction found by CSE directly.
  // CSE copies found instruction into given vreg when building with vreg dest.
  SmallVector<SmallVector<DstOp, 8>, 2> OutputOpsPieces(NumDefs);
  // Output registers will be taken from created instructions.
  SmallVector<SmallVector<Register, 8>, 2> OutputRegs(NumDefs);
  for (unsigned i = 0; i < NumDefs; ++i) {
    makeDstOps(OutputOpsPieces[i], MRI.getType(MI.getReg(i)), NumElts);
  }

  // Split vector input operands into sub-vectors with NumElts elts + Leftover.
  // Operands listed in NonVecOpIndices will be used as is without splitting;
  // examples: compare predicate in icmp and fcmp (op 1), vector select with i1
  // scalar condition (op 1), immediate in sext_inreg (op 2).
  SmallVector<SmallVector<SrcOp, 8>, 3> InputOpsPieces(NumInputs);
  for (unsigned UseIdx = NumDefs, UseNo = 0; UseIdx < MI.getNumOperands();
       ++UseIdx, ++UseNo) {
    if (is_contained(NonVecOpIndices, UseIdx)) {
      broadcastSrcOp(InputOpsPieces[UseNo], OutputOpsPieces[0].size(),
                     MI.getOperand(UseIdx));
    } else {
      SmallVector<Register, 8> SplitPieces;
      extractVectorParts(MI.getReg(UseIdx), NumElts, SplitPieces);
      for (auto Reg : SplitPieces)
        InputOpsPieces[UseNo].push_back(Reg);
    }
  }

  unsigned NumLeftovers = OrigNumElts % NumElts ? 1 : 0;

  // Take i-th piece of each input operand split and build sub-vector/scalar
  // instruction. Set i-th DstOp(s) from OutputOpsPieces as destination(s).
  for (unsigned i = 0; i < OrigNumElts / NumElts + NumLeftovers; ++i) {
    SmallVector<DstOp, 2> Defs;
    for (unsigned DstNo = 0; DstNo < NumDefs; ++DstNo)
      Defs.push_back(OutputOpsPieces[DstNo][i]);

    SmallVector<SrcOp, 3> Uses;
    for (unsigned InputNo = 0; InputNo < NumInputs; ++InputNo)
      Uses.push_back(InputOpsPieces[InputNo][i]);

    auto I = MIRBuilder.buildInstr(MI.getOpcode(), Defs, Uses, MI.getFlags());
    for (unsigned DstNo = 0; DstNo < NumDefs; ++DstNo)
      OutputRegs[DstNo].push_back(I.getReg(DstNo));
  }

  // Merge small outputs into MI's output for each def operand.
  if (NumLeftovers) {
    for (unsigned i = 0; i < NumDefs; ++i)
      mergeMixedSubvectors(MI.getReg(i), OutputRegs[i]);
  } else {
    for (unsigned i = 0; i < NumDefs; ++i)
      MIRBuilder.buildMergeLikeInstr(MI.getReg(i), OutputRegs[i]);
  }

  MI.eraseFromParent();
  return Legalized;
}

LegalizerHelper::LegalizeResult
LegalizerHelper::fewerElementsVectorPhi(GenericMachineInstr &MI,
                                        unsigned NumElts) {
  unsigned OrigNumElts = MRI.getType(MI.getReg(0)).getNumElements();

  unsigned NumInputs = MI.getNumOperands() - MI.getNumDefs();
  unsigned NumDefs = MI.getNumDefs();

  SmallVector<DstOp, 8> OutputOpsPieces;
  SmallVector<Register, 8> OutputRegs;
  makeDstOps(OutputOpsPieces, MRI.getType(MI.getReg(0)), NumElts);

  // Instructions that perform register split will be inserted in basic block
  // where register is defined (basic block is in the next operand).
  SmallVector<SmallVector<Register, 8>, 3> InputOpsPieces(NumInputs / 2);
  for (unsigned UseIdx = NumDefs, UseNo = 0; UseIdx < MI.getNumOperands();
       UseIdx += 2, ++UseNo) {
    MachineBasicBlock &OpMBB = *MI.getOperand(UseIdx + 1).getMBB();
    MIRBuilder.setInsertPt(OpMBB, OpMBB.getFirstTerminatorForward());
    extractVectorParts(MI.getReg(UseIdx), NumElts, InputOpsPieces[UseNo]);
  }

  // Build PHIs with fewer elements.
  unsigned NumLeftovers = OrigNumElts % NumElts ? 1 : 0;
  MIRBuilder.setInsertPt(*MI.getParent(), MI);
  for (unsigned i = 0; i < OrigNumElts / NumElts + NumLeftovers; ++i) {
    auto Phi = MIRBuilder.buildInstr(TargetOpcode::G_PHI);
    Phi.addDef(
        MRI.createGenericVirtualRegister(OutputOpsPieces[i].getLLTTy(MRI)));
    OutputRegs.push_back(Phi.getReg(0));

    for (unsigned j = 0; j < NumInputs / 2; ++j) {
      Phi.addUse(InputOpsPieces[j][i]);
      Phi.add(MI.getOperand(1 + j * 2 + 1));
    }
  }

  // Merge small outputs into MI's def.
  if (NumLeftovers) {
    mergeMixedSubvectors(MI.getReg(0), OutputRegs);
  } else {
    MIRBuilder.buildMergeLikeInstr(MI.getReg(0), OutputRegs);
  }

  MI.eraseFromParent();
  return Legalized;
}

LegalizerHelper::LegalizeResult
LegalizerHelper::fewerElementsVectorUnmergeValues(MachineInstr &MI,
                                                  unsigned TypeIdx,
                                                  LLT NarrowTy) {
  const int NumDst = MI.getNumOperands() - 1;
  const Register SrcReg = MI.getOperand(NumDst).getReg();
  LLT DstTy = MRI.getType(MI.getOperand(0).getReg());
  LLT SrcTy = MRI.getType(SrcReg);

  if (TypeIdx != 1 || NarrowTy == DstTy)
    return UnableToLegalize;

  // Requires compatible types. Otherwise SrcReg should have been defined by
  // merge-like instruction that would get artifact combined. Most likely
  // instruction that defines SrcReg has to perform more/fewer elements
  // legalization compatible with NarrowTy.
  assert(SrcTy.isVector() && NarrowTy.isVector() && "Expected vector types");
  assert((SrcTy.getScalarType() == NarrowTy.getScalarType()) && "bad type");

  if ((SrcTy.getSizeInBits() % NarrowTy.getSizeInBits() != 0) ||
      (NarrowTy.getSizeInBits() % DstTy.getSizeInBits() != 0))
    return UnableToLegalize;

  // This is most likely DstTy (smaller then register size) packed in SrcTy
  // (larger then register size) and since unmerge was not combined it will be
  // lowered to bit sequence extracts from register. Unpack SrcTy to NarrowTy
  // (register size) pieces first. Then unpack each of NarrowTy pieces to DstTy.

  // %1:_(DstTy), %2, %3, %4 = G_UNMERGE_VALUES %0:_(SrcTy)
  //
  // %5:_(NarrowTy), %6 = G_UNMERGE_VALUES %0:_(SrcTy) - reg sequence
  // %1:_(DstTy), %2 = G_UNMERGE_VALUES %5:_(NarrowTy) - sequence of bits in reg
  // %3:_(DstTy), %4 = G_UNMERGE_VALUES %6:_(NarrowTy)
  auto Unmerge = MIRBuilder.buildUnmerge(NarrowTy, SrcReg);
  const int NumUnmerge = Unmerge->getNumOperands() - 1;
  const int PartsPerUnmerge = NumDst / NumUnmerge;

  for (int I = 0; I != NumUnmerge; ++I) {
    auto MIB = MIRBuilder.buildInstr(TargetOpcode::G_UNMERGE_VALUES);

    for (int J = 0; J != PartsPerUnmerge; ++J)
      MIB.addDef(MI.getOperand(I * PartsPerUnmerge + J).getReg());
    MIB.addUse(Unmerge.getReg(I));
  }

  MI.eraseFromParent();
  return Legalized;
}

LegalizerHelper::LegalizeResult
LegalizerHelper::fewerElementsVectorMerge(MachineInstr &MI, unsigned TypeIdx,
                                          LLT NarrowTy) {
  auto [DstReg, DstTy, SrcReg, SrcTy] = MI.getFirst2RegLLTs();
  // Requires compatible types. Otherwise user of DstReg did not perform unmerge
  // that should have been artifact combined. Most likely instruction that uses
  // DstReg has to do more/fewer elements legalization compatible with NarrowTy.
  assert(DstTy.isVector() && NarrowTy.isVector() && "Expected vector types");
  assert((DstTy.getScalarType() == NarrowTy.getScalarType()) && "bad type");
  if (NarrowTy == SrcTy)
    return UnableToLegalize;

  // This attempts to lower part of LCMTy merge/unmerge sequence. Intended use
  // is for old mir tests. Since the changes to more/fewer elements it should no
  // longer be possible to generate MIR like this when starting from llvm-ir
  // because LCMTy approach was replaced with merge/unmerge to vector elements.
  if (TypeIdx == 1) {
    assert(SrcTy.isVector() && "Expected vector types");
    assert((SrcTy.getScalarType() == NarrowTy.getScalarType()) && "bad type");
    if ((DstTy.getSizeInBits() % NarrowTy.getSizeInBits() != 0) ||
        (NarrowTy.getNumElements() >= SrcTy.getNumElements()))
      return UnableToLegalize;
    // %2:_(DstTy) = G_CONCAT_VECTORS %0:_(SrcTy), %1:_(SrcTy)
    //
    // %3:_(EltTy), %4, %5 = G_UNMERGE_VALUES %0:_(SrcTy)
    // %6:_(EltTy), %7, %8 = G_UNMERGE_VALUES %1:_(SrcTy)
    // %9:_(NarrowTy) = G_BUILD_VECTOR %3:_(EltTy), %4
    // %10:_(NarrowTy) = G_BUILD_VECTOR %5:_(EltTy), %6
    // %11:_(NarrowTy) = G_BUILD_VECTOR %7:_(EltTy), %8
    // %2:_(DstTy) = G_CONCAT_VECTORS %9:_(NarrowTy), %10, %11

    SmallVector<Register, 8> Elts;
    LLT EltTy = MRI.getType(MI.getOperand(1).getReg()).getScalarType();
    for (unsigned i = 1; i < MI.getNumOperands(); ++i) {
      auto Unmerge = MIRBuilder.buildUnmerge(EltTy, MI.getOperand(i).getReg());
      for (unsigned j = 0; j < Unmerge->getNumDefs(); ++j)
        Elts.push_back(Unmerge.getReg(j));
    }

    SmallVector<Register, 8> NarrowTyElts;
    unsigned NumNarrowTyElts = NarrowTy.getNumElements();
    unsigned NumNarrowTyPieces = DstTy.getNumElements() / NumNarrowTyElts;
    for (unsigned i = 0, Offset = 0; i < NumNarrowTyPieces;
         ++i, Offset += NumNarrowTyElts) {
      ArrayRef<Register> Pieces(&Elts[Offset], NumNarrowTyElts);
      NarrowTyElts.push_back(
          MIRBuilder.buildMergeLikeInstr(NarrowTy, Pieces).getReg(0));
    }

    MIRBuilder.buildMergeLikeInstr(DstReg, NarrowTyElts);
    MI.eraseFromParent();
    return Legalized;
  }

  assert(TypeIdx == 0 && "Bad type index");
  if ((NarrowTy.getSizeInBits() % SrcTy.getSizeInBits() != 0) ||
      (DstTy.getSizeInBits() % NarrowTy.getSizeInBits() != 0))
    return UnableToLegalize;

  // This is most likely SrcTy (smaller then register size) packed in DstTy
  // (larger then register size) and since merge was not combined it will be
  // lowered to bit sequence packing into register. Merge SrcTy to NarrowTy
  // (register size) pieces first. Then merge each of NarrowTy pieces to DstTy.

  // %0:_(DstTy) = G_MERGE_VALUES %1:_(SrcTy), %2, %3, %4
  //
  // %5:_(NarrowTy) = G_MERGE_VALUES %1:_(SrcTy), %2 - sequence of bits in reg
  // %6:_(NarrowTy) = G_MERGE_VALUES %3:_(SrcTy), %4
  // %0:_(DstTy)  = G_MERGE_VALUES %5:_(NarrowTy), %6 - reg sequence
  SmallVector<Register, 8> NarrowTyElts;
  unsigned NumParts = DstTy.getNumElements() / NarrowTy.getNumElements();
  unsigned NumSrcElts = SrcTy.isVector() ? SrcTy.getNumElements() : 1;
  unsigned NumElts = NarrowTy.getNumElements() / NumSrcElts;
  for (unsigned i = 0; i < NumParts; ++i) {
    SmallVector<Register, 8> Sources;
    for (unsigned j = 0; j < NumElts; ++j)
      Sources.push_back(MI.getOperand(1 + i * NumElts + j).getReg());
    NarrowTyElts.push_back(
        MIRBuilder.buildMergeLikeInstr(NarrowTy, Sources).getReg(0));
  }

  MIRBuilder.buildMergeLikeInstr(DstReg, NarrowTyElts);
  MI.eraseFromParent();
  return Legalized;
}

LegalizerHelper::LegalizeResult
LegalizerHelper::fewerElementsVectorExtractInsertVectorElt(MachineInstr &MI,
                                                           unsigned TypeIdx,
                                                           LLT NarrowVecTy) {
  auto [DstReg, SrcVec] = MI.getFirst2Regs();
  Register InsertVal;
  bool IsInsert = MI.getOpcode() == TargetOpcode::G_INSERT_VECTOR_ELT;

  assert((IsInsert ? TypeIdx == 0 : TypeIdx == 1) && "not a vector type index");
  if (IsInsert)
    InsertVal = MI.getOperand(2).getReg();

  Register Idx = MI.getOperand(MI.getNumOperands() - 1).getReg();

  // TODO: Handle total scalarization case.
  if (!NarrowVecTy.isVector())
    return UnableToLegalize;

  LLT VecTy = MRI.getType(SrcVec);

  // If the index is a constant, we can really break this down as you would
  // expect, and index into the target size pieces.
  int64_t IdxVal;
  auto MaybeCst = getIConstantVRegValWithLookThrough(Idx, MRI);
  if (MaybeCst) {
    IdxVal = MaybeCst->Value.getSExtValue();
    // Avoid out of bounds indexing the pieces.
    if (IdxVal >= VecTy.getNumElements()) {
      MIRBuilder.buildUndef(DstReg);
      MI.eraseFromParent();
      return Legalized;
    }

    SmallVector<Register, 8> VecParts;
    LLT GCDTy = extractGCDType(VecParts, VecTy, NarrowVecTy, SrcVec);

    // Build a sequence of NarrowTy pieces in VecParts for this operand.
    LLT LCMTy = buildLCMMergePieces(VecTy, NarrowVecTy, GCDTy, VecParts,
                                    TargetOpcode::G_ANYEXT);

    unsigned NewNumElts = NarrowVecTy.getNumElements();

    LLT IdxTy = MRI.getType(Idx);
    int64_t PartIdx = IdxVal / NewNumElts;
    auto NewIdx =
        MIRBuilder.buildConstant(IdxTy, IdxVal - NewNumElts * PartIdx);

    if (IsInsert) {
      LLT PartTy = MRI.getType(VecParts[PartIdx]);

      // Use the adjusted index to insert into one of the subvectors.
      auto InsertPart = MIRBuilder.buildInsertVectorElement(
          PartTy, VecParts[PartIdx], InsertVal, NewIdx);
      VecParts[PartIdx] = InsertPart.getReg(0);

      // Recombine the inserted subvector with the others to reform the result
      // vector.
      buildWidenedRemergeToDst(DstReg, LCMTy, VecParts);
    } else {
      MIRBuilder.buildExtractVectorElement(DstReg, VecParts[PartIdx], NewIdx);
    }

    MI.eraseFromParent();
    return Legalized;
  }

  // With a variable index, we can't perform the operation in a smaller type, so
  // we're forced to expand this.
  //
  // TODO: We could emit a chain of compare/select to figure out which piece to
  // index.
  return lowerExtractInsertVectorElt(MI);
}

LegalizerHelper::LegalizeResult
LegalizerHelper::reduceLoadStoreWidth(GLoadStore &LdStMI, unsigned TypeIdx,
                                      LLT NarrowTy) {
  // FIXME: Don't know how to handle secondary types yet.
  if (TypeIdx != 0)
    return UnableToLegalize;

  // This implementation doesn't work for atomics. Give up instead of doing
  // something invalid.
  if (LdStMI.isAtomic())
    return UnableToLegalize;

  bool IsLoad = isa<GLoad>(LdStMI);
  Register ValReg = LdStMI.getReg(0);
  Register AddrReg = LdStMI.getPointerReg();
  LLT ValTy = MRI.getType(ValReg);

  // FIXME: Do we need a distinct NarrowMemory legalize action?
  if (ValTy.getSizeInBits() != 8 * LdStMI.getMemSize()) {
    LLVM_DEBUG(dbgs() << "Can't narrow extload/truncstore\n");
    return UnableToLegalize;
  }

  int NumParts = -1;
  int NumLeftover = -1;
  LLT LeftoverTy;
  SmallVector<Register, 8> NarrowRegs, NarrowLeftoverRegs;
  if (IsLoad) {
    std::tie(NumParts, NumLeftover) = getNarrowTypeBreakDown(ValTy, NarrowTy, LeftoverTy);
  } else {
    if (extractParts(ValReg, ValTy, NarrowTy, LeftoverTy, NarrowRegs,
                     NarrowLeftoverRegs)) {
      NumParts = NarrowRegs.size();
      NumLeftover = NarrowLeftoverRegs.size();
    }
  }

  if (NumParts == -1)
    return UnableToLegalize;

  LLT PtrTy = MRI.getType(AddrReg);
  const LLT OffsetTy = LLT::scalar(PtrTy.getSizeInBits());

  unsigned TotalSize = ValTy.getSizeInBits();

  // Split the load/store into PartTy sized pieces starting at Offset. If this
  // is a load, return the new registers in ValRegs. For a store, each elements
  // of ValRegs should be PartTy. Returns the next offset that needs to be
  // handled.
  bool isBigEndian = MIRBuilder.getDataLayout().isBigEndian();
  auto MMO = LdStMI.getMMO();
  auto splitTypePieces = [=](LLT PartTy, SmallVectorImpl<Register> &ValRegs,
                             unsigned NumParts, unsigned Offset) -> unsigned {
    MachineFunction &MF = MIRBuilder.getMF();
    unsigned PartSize = PartTy.getSizeInBits();
    for (unsigned Idx = 0, E = NumParts; Idx != E && Offset < TotalSize;
         ++Idx) {
      unsigned ByteOffset = Offset / 8;
      Register NewAddrReg;

      MIRBuilder.materializePtrAdd(NewAddrReg, AddrReg, OffsetTy, ByteOffset);

      MachineMemOperand *NewMMO =
          MF.getMachineMemOperand(&MMO, ByteOffset, PartTy);

      if (IsLoad) {
        Register Dst = MRI.createGenericVirtualRegister(PartTy);
        ValRegs.push_back(Dst);
        MIRBuilder.buildLoad(Dst, NewAddrReg, *NewMMO);
      } else {
        MIRBuilder.buildStore(ValRegs[Idx], NewAddrReg, *NewMMO);
      }
      Offset = isBigEndian ? Offset - PartSize : Offset + PartSize;
    }

    return Offset;
  };

  unsigned Offset = isBigEndian ? TotalSize - NarrowTy.getSizeInBits() : 0;
  unsigned HandledOffset =
      splitTypePieces(NarrowTy, NarrowRegs, NumParts, Offset);

  // Handle the rest of the register if this isn't an even type breakdown.
  if (LeftoverTy.isValid())
    splitTypePieces(LeftoverTy, NarrowLeftoverRegs, NumLeftover, HandledOffset);

  if (IsLoad) {
    insertParts(ValReg, ValTy, NarrowTy, NarrowRegs,
                LeftoverTy, NarrowLeftoverRegs);
  }

  LdStMI.eraseFromParent();
  return Legalized;
}

LegalizerHelper::LegalizeResult
LegalizerHelper::fewerElementsVector(MachineInstr &MI, unsigned TypeIdx,
                                     LLT NarrowTy) {
  using namespace TargetOpcode;
  GenericMachineInstr &GMI = cast<GenericMachineInstr>(MI);
  unsigned NumElts = NarrowTy.isVector() ? NarrowTy.getNumElements() : 1;

  switch (MI.getOpcode()) {
  case G_IMPLICIT_DEF:
  case G_TRUNC:
  case G_AND:
  case G_OR:
  case G_XOR:
  case G_ADD:
  case G_SUB:
  case G_MUL:
  case G_PTR_ADD:
  case G_SMULH:
  case G_UMULH:
  case G_FADD:
  case G_FMUL:
  case G_FSUB:
  case G_FNEG:
  case G_FABS:
  case G_FCANONICALIZE:
  case G_FDIV:
  case G_FREM:
  case G_FMA:
  case G_FMAD:
  case G_FPOW:
  case G_FEXP:
  case G_FEXP2:
  case G_FLOG:
  case G_FLOG2:
  case G_FLOG10:
  case G_FNEARBYINT:
  case G_FCEIL:
  case G_FFLOOR:
  case G_FRINT:
  case G_INTRINSIC_ROUND:
  case G_INTRINSIC_ROUNDEVEN:
  case G_INTRINSIC_TRUNC:
  case G_FCOS:
  case G_FSIN:
  case G_FSQRT:
  case G_BSWAP:
  case G_BITREVERSE:
  case G_SDIV:
  case G_UDIV:
  case G_SREM:
  case G_UREM:
  case G_SDIVREM:
  case G_UDIVREM:
  case G_SMIN:
  case G_SMAX:
  case G_UMIN:
  case G_UMAX:
  case G_ABS:
  case G_FMINNUM:
  case G_FMAXNUM:
  case G_FMINNUM_IEEE:
  case G_FMAXNUM_IEEE:
  case G_FMINIMUM:
  case G_FMAXIMUM:
  case G_FSHL:
  case G_FSHR:
  case G_ROTL:
  case G_ROTR:
  case G_FREEZE:
  case G_SADDSAT:
  case G_SSUBSAT:
  case G_UADDSAT:
  case G_USUBSAT:
  case G_UMULO:
  case G_SMULO:
  case G_SHL:
  case G_LSHR:
  case G_ASHR:
  case G_SSHLSAT:
  case G_USHLSAT:
  case G_CTLZ:
  case G_CTLZ_ZERO_UNDEF:
  case G_CTTZ:
  case G_CTTZ_ZERO_UNDEF:
  case G_CTPOP:
  case G_FCOPYSIGN:
  case G_ZEXT:
  case G_SEXT:
  case G_ANYEXT:
  case G_FPEXT:
  case G_FPTRUNC:
  case G_SITOFP:
  case G_UITOFP:
  case G_FPTOSI:
  case G_FPTOUI:
  case G_INTTOPTR:
  case G_PTRTOINT:
  case G_ADDRSPACE_CAST:
  case G_UADDO:
  case G_USUBO:
  case G_UADDE:
  case G_USUBE:
  case G_SADDO:
  case G_SSUBO:
  case G_SADDE:
  case G_SSUBE:
  case G_STRICT_FADD:
  case G_STRICT_FSUB:
  case G_STRICT_FMUL:
  case G_STRICT_FMA:
    return fewerElementsVectorMultiEltType(GMI, NumElts);
  case G_ICMP:
  case G_FCMP:
    return fewerElementsVectorMultiEltType(GMI, NumElts, {1 /*cpm predicate*/});
  case G_IS_FPCLASS:
    return fewerElementsVectorMultiEltType(GMI, NumElts, {2, 3 /*mask,fpsem*/});
  case G_SELECT:
    if (MRI.getType(MI.getOperand(1).getReg()).isVector())
      return fewerElementsVectorMultiEltType(GMI, NumElts);
    return fewerElementsVectorMultiEltType(GMI, NumElts, {1 /*scalar cond*/});
  case G_PHI:
    return fewerElementsVectorPhi(GMI, NumElts);
  case G_UNMERGE_VALUES:
    return fewerElementsVectorUnmergeValues(MI, TypeIdx, NarrowTy);
  case G_BUILD_VECTOR:
    assert(TypeIdx == 0 && "not a vector type index");
    return fewerElementsVectorMerge(MI, TypeIdx, NarrowTy);
  case G_CONCAT_VECTORS:
    if (TypeIdx != 1) // TODO: This probably does work as expected already.
      return UnableToLegalize;
    return fewerElementsVectorMerge(MI, TypeIdx, NarrowTy);
  case G_EXTRACT_VECTOR_ELT:
  case G_INSERT_VECTOR_ELT:
    return fewerElementsVectorExtractInsertVectorElt(MI, TypeIdx, NarrowTy);
  case G_LOAD:
  case G_STORE:
    return reduceLoadStoreWidth(cast<GLoadStore>(MI), TypeIdx, NarrowTy);
  case G_SEXT_INREG:
    return fewerElementsVectorMultiEltType(GMI, NumElts, {2 /*imm*/});
  GISEL_VECREDUCE_CASES_NONSEQ
    return fewerElementsVectorReductions(MI, TypeIdx, NarrowTy);
  case G_SHUFFLE_VECTOR:
    return fewerElementsVectorShuffle(MI, TypeIdx, NarrowTy);
  default:
    return UnableToLegalize;
  }
}

LegalizerHelper::LegalizeResult LegalizerHelper::fewerElementsVectorShuffle(
    MachineInstr &MI, unsigned int TypeIdx, LLT NarrowTy) {
  assert(MI.getOpcode() == TargetOpcode::G_SHUFFLE_VECTOR);
  if (TypeIdx != 0)
    return UnableToLegalize;

  auto [DstReg, DstTy, Src1Reg, Src1Ty, Src2Reg, Src2Ty] =
      MI.getFirst3RegLLTs();
  ArrayRef<int> Mask = MI.getOperand(3).getShuffleMask();
  // The shuffle should be canonicalized by now.
  if (DstTy != Src1Ty)
    return UnableToLegalize;
  if (DstTy != Src2Ty)
    return UnableToLegalize;

  if (!isPowerOf2_32(DstTy.getNumElements()))
    return UnableToLegalize;

  // We only support splitting a shuffle into 2, so adjust NarrowTy accordingly.
  // Further legalization attempts will be needed to do split further.
  NarrowTy =
      DstTy.changeElementCount(DstTy.getElementCount().divideCoefficientBy(2));
  unsigned NewElts = NarrowTy.getNumElements();

  SmallVector<Register> SplitSrc1Regs, SplitSrc2Regs;
  extractParts(Src1Reg, NarrowTy, 2, SplitSrc1Regs);
  extractParts(Src2Reg, NarrowTy, 2, SplitSrc2Regs);
  Register Inputs[4] = {SplitSrc1Regs[0], SplitSrc1Regs[1], SplitSrc2Regs[0],
                        SplitSrc2Regs[1]};

  Register Hi, Lo;

  // If Lo or Hi uses elements from at most two of the four input vectors, then
  // express it as a vector shuffle of those two inputs.  Otherwise extract the
  // input elements by hand and construct the Lo/Hi output using a BUILD_VECTOR.
  SmallVector<int, 16> Ops;
  for (unsigned High = 0; High < 2; ++High) {
    Register &Output = High ? Hi : Lo;

    // Build a shuffle mask for the output, discovering on the fly which
    // input vectors to use as shuffle operands (recorded in InputUsed).
    // If building a suitable shuffle vector proves too hard, then bail
    // out with useBuildVector set.
    unsigned InputUsed[2] = {-1U, -1U}; // Not yet discovered.
    unsigned FirstMaskIdx = High * NewElts;
    bool UseBuildVector = false;
    for (unsigned MaskOffset = 0; MaskOffset < NewElts; ++MaskOffset) {
      // The mask element.  This indexes into the input.
      int Idx = Mask[FirstMaskIdx + MaskOffset];

      // The input vector this mask element indexes into.
      unsigned Input = (unsigned)Idx / NewElts;

      if (Input >= std::size(Inputs)) {
        // The mask element does not index into any input vector.
        Ops.push_back(-1);
        continue;
      }

      // Turn the index into an offset from the start of the input vector.
      Idx -= Input * NewElts;

      // Find or create a shuffle vector operand to hold this input.
      unsigned OpNo;
      for (OpNo = 0; OpNo < std::size(InputUsed); ++OpNo) {
        if (InputUsed[OpNo] == Input) {
          // This input vector is already an operand.
          break;
        } else if (InputUsed[OpNo] == -1U) {
          // Create a new operand for this input vector.
          InputUsed[OpNo] = Input;
          break;
        }
      }

      if (OpNo >= std::size(InputUsed)) {
        // More than two input vectors used!  Give up on trying to create a
        // shuffle vector.  Insert all elements into a BUILD_VECTOR instead.
        UseBuildVector = true;
        break;
      }

      // Add the mask index for the new shuffle vector.
      Ops.push_back(Idx + OpNo * NewElts);
    }

    if (UseBuildVector) {
      LLT EltTy = NarrowTy.getElementType();
      SmallVector<Register, 16> SVOps;

      // Extract the input elements by hand.
      for (unsigned MaskOffset = 0; MaskOffset < NewElts; ++MaskOffset) {
        // The mask element.  This indexes into the input.
        int Idx = Mask[FirstMaskIdx + MaskOffset];

        // The input vector this mask element indexes into.
        unsigned Input = (unsigned)Idx / NewElts;

        if (Input >= std::size(Inputs)) {
          // The mask element is "undef" or indexes off the end of the input.
          SVOps.push_back(MIRBuilder.buildUndef(EltTy).getReg(0));
          continue;
        }

        // Turn the index into an offset from the start of the input vector.
        Idx -= Input * NewElts;

        // Extract the vector element by hand.
        SVOps.push_back(MIRBuilder
                            .buildExtractVectorElement(
                                EltTy, Inputs[Input],
                                MIRBuilder.buildConstant(LLT::scalar(32), Idx))
                            .getReg(0));
      }

      // Construct the Lo/Hi output using a G_BUILD_VECTOR.
      Output = MIRBuilder.buildBuildVector(NarrowTy, SVOps).getReg(0);
    } else if (InputUsed[0] == -1U) {
      // No input vectors were used! The result is undefined.
      Output = MIRBuilder.buildUndef(NarrowTy).getReg(0);
    } else {
      Register Op0 = Inputs[InputUsed[0]];
      // If only one input was used, use an undefined vector for the other.
      Register Op1 = InputUsed[1] == -1U
                         ? MIRBuilder.buildUndef(NarrowTy).getReg(0)
                         : Inputs[InputUsed[1]];
      // At least one input vector was used. Create a new shuffle vector.
      Output = MIRBuilder.buildShuffleVector(NarrowTy, Op0, Op1, Ops).getReg(0);
    }

    Ops.clear();
  }

  MIRBuilder.buildConcatVectors(DstReg, {Lo, Hi});
  MI.eraseFromParent();
  return Legalized;
}

static unsigned getScalarOpcForReduction(unsigned Opc) {
  unsigned ScalarOpc;
  switch (Opc) {
  case TargetOpcode::G_VECREDUCE_FADD:
    ScalarOpc = TargetOpcode::G_FADD;
    break;
  case TargetOpcode::G_VECREDUCE_FMUL:
    ScalarOpc = TargetOpcode::G_FMUL;
    break;
  case TargetOpcode::G_VECREDUCE_FMAX:
    ScalarOpc = TargetOpcode::G_FMAXNUM;
    break;
  case TargetOpcode::G_VECREDUCE_FMIN:
    ScalarOpc = TargetOpcode::G_FMINNUM;
    break;
  case TargetOpcode::G_VECREDUCE_ADD:
    ScalarOpc = TargetOpcode::G_ADD;
    break;
  case TargetOpcode::G_VECREDUCE_MUL:
    ScalarOpc = TargetOpcode::G_MUL;
    break;
  case TargetOpcode::G_VECREDUCE_AND:
    ScalarOpc = TargetOpcode::G_AND;
    break;
  case TargetOpcode::G_VECREDUCE_OR:
    ScalarOpc = TargetOpcode::G_OR;
    break;
  case TargetOpcode::G_VECREDUCE_XOR:
    ScalarOpc = TargetOpcode::G_XOR;
    break;
  case TargetOpcode::G_VECREDUCE_SMAX:
    ScalarOpc = TargetOpcode::G_SMAX;
    break;
  case TargetOpcode::G_VECREDUCE_SMIN:
    ScalarOpc = TargetOpcode::G_SMIN;
    break;
  case TargetOpcode::G_VECREDUCE_UMAX:
    ScalarOpc = TargetOpcode::G_UMAX;
    break;
  case TargetOpcode::G_VECREDUCE_UMIN:
    ScalarOpc = TargetOpcode::G_UMIN;
    break;
  default:
    llvm_unreachable("Unhandled reduction");
  }
  return ScalarOpc;
}

LegalizerHelper::LegalizeResult LegalizerHelper::fewerElementsVectorReductions(
    MachineInstr &MI, unsigned int TypeIdx, LLT NarrowTy) {
  unsigned Opc = MI.getOpcode();
  assert(Opc != TargetOpcode::G_VECREDUCE_SEQ_FADD &&
         Opc != TargetOpcode::G_VECREDUCE_SEQ_FMUL &&
         "Sequential reductions not expected");

  if (TypeIdx != 1)
    return UnableToLegalize;

  // The semantics of the normal non-sequential reductions allow us to freely
  // re-associate the operation.
  auto [DstReg, DstTy, SrcReg, SrcTy] = MI.getFirst2RegLLTs();

  if (NarrowTy.isVector() &&
      (SrcTy.getNumElements() % NarrowTy.getNumElements() != 0))
    return UnableToLegalize;

  unsigned ScalarOpc = getScalarOpcForReduction(Opc);
  SmallVector<Register> SplitSrcs;
  // If NarrowTy is a scalar then we're being asked to scalarize.
  const unsigned NumParts =
      NarrowTy.isVector() ? SrcTy.getNumElements() / NarrowTy.getNumElements()
                          : SrcTy.getNumElements();

  extractParts(SrcReg, NarrowTy, NumParts, SplitSrcs);
  if (NarrowTy.isScalar()) {
    if (DstTy != NarrowTy)
      return UnableToLegalize; // FIXME: handle implicit extensions.

    if (isPowerOf2_32(NumParts)) {
      // Generate a tree of scalar operations to reduce the critical path.
      SmallVector<Register> PartialResults;
      unsigned NumPartsLeft = NumParts;
      while (NumPartsLeft > 1) {
        for (unsigned Idx = 0; Idx < NumPartsLeft - 1; Idx += 2) {
          PartialResults.emplace_back(
              MIRBuilder
                  .buildInstr(ScalarOpc, {NarrowTy},
                              {SplitSrcs[Idx], SplitSrcs[Idx + 1]})
                  .getReg(0));
        }
        SplitSrcs = PartialResults;
        PartialResults.clear();
        NumPartsLeft = SplitSrcs.size();
      }
      assert(SplitSrcs.size() == 1);
      MIRBuilder.buildCopy(DstReg, SplitSrcs[0]);
      MI.eraseFromParent();
      return Legalized;
    }
    // If we can't generate a tree, then just do sequential operations.
    Register Acc = SplitSrcs[0];
    for (unsigned Idx = 1; Idx < NumParts; ++Idx)
      Acc = MIRBuilder.buildInstr(ScalarOpc, {NarrowTy}, {Acc, SplitSrcs[Idx]})
                .getReg(0);
    MIRBuilder.buildCopy(DstReg, Acc);
    MI.eraseFromParent();
    return Legalized;
  }
  SmallVector<Register> PartialReductions;
  for (unsigned Part = 0; Part < NumParts; ++Part) {
    PartialReductions.push_back(
        MIRBuilder.buildInstr(Opc, {DstTy}, {SplitSrcs[Part]}).getReg(0));
  }


  // If the types involved are powers of 2, we can generate intermediate vector
  // ops, before generating a final reduction operation.
  if (isPowerOf2_32(SrcTy.getNumElements()) &&
      isPowerOf2_32(NarrowTy.getNumElements())) {
    return tryNarrowPow2Reduction(MI, SrcReg, SrcTy, NarrowTy, ScalarOpc);
  }

  Register Acc = PartialReductions[0];
  for (unsigned Part = 1; Part < NumParts; ++Part) {
    if (Part == NumParts - 1) {
      MIRBuilder.buildInstr(ScalarOpc, {DstReg},
                            {Acc, PartialReductions[Part]});
    } else {
      Acc = MIRBuilder
                .buildInstr(ScalarOpc, {DstTy}, {Acc, PartialReductions[Part]})
                .getReg(0);
    }
  }
  MI.eraseFromParent();
  return Legalized;
}

LegalizerHelper::LegalizeResult
LegalizerHelper::tryNarrowPow2Reduction(MachineInstr &MI, Register SrcReg,
                                        LLT SrcTy, LLT NarrowTy,
                                        unsigned ScalarOpc) {
  SmallVector<Register> SplitSrcs;
  // Split the sources into NarrowTy size pieces.
  extractParts(SrcReg, NarrowTy,
               SrcTy.getNumElements() / NarrowTy.getNumElements(), SplitSrcs);
  // We're going to do a tree reduction using vector operations until we have
  // one NarrowTy size value left.
  while (SplitSrcs.size() > 1) {
    SmallVector<Register> PartialRdxs;
    for (unsigned Idx = 0; Idx < SplitSrcs.size()-1; Idx += 2) {
      Register LHS = SplitSrcs[Idx];
      Register RHS = SplitSrcs[Idx + 1];
      // Create the intermediate vector op.
      Register Res =
          MIRBuilder.buildInstr(ScalarOpc, {NarrowTy}, {LHS, RHS}).getReg(0);
      PartialRdxs.push_back(Res);
    }
    SplitSrcs = std::move(PartialRdxs);
  }
  // Finally generate the requested NarrowTy based reduction.
  Observer.changingInstr(MI);
  MI.getOperand(1).setReg(SplitSrcs[0]);
  Observer.changedInstr(MI);
  return Legalized;
}

LegalizerHelper::LegalizeResult
LegalizerHelper::narrowScalarShiftByConstant(MachineInstr &MI, const APInt &Amt,
                                             const LLT HalfTy, const LLT AmtTy) {

  Register InL = MRI.createGenericVirtualRegister(HalfTy);
  Register InH = MRI.createGenericVirtualRegister(HalfTy);
  MIRBuilder.buildUnmerge({InL, InH}, MI.getOperand(1));

  if (Amt.isZero()) {
    MIRBuilder.buildMergeLikeInstr(MI.getOperand(0), {InL, InH});
    MI.eraseFromParent();
    return Legalized;
  }

  LLT NVT = HalfTy;
  unsigned NVTBits = HalfTy.getSizeInBits();
  unsigned VTBits = 2 * NVTBits;

  SrcOp Lo(Register(0)), Hi(Register(0));
  if (MI.getOpcode() == TargetOpcode::G_SHL) {
    if (Amt.ugt(VTBits)) {
      Lo = Hi = MIRBuilder.buildConstant(NVT, 0);
    } else if (Amt.ugt(NVTBits)) {
      Lo = MIRBuilder.buildConstant(NVT, 0);
      Hi = MIRBuilder.buildShl(NVT, InL,
                               MIRBuilder.buildConstant(AmtTy, Amt - NVTBits));
    } else if (Amt == NVTBits) {
      Lo = MIRBuilder.buildConstant(NVT, 0);
      Hi = InL;
    } else {
      Lo = MIRBuilder.buildShl(NVT, InL, MIRBuilder.buildConstant(AmtTy, Amt));
      auto OrLHS =
          MIRBuilder.buildShl(NVT, InH, MIRBuilder.buildConstant(AmtTy, Amt));
      auto OrRHS = MIRBuilder.buildLShr(
          NVT, InL, MIRBuilder.buildConstant(AmtTy, -Amt + NVTBits));
      Hi = MIRBuilder.buildOr(NVT, OrLHS, OrRHS);
    }
  } else if (MI.getOpcode() == TargetOpcode::G_LSHR) {
    if (Amt.ugt(VTBits)) {
      Lo = Hi = MIRBuilder.buildConstant(NVT, 0);
    } else if (Amt.ugt(NVTBits)) {
      Lo = MIRBuilder.buildLShr(NVT, InH,
                                MIRBuilder.buildConstant(AmtTy, Amt - NVTBits));
      Hi = MIRBuilder.buildConstant(NVT, 0);
    } else if (Amt == NVTBits) {
      Lo = InH;
      Hi = MIRBuilder.buildConstant(NVT, 0);
    } else {
      auto ShiftAmtConst = MIRBuilder.buildConstant(AmtTy, Amt);

      auto OrLHS = MIRBuilder.buildLShr(NVT, InL, ShiftAmtConst);
      auto OrRHS = MIRBuilder.buildShl(
          NVT, InH, MIRBuilder.buildConstant(AmtTy, -Amt + NVTBits));

      Lo = MIRBuilder.buildOr(NVT, OrLHS, OrRHS);
      Hi = MIRBuilder.buildLShr(NVT, InH, ShiftAmtConst);
    }
  } else {
    if (Amt.ugt(VTBits)) {
      Hi = Lo = MIRBuilder.buildAShr(
          NVT, InH, MIRBuilder.buildConstant(AmtTy, NVTBits - 1));
    } else if (Amt.ugt(NVTBits)) {
      Lo = MIRBuilder.buildAShr(NVT, InH,
                                MIRBuilder.buildConstant(AmtTy, Amt - NVTBits));
      Hi = MIRBuilder.buildAShr(NVT, InH,
                                MIRBuilder.buildConstant(AmtTy, NVTBits - 1));
    } else if (Amt == NVTBits) {
      Lo = InH;
      Hi = MIRBuilder.buildAShr(NVT, InH,
                                MIRBuilder.buildConstant(AmtTy, NVTBits - 1));
    } else {
      auto ShiftAmtConst = MIRBuilder.buildConstant(AmtTy, Amt);

      auto OrLHS = MIRBuilder.buildLShr(NVT, InL, ShiftAmtConst);
      auto OrRHS = MIRBuilder.buildShl(
          NVT, InH, MIRBuilder.buildConstant(AmtTy, -Amt + NVTBits));

      Lo = MIRBuilder.buildOr(NVT, OrLHS, OrRHS);
      Hi = MIRBuilder.buildAShr(NVT, InH, ShiftAmtConst);
    }
  }

  MIRBuilder.buildMergeLikeInstr(MI.getOperand(0), {Lo, Hi});
  MI.eraseFromParent();

  return Legalized;
}

// TODO: Optimize if constant shift amount.
LegalizerHelper::LegalizeResult
LegalizerHelper::narrowScalarShift(MachineInstr &MI, unsigned TypeIdx,
                                   LLT RequestedTy) {
  if (TypeIdx == 1) {
    Observer.changingInstr(MI);
    narrowScalarSrc(MI, RequestedTy, 2);
    Observer.changedInstr(MI);
    return Legalized;
  }

  Register DstReg = MI.getOperand(0).getReg();
  LLT DstTy = MRI.getType(DstReg);
  if (DstTy.isVector())
    return UnableToLegalize;

  Register Amt = MI.getOperand(2).getReg();
  LLT ShiftAmtTy = MRI.getType(Amt);
  const unsigned DstEltSize = DstTy.getScalarSizeInBits();
  if (DstEltSize % 2 != 0)
    return UnableToLegalize;

  // Ignore the input type. We can only go to exactly half the size of the
  // input. If that isn't small enough, the resulting pieces will be further
  // legalized.
  const unsigned NewBitSize = DstEltSize / 2;
  const LLT HalfTy = LLT::scalar(NewBitSize);
  const LLT CondTy = LLT::scalar(1);

  if (auto VRegAndVal = getIConstantVRegValWithLookThrough(Amt, MRI)) {
    return narrowScalarShiftByConstant(MI, VRegAndVal->Value, HalfTy,
                                       ShiftAmtTy);
  }

  // TODO: Expand with known bits.

  // Handle the fully general expansion by an unknown amount.
  auto NewBits = MIRBuilder.buildConstant(ShiftAmtTy, NewBitSize);

  Register InL = MRI.createGenericVirtualRegister(HalfTy);
  Register InH = MRI.createGenericVirtualRegister(HalfTy);
  MIRBuilder.buildUnmerge({InL, InH}, MI.getOperand(1));

  auto AmtExcess = MIRBuilder.buildSub(ShiftAmtTy, Amt, NewBits);
  auto AmtLack = MIRBuilder.buildSub(ShiftAmtTy, NewBits, Amt);

  auto Zero = MIRBuilder.buildConstant(ShiftAmtTy, 0);
  auto IsShort = MIRBuilder.buildICmp(ICmpInst::ICMP_ULT, CondTy, Amt, NewBits);
  auto IsZero = MIRBuilder.buildICmp(ICmpInst::ICMP_EQ, CondTy, Amt, Zero);

  Register ResultRegs[2];
  switch (MI.getOpcode()) {
  case TargetOpcode::G_SHL: {
    // Short: ShAmt < NewBitSize
    auto LoS = MIRBuilder.buildShl(HalfTy, InL, Amt);

    auto LoOr = MIRBuilder.buildLShr(HalfTy, InL, AmtLack);
    auto HiOr = MIRBuilder.buildShl(HalfTy, InH, Amt);
    auto HiS = MIRBuilder.buildOr(HalfTy, LoOr, HiOr);

    // Long: ShAmt >= NewBitSize
    auto LoL = MIRBuilder.buildConstant(HalfTy, 0);         // Lo part is zero.
    auto HiL = MIRBuilder.buildShl(HalfTy, InL, AmtExcess); // Hi from Lo part.

    auto Lo = MIRBuilder.buildSelect(HalfTy, IsShort, LoS, LoL);
    auto Hi = MIRBuilder.buildSelect(
        HalfTy, IsZero, InH, MIRBuilder.buildSelect(HalfTy, IsShort, HiS, HiL));

    ResultRegs[0] = Lo.getReg(0);
    ResultRegs[1] = Hi.getReg(0);
    break;
  }
  case TargetOpcode::G_LSHR:
  case TargetOpcode::G_ASHR: {
    // Short: ShAmt < NewBitSize
    auto HiS = MIRBuilder.buildInstr(MI.getOpcode(), {HalfTy}, {InH, Amt});

    auto LoOr = MIRBuilder.buildLShr(HalfTy, InL, Amt);
    auto HiOr = MIRBuilder.buildShl(HalfTy, InH, AmtLack);
    auto LoS = MIRBuilder.buildOr(HalfTy, LoOr, HiOr);

    // Long: ShAmt >= NewBitSize
    MachineInstrBuilder HiL;
    if (MI.getOpcode() == TargetOpcode::G_LSHR) {
      HiL = MIRBuilder.buildConstant(HalfTy, 0);            // Hi part is zero.
    } else {
      auto ShiftAmt = MIRBuilder.buildConstant(ShiftAmtTy, NewBitSize - 1);
      HiL = MIRBuilder.buildAShr(HalfTy, InH, ShiftAmt);    // Sign of Hi part.
    }
    auto LoL = MIRBuilder.buildInstr(MI.getOpcode(), {HalfTy},
                                     {InH, AmtExcess});     // Lo from Hi part.

    auto Lo = MIRBuilder.buildSelect(
        HalfTy, IsZero, InL, MIRBuilder.buildSelect(HalfTy, IsShort, LoS, LoL));

    auto Hi = MIRBuilder.buildSelect(HalfTy, IsShort, HiS, HiL);

    ResultRegs[0] = Lo.getReg(0);
    ResultRegs[1] = Hi.getReg(0);
    break;
  }
  default:
    llvm_unreachable("not a shift");
  }

  MIRBuilder.buildMergeLikeInstr(DstReg, ResultRegs);
  MI.eraseFromParent();
  return Legalized;
}

LegalizerHelper::LegalizeResult
LegalizerHelper::moreElementsVectorPhi(MachineInstr &MI, unsigned TypeIdx,
                                       LLT MoreTy) {
  assert(TypeIdx == 0 && "Expecting only Idx 0");

  Observer.changingInstr(MI);
  for (unsigned I = 1, E = MI.getNumOperands(); I != E; I += 2) {
    MachineBasicBlock &OpMBB = *MI.getOperand(I + 1).getMBB();
    MIRBuilder.setInsertPt(OpMBB, OpMBB.getFirstTerminator());
    moreElementsVectorSrc(MI, MoreTy, I);
  }

  MachineBasicBlock &MBB = *MI.getParent();
  MIRBuilder.setInsertPt(MBB, --MBB.getFirstNonPHI());
  moreElementsVectorDst(MI, MoreTy, 0);
  Observer.changedInstr(MI);
  return Legalized;
}

LegalizerHelper::LegalizeResult
LegalizerHelper::moreElementsVector(MachineInstr &MI, unsigned TypeIdx,
                                    LLT MoreTy) {
  unsigned Opc = MI.getOpcode();
  switch (Opc) {
  case TargetOpcode::G_IMPLICIT_DEF:
  case TargetOpcode::G_LOAD: {
    if (TypeIdx != 0)
      return UnableToLegalize;
    Observer.changingInstr(MI);
    moreElementsVectorDst(MI, MoreTy, 0);
    Observer.changedInstr(MI);
    return Legalized;
  }
  case TargetOpcode::G_STORE:
    if (TypeIdx != 0)
      return UnableToLegalize;
    Observer.changingInstr(MI);
    moreElementsVectorSrc(MI, MoreTy, 0);
    Observer.changedInstr(MI);
    return Legalized;
  case TargetOpcode::G_AND:
  case TargetOpcode::G_OR:
  case TargetOpcode::G_XOR:
  case TargetOpcode::G_ADD:
  case TargetOpcode::G_SUB:
  case TargetOpcode::G_MUL:
  case TargetOpcode::G_FADD:
  case TargetOpcode::G_FMUL:
  case TargetOpcode::G_UADDSAT:
  case TargetOpcode::G_USUBSAT:
  case TargetOpcode::G_SADDSAT:
  case TargetOpcode::G_SSUBSAT:
  case TargetOpcode::G_SMIN:
  case TargetOpcode::G_SMAX:
  case TargetOpcode::G_UMIN:
  case TargetOpcode::G_UMAX:
  case TargetOpcode::G_FMINNUM:
  case TargetOpcode::G_FMAXNUM:
  case TargetOpcode::G_FMINNUM_IEEE:
  case TargetOpcode::G_FMAXNUM_IEEE:
  case TargetOpcode::G_FMINIMUM:
  case TargetOpcode::G_FMAXIMUM:
  case TargetOpcode::G_STRICT_FADD:
  case TargetOpcode::G_STRICT_FSUB:
  case TargetOpcode::G_STRICT_FMUL: {
    Observer.changingInstr(MI);
    moreElementsVectorSrc(MI, MoreTy, 1);
    moreElementsVectorSrc(MI, MoreTy, 2);
    moreElementsVectorDst(MI, MoreTy, 0);
    Observer.changedInstr(MI);
    return Legalized;
  }
  case TargetOpcode::G_FMA:
  case TargetOpcode::G_STRICT_FMA:
  case TargetOpcode::G_FSHR:
  case TargetOpcode::G_FSHL: {
    Observer.changingInstr(MI);
    moreElementsVectorSrc(MI, MoreTy, 1);
    moreElementsVectorSrc(MI, MoreTy, 2);
    moreElementsVectorSrc(MI, MoreTy, 3);
    moreElementsVectorDst(MI, MoreTy, 0);
    Observer.changedInstr(MI);
    return Legalized;
  }
  case TargetOpcode::G_EXTRACT:
    if (TypeIdx != 1)
      return UnableToLegalize;
    Observer.changingInstr(MI);
    moreElementsVectorSrc(MI, MoreTy, 1);
    Observer.changedInstr(MI);
    return Legalized;
  case TargetOpcode::G_INSERT:
  case TargetOpcode::G_FREEZE:
  case TargetOpcode::G_FNEG:
  case TargetOpcode::G_FABS:
  case TargetOpcode::G_BSWAP:
  case TargetOpcode::G_FCANONICALIZE:
  case TargetOpcode::G_SEXT_INREG:
    if (TypeIdx != 0)
      return UnableToLegalize;
    Observer.changingInstr(MI);
    moreElementsVectorSrc(MI, MoreTy, 1);
    moreElementsVectorDst(MI, MoreTy, 0);
    Observer.changedInstr(MI);
    return Legalized;
  case TargetOpcode::G_SELECT: {
    auto [DstReg, DstTy, CondReg, CondTy] = MI.getFirst2RegLLTs();
    if (TypeIdx == 1) {
      if (!CondTy.isScalar() ||
          DstTy.getElementCount() != MoreTy.getElementCount())
        return UnableToLegalize;

      // This is turning a scalar select of vectors into a vector
      // select. Broadcast the select condition.
      auto ShufSplat = MIRBuilder.buildShuffleSplat(MoreTy, CondReg);
      Observer.changingInstr(MI);
      MI.getOperand(1).setReg(ShufSplat.getReg(0));
      Observer.changedInstr(MI);
      return Legalized;
    }

    if (CondTy.isVector())
      return UnableToLegalize;

    Observer.changingInstr(MI);
    moreElementsVectorSrc(MI, MoreTy, 2);
    moreElementsVectorSrc(MI, MoreTy, 3);
    moreElementsVectorDst(MI, MoreTy, 0);
    Observer.changedInstr(MI);
    return Legalized;
  }
  case TargetOpcode::G_UNMERGE_VALUES:
    return UnableToLegalize;
  case TargetOpcode::G_PHI:
    return moreElementsVectorPhi(MI, TypeIdx, MoreTy);
  case TargetOpcode::G_SHUFFLE_VECTOR:
    return moreElementsVectorShuffle(MI, TypeIdx, MoreTy);
  case TargetOpcode::G_BUILD_VECTOR: {
    SmallVector<SrcOp, 8> Elts;
    for (auto Op : MI.uses()) {
      Elts.push_back(Op.getReg());
    }

    for (unsigned i = Elts.size(); i < MoreTy.getNumElements(); ++i) {
      Elts.push_back(MIRBuilder.buildUndef(MoreTy.getScalarType()));
    }

    MIRBuilder.buildDeleteTrailingVectorElements(
        MI.getOperand(0).getReg(), MIRBuilder.buildInstr(Opc, {MoreTy}, Elts));
    MI.eraseFromParent();
    return Legalized;
  }
  case TargetOpcode::G_TRUNC: {
    Observer.changingInstr(MI);
    moreElementsVectorSrc(MI, MoreTy, 1);
    moreElementsVectorDst(MI, MoreTy, 0);
    Observer.changedInstr(MI);
    return Legalized;
  }
  default:
    return UnableToLegalize;
  }
}

LegalizerHelper::LegalizeResult
LegalizerHelper::equalizeVectorShuffleLengths(MachineInstr &MI) {
  auto [DstReg, DstTy, SrcReg, SrcTy] = MI.getFirst2RegLLTs();
  ArrayRef<int> Mask = MI.getOperand(3).getShuffleMask();
  unsigned MaskNumElts = Mask.size();
  unsigned SrcNumElts = SrcTy.getNumElements();
  LLT DestEltTy = DstTy.getElementType();

  if (MaskNumElts == SrcNumElts)
    return Legalized;

  if (MaskNumElts < SrcNumElts) {
    // Extend mask to match new destination vector size with
    // undef values.
    SmallVector<int, 16> NewMask(Mask);
    for (unsigned I = MaskNumElts; I < SrcNumElts; ++I)
      NewMask.push_back(-1);

    moreElementsVectorDst(MI, SrcTy, 0);
    MIRBuilder.setInstrAndDebugLoc(MI);
    MIRBuilder.buildShuffleVector(MI.getOperand(0).getReg(),
                                  MI.getOperand(1).getReg(),
                                  MI.getOperand(2).getReg(), NewMask);
    MI.eraseFromParent();

    return Legalized;
  }

  unsigned PaddedMaskNumElts = alignTo(MaskNumElts, SrcNumElts);
  unsigned NumConcat = PaddedMaskNumElts / SrcNumElts;
  LLT PaddedTy = LLT::fixed_vector(PaddedMaskNumElts, DestEltTy);

  // Create new source vectors by concatenating the initial
  // source vectors with undefined vectors of the same size.
  auto Undef = MIRBuilder.buildUndef(SrcTy);
  SmallVector<Register, 8> MOps1(NumConcat, Undef.getReg(0));
  SmallVector<Register, 8> MOps2(NumConcat, Undef.getReg(0));
  MOps1[0] = MI.getOperand(1).getReg();
  MOps2[0] = MI.getOperand(2).getReg();

  auto Src1 = MIRBuilder.buildConcatVectors(PaddedTy, MOps1);
  auto Src2 = MIRBuilder.buildConcatVectors(PaddedTy, MOps2);

  // Readjust mask for new input vector length.
  SmallVector<int, 8> MappedOps(PaddedMaskNumElts, -1);
  for (unsigned I = 0; I != MaskNumElts; ++I) {
    int Idx = Mask[I];
    if (Idx >= static_cast<int>(SrcNumElts))
      Idx += PaddedMaskNumElts - SrcNumElts;
    MappedOps[I] = Idx;
  }

  // If we got more elements than required, extract subvector.
  if (MaskNumElts != PaddedMaskNumElts) {
    auto Shuffle =
        MIRBuilder.buildShuffleVector(PaddedTy, Src1, Src2, MappedOps);

    SmallVector<Register, 16> Elts(MaskNumElts);
    for (unsigned I = 0; I < MaskNumElts; ++I) {
      Elts[I] =
          MIRBuilder.buildExtractVectorElementConstant(DestEltTy, Shuffle, I)
              .getReg(0);
    }
    MIRBuilder.buildBuildVector(DstReg, Elts);
  } else {
    MIRBuilder.buildShuffleVector(DstReg, Src1, Src2, MappedOps);
  }

  MI.eraseFromParent();
  return LegalizerHelper::LegalizeResult::Legalized;
}

LegalizerHelper::LegalizeResult
LegalizerHelper::moreElementsVectorShuffle(MachineInstr &MI,
                                           unsigned int TypeIdx, LLT MoreTy) {
  auto [DstTy, Src1Ty, Src2Ty] = MI.getFirst3LLTs();
  ArrayRef<int> Mask = MI.getOperand(3).getShuffleMask();
  unsigned NumElts = DstTy.getNumElements();
  unsigned WidenNumElts = MoreTy.getNumElements();

  if (DstTy.isVector() && Src1Ty.isVector() &&
      DstTy.getNumElements() != Src1Ty.getNumElements()) {
    return equalizeVectorShuffleLengths(MI);
  }

  if (TypeIdx != 0)
    return UnableToLegalize;

  // Expect a canonicalized shuffle.
  if (DstTy != Src1Ty || DstTy != Src2Ty)
    return UnableToLegalize;

  moreElementsVectorSrc(MI, MoreTy, 1);
  moreElementsVectorSrc(MI, MoreTy, 2);

  // Adjust mask based on new input vector length.
  SmallVector<int, 16> NewMask;
  for (unsigned I = 0; I != NumElts; ++I) {
    int Idx = Mask[I];
    if (Idx < static_cast<int>(NumElts))
      NewMask.push_back(Idx);
    else
      NewMask.push_back(Idx - NumElts + WidenNumElts);
  }
  for (unsigned I = NumElts; I != WidenNumElts; ++I)
    NewMask.push_back(-1);
  moreElementsVectorDst(MI, MoreTy, 0);
  MIRBuilder.setInstrAndDebugLoc(MI);
  MIRBuilder.buildShuffleVector(MI.getOperand(0).getReg(),
                                MI.getOperand(1).getReg(),
                                MI.getOperand(2).getReg(), NewMask);
  MI.eraseFromParent();
  return Legalized;
}

void LegalizerHelper::multiplyRegisters(SmallVectorImpl<Register> &DstRegs,
                                        ArrayRef<Register> Src1Regs,
                                        ArrayRef<Register> Src2Regs,
                                        LLT NarrowTy) {
  MachineIRBuilder &B = MIRBuilder;
  unsigned SrcParts = Src1Regs.size();
  unsigned DstParts = DstRegs.size();

  unsigned DstIdx = 0; // Low bits of the result.
  Register FactorSum =
      B.buildMul(NarrowTy, Src1Regs[DstIdx], Src2Regs[DstIdx]).getReg(0);
  DstRegs[DstIdx] = FactorSum;

  unsigned CarrySumPrevDstIdx;
  SmallVector<Register, 4> Factors;

  for (DstIdx = 1; DstIdx < DstParts; DstIdx++) {
    // Collect low parts of muls for DstIdx.
    for (unsigned i = DstIdx + 1 < SrcParts ? 0 : DstIdx - SrcParts + 1;
         i <= std::min(DstIdx, SrcParts - 1); ++i) {
      MachineInstrBuilder Mul =
          B.buildMul(NarrowTy, Src1Regs[DstIdx - i], Src2Regs[i]);
      Factors.push_back(Mul.getReg(0));
    }
    // Collect high parts of muls from previous DstIdx.
    for (unsigned i = DstIdx < SrcParts ? 0 : DstIdx - SrcParts;
         i <= std::min(DstIdx - 1, SrcParts - 1); ++i) {
      MachineInstrBuilder Umulh =
          B.buildUMulH(NarrowTy, Src1Regs[DstIdx - 1 - i], Src2Regs[i]);
      Factors.push_back(Umulh.getReg(0));
    }
    // Add CarrySum from additions calculated for previous DstIdx.
    if (DstIdx != 1) {
      Factors.push_back(CarrySumPrevDstIdx);
    }

    Register CarrySum;
    // Add all factors and accumulate all carries into CarrySum.
    if (DstIdx != DstParts - 1) {
      MachineInstrBuilder Uaddo =
          B.buildUAddo(NarrowTy, LLT::scalar(1), Factors[0], Factors[1]);
      FactorSum = Uaddo.getReg(0);
      CarrySum = B.buildZExt(NarrowTy, Uaddo.getReg(1)).getReg(0);
      for (unsigned i = 2; i < Factors.size(); ++i) {
        MachineInstrBuilder Uaddo =
            B.buildUAddo(NarrowTy, LLT::scalar(1), FactorSum, Factors[i]);
        FactorSum = Uaddo.getReg(0);
        MachineInstrBuilder Carry = B.buildZExt(NarrowTy, Uaddo.getReg(1));
        CarrySum = B.buildAdd(NarrowTy, CarrySum, Carry).getReg(0);
      }
    } else {
      // Since value for the next index is not calculated, neither is CarrySum.
      FactorSum = B.buildAdd(NarrowTy, Factors[0], Factors[1]).getReg(0);
      for (unsigned i = 2; i < Factors.size(); ++i)
        FactorSum = B.buildAdd(NarrowTy, FactorSum, Factors[i]).getReg(0);
    }

    CarrySumPrevDstIdx = CarrySum;
    DstRegs[DstIdx] = FactorSum;
    Factors.clear();
  }
}

LegalizerHelper::LegalizeResult
LegalizerHelper::narrowScalarAddSub(MachineInstr &MI, unsigned TypeIdx,
                                    LLT NarrowTy) {
  if (TypeIdx != 0)
    return UnableToLegalize;

  Register DstReg = MI.getOperand(0).getReg();
  LLT DstType = MRI.getType(DstReg);
  // FIXME: add support for vector types
  if (DstType.isVector())
    return UnableToLegalize;

  unsigned Opcode = MI.getOpcode();
  unsigned OpO, OpE, OpF;
  switch (Opcode) {
  case TargetOpcode::G_SADDO:
  case TargetOpcode::G_SADDE:
  case TargetOpcode::G_UADDO:
  case TargetOpcode::G_UADDE:
  case TargetOpcode::G_ADD:
    OpO = TargetOpcode::G_UADDO;
    OpE = TargetOpcode::G_UADDE;
    OpF = TargetOpcode::G_UADDE;
    if (Opcode == TargetOpcode::G_SADDO || Opcode == TargetOpcode::G_SADDE)
      OpF = TargetOpcode::G_SADDE;
    break;
  case TargetOpcode::G_SSUBO:
  case TargetOpcode::G_SSUBE:
  case TargetOpcode::G_USUBO:
  case TargetOpcode::G_USUBE:
  case TargetOpcode::G_SUB:
    OpO = TargetOpcode::G_USUBO;
    OpE = TargetOpcode::G_USUBE;
    OpF = TargetOpcode::G_USUBE;
    if (Opcode == TargetOpcode::G_SSUBO || Opcode == TargetOpcode::G_SSUBE)
      OpF = TargetOpcode::G_SSUBE;
    break;
  default:
    llvm_unreachable("Unexpected add/sub opcode!");
  }

  // 1 for a plain add/sub, 2 if this is an operation with a carry-out.
  unsigned NumDefs = MI.getNumExplicitDefs();
  Register Src1 = MI.getOperand(NumDefs).getReg();
  Register Src2 = MI.getOperand(NumDefs + 1).getReg();
  Register CarryDst, CarryIn;
  if (NumDefs == 2)
    CarryDst = MI.getOperand(1).getReg();
  if (MI.getNumOperands() == NumDefs + 3)
    CarryIn = MI.getOperand(NumDefs + 2).getReg();

  LLT RegTy = MRI.getType(MI.getOperand(0).getReg());
  LLT LeftoverTy, DummyTy;
  SmallVector<Register, 2> Src1Regs, Src2Regs, Src1Left, Src2Left, DstRegs;
  extractParts(Src1, RegTy, NarrowTy, LeftoverTy, Src1Regs, Src1Left);
  extractParts(Src2, RegTy, NarrowTy, DummyTy, Src2Regs, Src2Left);

  int NarrowParts = Src1Regs.size();
  for (int I = 0, E = Src1Left.size(); I != E; ++I) {
    Src1Regs.push_back(Src1Left[I]);
    Src2Regs.push_back(Src2Left[I]);
  }
  DstRegs.reserve(Src1Regs.size());

  for (int i = 0, e = Src1Regs.size(); i != e; ++i) {
    Register DstReg =
        MRI.createGenericVirtualRegister(MRI.getType(Src1Regs[i]));
    Register CarryOut = MRI.createGenericVirtualRegister(LLT::scalar(1));
    // Forward the final carry-out to the destination register
    if (i == e - 1 && CarryDst)
      CarryOut = CarryDst;

    if (!CarryIn) {
      MIRBuilder.buildInstr(OpO, {DstReg, CarryOut},
                            {Src1Regs[i], Src2Regs[i]});
    } else if (i == e - 1) {
      MIRBuilder.buildInstr(OpF, {DstReg, CarryOut},
                            {Src1Regs[i], Src2Regs[i], CarryIn});
    } else {
      MIRBuilder.buildInstr(OpE, {DstReg, CarryOut},
                            {Src1Regs[i], Src2Regs[i], CarryIn});
    }

    DstRegs.push_back(DstReg);
    CarryIn = CarryOut;
  }
  insertParts(MI.getOperand(0).getReg(), RegTy, NarrowTy,
              ArrayRef(DstRegs).take_front(NarrowParts), LeftoverTy,
              ArrayRef(DstRegs).drop_front(NarrowParts));

  MI.eraseFromParent();
  return Legalized;
}

LegalizerHelper::LegalizeResult
LegalizerHelper::narrowScalarMul(MachineInstr &MI, LLT NarrowTy) {
  auto [DstReg, Src1, Src2] = MI.getFirst3Regs();

  LLT Ty = MRI.getType(DstReg);
  if (Ty.isVector())
    return UnableToLegalize;

  unsigned Size = Ty.getSizeInBits();
  unsigned NarrowSize = NarrowTy.getSizeInBits();
  if (Size % NarrowSize != 0)
    return UnableToLegalize;

  unsigned NumParts = Size / NarrowSize;
  bool IsMulHigh = MI.getOpcode() == TargetOpcode::G_UMULH;
  unsigned DstTmpParts = NumParts * (IsMulHigh ? 2 : 1);

  SmallVector<Register, 2> Src1Parts, Src2Parts;
  SmallVector<Register, 2> DstTmpRegs(DstTmpParts);
  extractParts(Src1, NarrowTy, NumParts, Src1Parts);
  extractParts(Src2, NarrowTy, NumParts, Src2Parts);
  multiplyRegisters(DstTmpRegs, Src1Parts, Src2Parts, NarrowTy);

  // Take only high half of registers if this is high mul.
  ArrayRef<Register> DstRegs(&DstTmpRegs[DstTmpParts - NumParts], NumParts);
  MIRBuilder.buildMergeLikeInstr(DstReg, DstRegs);
  MI.eraseFromParent();
  return Legalized;
}

LegalizerHelper::LegalizeResult
LegalizerHelper::narrowScalarFPTOI(MachineInstr &MI, unsigned TypeIdx,
                                   LLT NarrowTy) {
  if (TypeIdx != 0)
    return UnableToLegalize;

  bool IsSigned = MI.getOpcode() == TargetOpcode::G_FPTOSI;

  Register Src = MI.getOperand(1).getReg();
  LLT SrcTy = MRI.getType(Src);

  // If all finite floats fit into the narrowed integer type, we can just swap
  // out the result type. This is practically only useful for conversions from
  // half to at least 16-bits, so just handle the one case.
  if (SrcTy.getScalarType() != LLT::scalar(16) ||
      NarrowTy.getScalarSizeInBits() < (IsSigned ? 17u : 16u))
    return UnableToLegalize;

  Observer.changingInstr(MI);
  narrowScalarDst(MI, NarrowTy, 0,
                  IsSigned ? TargetOpcode::G_SEXT : TargetOpcode::G_ZEXT);
  Observer.changedInstr(MI);
  return Legalized;
}

LegalizerHelper::LegalizeResult
LegalizerHelper::narrowScalarExtract(MachineInstr &MI, unsigned TypeIdx,
                                     LLT NarrowTy) {
  if (TypeIdx != 1)
    return UnableToLegalize;

  uint64_t NarrowSize = NarrowTy.getSizeInBits();

  int64_t SizeOp1 = MRI.getType(MI.getOperand(1).getReg()).getSizeInBits();
  // FIXME: add support for when SizeOp1 isn't an exact multiple of
  // NarrowSize.
  if (SizeOp1 % NarrowSize != 0)
    return UnableToLegalize;
  int NumParts = SizeOp1 / NarrowSize;

  SmallVector<Register, 2> SrcRegs, DstRegs;
  SmallVector<uint64_t, 2> Indexes;
  extractParts(MI.getOperand(1).getReg(), NarrowTy, NumParts, SrcRegs);

  Register OpReg = MI.getOperand(0).getReg();
  uint64_t OpStart = MI.getOperand(2).getImm();
  uint64_t OpSize = MRI.getType(OpReg).getSizeInBits();
  for (int i = 0; i < NumParts; ++i) {
    unsigned SrcStart = i * NarrowSize;

    if (SrcStart + NarrowSize <= OpStart || SrcStart >= OpStart + OpSize) {
      // No part of the extract uses this subregister, ignore it.
      continue;
    } else if (SrcStart == OpStart && NarrowTy == MRI.getType(OpReg)) {
      // The entire subregister is extracted, forward the value.
      DstRegs.push_back(SrcRegs[i]);
      continue;
    }

    // OpSegStart is where this destination segment would start in OpReg if it
    // extended infinitely in both directions.
    int64_t ExtractOffset;
    uint64_t SegSize;
    if (OpStart < SrcStart) {
      ExtractOffset = 0;
      SegSize = std::min(NarrowSize, OpStart + OpSize - SrcStart);
    } else {
      ExtractOffset = OpStart - SrcStart;
      SegSize = std::min(SrcStart + NarrowSize - OpStart, OpSize);
    }

    Register SegReg = SrcRegs[i];
    if (ExtractOffset != 0 || SegSize != NarrowSize) {
      // A genuine extract is needed.
      SegReg = MRI.createGenericVirtualRegister(LLT::scalar(SegSize));
      MIRBuilder.buildExtract(SegReg, SrcRegs[i], ExtractOffset);
    }

    DstRegs.push_back(SegReg);
  }

  Register DstReg = MI.getOperand(0).getReg();
  if (MRI.getType(DstReg).isVector())
    MIRBuilder.buildBuildVector(DstReg, DstRegs);
  else if (DstRegs.size() > 1)
    MIRBuilder.buildMergeLikeInstr(DstReg, DstRegs);
  else
    MIRBuilder.buildCopy(DstReg, DstRegs[0]);
  MI.eraseFromParent();
  return Legalized;
}

LegalizerHelper::LegalizeResult
LegalizerHelper::narrowScalarInsert(MachineInstr &MI, unsigned TypeIdx,
                                    LLT NarrowTy) {
  // FIXME: Don't know how to handle secondary types yet.
  if (TypeIdx != 0)
    return UnableToLegalize;

  SmallVector<Register, 2> SrcRegs, LeftoverRegs, DstRegs;
  SmallVector<uint64_t, 2> Indexes;
  LLT RegTy = MRI.getType(MI.getOperand(0).getReg());
  LLT LeftoverTy;
  extractParts(MI.getOperand(1).getReg(), RegTy, NarrowTy, LeftoverTy, SrcRegs,
               LeftoverRegs);

  for (Register Reg : LeftoverRegs)
    SrcRegs.push_back(Reg);

  uint64_t NarrowSize = NarrowTy.getSizeInBits();
  Register OpReg = MI.getOperand(2).getReg();
  uint64_t OpStart = MI.getOperand(3).getImm();
  uint64_t OpSize = MRI.getType(OpReg).getSizeInBits();
  for (int I = 0, E = SrcRegs.size(); I != E; ++I) {
    unsigned DstStart = I * NarrowSize;

    if (DstStart == OpStart && NarrowTy == MRI.getType(OpReg)) {
      // The entire subregister is defined by this insert, forward the new
      // value.
      DstRegs.push_back(OpReg);
      continue;
    }

    Register SrcReg = SrcRegs[I];
    if (MRI.getType(SrcRegs[I]) == LeftoverTy) {
      // The leftover reg is smaller than NarrowTy, so we need to extend it.
      SrcReg = MRI.createGenericVirtualRegister(NarrowTy);
      MIRBuilder.buildAnyExt(SrcReg, SrcRegs[I]);
    }

    if (DstStart + NarrowSize <= OpStart || DstStart >= OpStart + OpSize) {
      // No part of the insert affects this subregister, forward the original.
      DstRegs.push_back(SrcReg);
      continue;
    }

    // OpSegStart is where this destination segment would start in OpReg if it
    // extended infinitely in both directions.
    int64_t ExtractOffset, InsertOffset;
    uint64_t SegSize;
    if (OpStart < DstStart) {
      InsertOffset = 0;
      ExtractOffset = DstStart - OpStart;
      SegSize = std::min(NarrowSize, OpStart + OpSize - DstStart);
    } else {
      InsertOffset = OpStart - DstStart;
      ExtractOffset = 0;
      SegSize =
        std::min(NarrowSize - InsertOffset, OpStart + OpSize - DstStart);
    }

    Register SegReg = OpReg;
    if (ExtractOffset != 0 || SegSize != OpSize) {
      // A genuine extract is needed.
      SegReg = MRI.createGenericVirtualRegister(LLT::scalar(SegSize));
      MIRBuilder.buildExtract(SegReg, OpReg, ExtractOffset);
    }

    Register DstReg = MRI.createGenericVirtualRegister(NarrowTy);
    MIRBuilder.buildInsert(DstReg, SrcReg, SegReg, InsertOffset);
    DstRegs.push_back(DstReg);
  }

  uint64_t WideSize = DstRegs.size() * NarrowSize;
  Register DstReg = MI.getOperand(0).getReg();
  if (WideSize > RegTy.getSizeInBits()) {
    Register MergeReg = MRI.createGenericVirtualRegister(LLT::scalar(WideSize));
    MIRBuilder.buildMergeLikeInstr(MergeReg, DstRegs);
    MIRBuilder.buildTrunc(DstReg, MergeReg);
  } else
    MIRBuilder.buildMergeLikeInstr(DstReg, DstRegs);

  MI.eraseFromParent();
  return Legalized;
}

LegalizerHelper::LegalizeResult
LegalizerHelper::narrowScalarBasic(MachineInstr &MI, unsigned TypeIdx,
                                   LLT NarrowTy) {
  Register DstReg = MI.getOperand(0).getReg();
  LLT DstTy = MRI.getType(DstReg);

  assert(MI.getNumOperands() == 3 && TypeIdx == 0);

  SmallVector<Register, 4> DstRegs, DstLeftoverRegs;
  SmallVector<Register, 4> Src0Regs, Src0LeftoverRegs;
  SmallVector<Register, 4> Src1Regs, Src1LeftoverRegs;
  LLT LeftoverTy;
  if (!extractParts(MI.getOperand(1).getReg(), DstTy, NarrowTy, LeftoverTy,
                    Src0Regs, Src0LeftoverRegs))
    return UnableToLegalize;

  LLT Unused;
  if (!extractParts(MI.getOperand(2).getReg(), DstTy, NarrowTy, Unused,
                    Src1Regs, Src1LeftoverRegs))
    llvm_unreachable("inconsistent extractParts result");

  for (unsigned I = 0, E = Src1Regs.size(); I != E; ++I) {
    auto Inst = MIRBuilder.buildInstr(MI.getOpcode(), {NarrowTy},
                                        {Src0Regs[I], Src1Regs[I]});
    DstRegs.push_back(Inst.getReg(0));
  }

  for (unsigned I = 0, E = Src1LeftoverRegs.size(); I != E; ++I) {
    auto Inst = MIRBuilder.buildInstr(
      MI.getOpcode(),
      {LeftoverTy}, {Src0LeftoverRegs[I], Src1LeftoverRegs[I]});
    DstLeftoverRegs.push_back(Inst.getReg(0));
  }

  insertParts(DstReg, DstTy, NarrowTy, DstRegs,
              LeftoverTy, DstLeftoverRegs);

  MI.eraseFromParent();
  return Legalized;
}

LegalizerHelper::LegalizeResult
LegalizerHelper::narrowScalarExt(MachineInstr &MI, unsigned TypeIdx,
                                 LLT NarrowTy) {
  if (TypeIdx != 0)
    return UnableToLegalize;

  auto [DstReg, SrcReg] = MI.getFirst2Regs();

  LLT DstTy = MRI.getType(DstReg);
  if (DstTy.isVector())
    return UnableToLegalize;

  SmallVector<Register, 8> Parts;
  LLT GCDTy = extractGCDType(Parts, DstTy, NarrowTy, SrcReg);
  LLT LCMTy = buildLCMMergePieces(DstTy, NarrowTy, GCDTy, Parts, MI.getOpcode());
  buildWidenedRemergeToDst(DstReg, LCMTy, Parts);

  MI.eraseFromParent();
  return Legalized;
}

LegalizerHelper::LegalizeResult
LegalizerHelper::narrowScalarSelect(MachineInstr &MI, unsigned TypeIdx,
                                    LLT NarrowTy) {
  if (TypeIdx != 0)
    return UnableToLegalize;

  Register CondReg = MI.getOperand(1).getReg();
  LLT CondTy = MRI.getType(CondReg);
  if (CondTy.isVector()) // TODO: Handle vselect
    return UnableToLegalize;

  Register DstReg = MI.getOperand(0).getReg();
  LLT DstTy = MRI.getType(DstReg);

  SmallVector<Register, 4> DstRegs, DstLeftoverRegs;
  SmallVector<Register, 4> Src1Regs, Src1LeftoverRegs;
  SmallVector<Register, 4> Src2Regs, Src2LeftoverRegs;
  LLT LeftoverTy;
  if (!extractParts(MI.getOperand(2).getReg(), DstTy, NarrowTy, LeftoverTy,
                    Src1Regs, Src1LeftoverRegs))
    return UnableToLegalize;

  LLT Unused;
  if (!extractParts(MI.getOperand(3).getReg(), DstTy, NarrowTy, Unused,
                    Src2Regs, Src2LeftoverRegs))
    llvm_unreachable("inconsistent extractParts result");

  for (unsigned I = 0, E = Src1Regs.size(); I != E; ++I) {
    auto Select = MIRBuilder.buildSelect(NarrowTy,
                                         CondReg, Src1Regs[I], Src2Regs[I]);
    DstRegs.push_back(Select.getReg(0));
  }

  for (unsigned I = 0, E = Src1LeftoverRegs.size(); I != E; ++I) {
    auto Select = MIRBuilder.buildSelect(
      LeftoverTy, CondReg, Src1LeftoverRegs[I], Src2LeftoverRegs[I]);
    DstLeftoverRegs.push_back(Select.getReg(0));
  }

  insertParts(DstReg, DstTy, NarrowTy, DstRegs,
              LeftoverTy, DstLeftoverRegs);

  MI.eraseFromParent();
  return Legalized;
}

LegalizerHelper::LegalizeResult
LegalizerHelper::narrowScalarCTLZ(MachineInstr &MI, unsigned TypeIdx,
                                  LLT NarrowTy) {
  if (TypeIdx != 1)
    return UnableToLegalize;

  auto [DstReg, DstTy, SrcReg, SrcTy] = MI.getFirst2RegLLTs();
  unsigned NarrowSize = NarrowTy.getSizeInBits();

  if (SrcTy.isScalar() && SrcTy.getSizeInBits() == 2 * NarrowSize) {
    const bool IsUndef = MI.getOpcode() == TargetOpcode::G_CTLZ_ZERO_UNDEF;

    MachineIRBuilder &B = MIRBuilder;
    auto UnmergeSrc = B.buildUnmerge(NarrowTy, SrcReg);
    // ctlz(Hi:Lo) -> Hi == 0 ? (NarrowSize + ctlz(Lo)) : ctlz(Hi)
    auto C_0 = B.buildConstant(NarrowTy, 0);
    auto HiIsZero = B.buildICmp(CmpInst::ICMP_EQ, LLT::scalar(1),
                                UnmergeSrc.getReg(1), C_0);
    auto LoCTLZ = IsUndef ?
      B.buildCTLZ_ZERO_UNDEF(DstTy, UnmergeSrc.getReg(0)) :
      B.buildCTLZ(DstTy, UnmergeSrc.getReg(0));
    auto C_NarrowSize = B.buildConstant(DstTy, NarrowSize);
    auto HiIsZeroCTLZ = B.buildAdd(DstTy, LoCTLZ, C_NarrowSize);
    auto HiCTLZ = B.buildCTLZ_ZERO_UNDEF(DstTy, UnmergeSrc.getReg(1));
    B.buildSelect(DstReg, HiIsZero, HiIsZeroCTLZ, HiCTLZ);

    MI.eraseFromParent();
    return Legalized;
  }

  return UnableToLegalize;
}

LegalizerHelper::LegalizeResult
LegalizerHelper::narrowScalarCTTZ(MachineInstr &MI, unsigned TypeIdx,
                                  LLT NarrowTy) {
  if (TypeIdx != 1)
    return UnableToLegalize;

  auto [DstReg, DstTy, SrcReg, SrcTy] = MI.getFirst2RegLLTs();
  unsigned NarrowSize = NarrowTy.getSizeInBits();

  if (SrcTy.isScalar() && SrcTy.getSizeInBits() == 2 * NarrowSize) {
    const bool IsUndef = MI.getOpcode() == TargetOpcode::G_CTTZ_ZERO_UNDEF;

    MachineIRBuilder &B = MIRBuilder;
    auto UnmergeSrc = B.buildUnmerge(NarrowTy, SrcReg);
    // cttz(Hi:Lo) -> Lo == 0 ? (cttz(Hi) + NarrowSize) : cttz(Lo)
    auto C_0 = B.buildConstant(NarrowTy, 0);
    auto LoIsZero = B.buildICmp(CmpInst::ICMP_EQ, LLT::scalar(1),
                                UnmergeSrc.getReg(0), C_0);
    auto HiCTTZ = IsUndef ?
      B.buildCTTZ_ZERO_UNDEF(DstTy, UnmergeSrc.getReg(1)) :
      B.buildCTTZ(DstTy, UnmergeSrc.getReg(1));
    auto C_NarrowSize = B.buildConstant(DstTy, NarrowSize);
    auto LoIsZeroCTTZ = B.buildAdd(DstTy, HiCTTZ, C_NarrowSize);
    auto LoCTTZ = B.buildCTTZ_ZERO_UNDEF(DstTy, UnmergeSrc.getReg(0));
    B.buildSelect(DstReg, LoIsZero, LoIsZeroCTTZ, LoCTTZ);

    MI.eraseFromParent();
    return Legalized;
  }

  return UnableToLegalize;
}

LegalizerHelper::LegalizeResult
LegalizerHelper::narrowScalarCTPOP(MachineInstr &MI, unsigned TypeIdx,
                                   LLT NarrowTy) {
  if (TypeIdx != 1)
    return UnableToLegalize;

  auto [DstReg, DstTy, SrcReg, SrcTy] = MI.getFirst2RegLLTs();
  unsigned NarrowSize = NarrowTy.getSizeInBits();

  if (SrcTy.isScalar() && SrcTy.getSizeInBits() == 2 * NarrowSize) {
    auto UnmergeSrc = MIRBuilder.buildUnmerge(NarrowTy, MI.getOperand(1));

    auto LoCTPOP = MIRBuilder.buildCTPOP(DstTy, UnmergeSrc.getReg(0));
    auto HiCTPOP = MIRBuilder.buildCTPOP(DstTy, UnmergeSrc.getReg(1));
    MIRBuilder.buildAdd(DstReg, HiCTPOP, LoCTPOP);

    MI.eraseFromParent();
    return Legalized;
  }

  return UnableToLegalize;
}

LegalizerHelper::LegalizeResult
LegalizerHelper::lowerBitCount(MachineInstr &MI) {
  unsigned Opc = MI.getOpcode();
  const auto &TII = MIRBuilder.getTII();
  auto isSupported = [this](const LegalityQuery &Q) {
    auto QAction = LI.getAction(Q).Action;
    return QAction == Legal || QAction == Libcall || QAction == Custom;
  };
  switch (Opc) {
  default:
    return UnableToLegalize;
  case TargetOpcode::G_CTLZ_ZERO_UNDEF: {
    // This trivially expands to CTLZ.
    Observer.changingInstr(MI);
    MI.setDesc(TII.get(TargetOpcode::G_CTLZ));
    Observer.changedInstr(MI);
    return Legalized;
  }
  case TargetOpcode::G_CTLZ: {
    auto [DstReg, DstTy, SrcReg, SrcTy] = MI.getFirst2RegLLTs();
    unsigned Len = SrcTy.getSizeInBits();

    if (isSupported({TargetOpcode::G_CTLZ_ZERO_UNDEF, {DstTy, SrcTy}})) {
      // If CTLZ_ZERO_UNDEF is supported, emit that and a select for zero.
      auto CtlzZU = MIRBuilder.buildCTLZ_ZERO_UNDEF(DstTy, SrcReg);
      auto ZeroSrc = MIRBuilder.buildConstant(SrcTy, 0);
      auto ICmp = MIRBuilder.buildICmp(
          CmpInst::ICMP_EQ, SrcTy.changeElementSize(1), SrcReg, ZeroSrc);
      auto LenConst = MIRBuilder.buildConstant(DstTy, Len);
      MIRBuilder.buildSelect(DstReg, ICmp, LenConst, CtlzZU);
      MI.eraseFromParent();
      return Legalized;
    }
    // for now, we do this:
    // NewLen = NextPowerOf2(Len);
    // x = x | (x >> 1);
    // x = x | (x >> 2);
    // ...
    // x = x | (x >>16);
    // x = x | (x >>32); // for 64-bit input
    // Upto NewLen/2
    // return Len - popcount(x);
    //
    // Ref: "Hacker's Delight" by Henry Warren
    Register Op = SrcReg;
    unsigned NewLen = PowerOf2Ceil(Len);
    for (unsigned i = 0; (1U << i) <= (NewLen / 2); ++i) {
      auto MIBShiftAmt = MIRBuilder.buildConstant(SrcTy, 1ULL << i);
      auto MIBOp = MIRBuilder.buildOr(
          SrcTy, Op, MIRBuilder.buildLShr(SrcTy, Op, MIBShiftAmt));
      Op = MIBOp.getReg(0);
    }
    auto MIBPop = MIRBuilder.buildCTPOP(DstTy, Op);
    MIRBuilder.buildSub(MI.getOperand(0), MIRBuilder.buildConstant(DstTy, Len),
                        MIBPop);
    MI.eraseFromParent();
    return Legalized;
  }
  case TargetOpcode::G_CTTZ_ZERO_UNDEF: {
    // This trivially expands to CTTZ.
    Observer.changingInstr(MI);
    MI.setDesc(TII.get(TargetOpcode::G_CTTZ));
    Observer.changedInstr(MI);
    return Legalized;
  }
  case TargetOpcode::G_CTTZ: {
    auto [DstReg, DstTy, SrcReg, SrcTy] = MI.getFirst2RegLLTs();

    unsigned Len = SrcTy.getSizeInBits();
    if (isSupported({TargetOpcode::G_CTTZ_ZERO_UNDEF, {DstTy, SrcTy}})) {
      // If CTTZ_ZERO_UNDEF is legal or custom, emit that and a select with
      // zero.
      auto CttzZU = MIRBuilder.buildCTTZ_ZERO_UNDEF(DstTy, SrcReg);
      auto Zero = MIRBuilder.buildConstant(SrcTy, 0);
      auto ICmp = MIRBuilder.buildICmp(
          CmpInst::ICMP_EQ, DstTy.changeElementSize(1), SrcReg, Zero);
      auto LenConst = MIRBuilder.buildConstant(DstTy, Len);
      MIRBuilder.buildSelect(DstReg, ICmp, LenConst, CttzZU);
      MI.eraseFromParent();
      return Legalized;
    }
    // for now, we use: { return popcount(~x & (x - 1)); }
    // unless the target has ctlz but not ctpop, in which case we use:
    // { return 32 - nlz(~x & (x-1)); }
    // Ref: "Hacker's Delight" by Henry Warren
    auto MIBCstNeg1 = MIRBuilder.buildConstant(SrcTy, -1);
    auto MIBNot = MIRBuilder.buildXor(SrcTy, SrcReg, MIBCstNeg1);
    auto MIBTmp = MIRBuilder.buildAnd(
        SrcTy, MIBNot, MIRBuilder.buildAdd(SrcTy, SrcReg, MIBCstNeg1));
    if (!isSupported({TargetOpcode::G_CTPOP, {SrcTy, SrcTy}}) &&
        isSupported({TargetOpcode::G_CTLZ, {SrcTy, SrcTy}})) {
      auto MIBCstLen = MIRBuilder.buildConstant(SrcTy, Len);
      MIRBuilder.buildSub(MI.getOperand(0), MIBCstLen,
                          MIRBuilder.buildCTLZ(SrcTy, MIBTmp));
      MI.eraseFromParent();
      return Legalized;
    }
    Observer.changingInstr(MI);
    MI.setDesc(TII.get(TargetOpcode::G_CTPOP));
    MI.getOperand(1).setReg(MIBTmp.getReg(0));
    Observer.changedInstr(MI);
    return Legalized;
  }
  case TargetOpcode::G_CTPOP: {
    Register SrcReg = MI.getOperand(1).getReg();
    LLT Ty = MRI.getType(SrcReg);
    unsigned Size = Ty.getSizeInBits();
    MachineIRBuilder &B = MIRBuilder;

    // Count set bits in blocks of 2 bits. Default approach would be
    // B2Count = { val & 0x55555555 } + { (val >> 1) & 0x55555555 }
    // We use following formula instead:
    // B2Count = val - { (val >> 1) & 0x55555555 }
    // since it gives same result in blocks of 2 with one instruction less.
    auto C_1 = B.buildConstant(Ty, 1);
    auto B2Set1LoTo1Hi = B.buildLShr(Ty, SrcReg, C_1);
    APInt B2Mask1HiTo0 = APInt::getSplat(Size, APInt(8, 0x55));
    auto C_B2Mask1HiTo0 = B.buildConstant(Ty, B2Mask1HiTo0);
    auto B2Count1Hi = B.buildAnd(Ty, B2Set1LoTo1Hi, C_B2Mask1HiTo0);
    auto B2Count = B.buildSub(Ty, SrcReg, B2Count1Hi);

    // In order to get count in blocks of 4 add values from adjacent block of 2.
    // B4Count = { B2Count & 0x33333333 } + { (B2Count >> 2) & 0x33333333 }
    auto C_2 = B.buildConstant(Ty, 2);
    auto B4Set2LoTo2Hi = B.buildLShr(Ty, B2Count, C_2);
    APInt B4Mask2HiTo0 = APInt::getSplat(Size, APInt(8, 0x33));
    auto C_B4Mask2HiTo0 = B.buildConstant(Ty, B4Mask2HiTo0);
    auto B4HiB2Count = B.buildAnd(Ty, B4Set2LoTo2Hi, C_B4Mask2HiTo0);
    auto B4LoB2Count = B.buildAnd(Ty, B2Count, C_B4Mask2HiTo0);
    auto B4Count = B.buildAdd(Ty, B4HiB2Count, B4LoB2Count);

    // For count in blocks of 8 bits we don't have to mask high 4 bits before
    // addition since count value sits in range {0,...,8} and 4 bits are enough
    // to hold such binary values. After addition high 4 bits still hold count
    // of set bits in high 4 bit block, set them to zero and get 8 bit result.
    // B8Count = { B4Count + (B4Count >> 4) } & 0x0F0F0F0F
    auto C_4 = B.buildConstant(Ty, 4);
    auto B8HiB4Count = B.buildLShr(Ty, B4Count, C_4);
    auto B8CountDirty4Hi = B.buildAdd(Ty, B8HiB4Count, B4Count);
    APInt B8Mask4HiTo0 = APInt::getSplat(Size, APInt(8, 0x0F));
    auto C_B8Mask4HiTo0 = B.buildConstant(Ty, B8Mask4HiTo0);
    auto B8Count = B.buildAnd(Ty, B8CountDirty4Hi, C_B8Mask4HiTo0);

    assert(Size<=128 && "Scalar size is too large for CTPOP lower algorithm");
    // 8 bits can hold CTPOP result of 128 bit int or smaller. Mul with this
    // bitmask will set 8 msb in ResTmp to sum of all B8Counts in 8 bit blocks.
    auto MulMask = B.buildConstant(Ty, APInt::getSplat(Size, APInt(8, 0x01)));
    auto ResTmp = B.buildMul(Ty, B8Count, MulMask);

    // Shift count result from 8 high bits to low bits.
    auto C_SizeM8 = B.buildConstant(Ty, Size - 8);
    B.buildLShr(MI.getOperand(0).getReg(), ResTmp, C_SizeM8);

    MI.eraseFromParent();
    return Legalized;
  }
  }
}

// Check that (every element of) Reg is undef or not an exact multiple of BW.
static bool isNonZeroModBitWidthOrUndef(const MachineRegisterInfo &MRI,
                                        Register Reg, unsigned BW) {
  return matchUnaryPredicate(
      MRI, Reg,
      [=](const Constant *C) {
        // Null constant here means an undef.
        const ConstantInt *CI = dyn_cast_or_null<ConstantInt>(C);
        return !CI || CI->getValue().urem(BW) != 0;
      },
      /*AllowUndefs*/ true);
}

LegalizerHelper::LegalizeResult
LegalizerHelper::lowerFunnelShiftWithInverse(MachineInstr &MI) {
  auto [Dst, X, Y, Z] = MI.getFirst4Regs();
  LLT Ty = MRI.getType(Dst);
  LLT ShTy = MRI.getType(Z);

  unsigned BW = Ty.getScalarSizeInBits();

  if (!isPowerOf2_32(BW))
    return UnableToLegalize;

  const bool IsFSHL = MI.getOpcode() == TargetOpcode::G_FSHL;
  unsigned RevOpcode = IsFSHL ? TargetOpcode::G_FSHR : TargetOpcode::G_FSHL;

  if (isNonZeroModBitWidthOrUndef(MRI, Z, BW)) {
    // fshl X, Y, Z -> fshr X, Y, -Z
    // fshr X, Y, Z -> fshl X, Y, -Z
    auto Zero = MIRBuilder.buildConstant(ShTy, 0);
    Z = MIRBuilder.buildSub(Ty, Zero, Z).getReg(0);
  } else {
    // fshl X, Y, Z -> fshr (srl X, 1), (fshr X, Y, 1), ~Z
    // fshr X, Y, Z -> fshl (fshl X, Y, 1), (shl Y, 1), ~Z
    auto One = MIRBuilder.buildConstant(ShTy, 1);
    if (IsFSHL) {
      Y = MIRBuilder.buildInstr(RevOpcode, {Ty}, {X, Y, One}).getReg(0);
      X = MIRBuilder.buildLShr(Ty, X, One).getReg(0);
    } else {
      X = MIRBuilder.buildInstr(RevOpcode, {Ty}, {X, Y, One}).getReg(0);
      Y = MIRBuilder.buildShl(Ty, Y, One).getReg(0);
    }

    Z = MIRBuilder.buildNot(ShTy, Z).getReg(0);
  }

  MIRBuilder.buildInstr(RevOpcode, {Dst}, {X, Y, Z});
  MI.eraseFromParent();
  return Legalized;
}

LegalizerHelper::LegalizeResult
LegalizerHelper::lowerFunnelShiftAsShifts(MachineInstr &MI) {
  auto [Dst, X, Y, Z] = MI.getFirst4Regs();
  LLT Ty = MRI.getType(Dst);
  LLT ShTy = MRI.getType(Z);

  const unsigned BW = Ty.getScalarSizeInBits();
  const bool IsFSHL = MI.getOpcode() == TargetOpcode::G_FSHL;

  Register ShX, ShY;
  Register ShAmt, InvShAmt;

  // FIXME: Emit optimized urem by constant instead of letting it expand later.
  if (isNonZeroModBitWidthOrUndef(MRI, Z, BW)) {
    // fshl: X << C | Y >> (BW - C)
    // fshr: X << (BW - C) | Y >> C
    // where C = Z % BW is not zero
    auto BitWidthC = MIRBuilder.buildConstant(ShTy, BW);
    ShAmt = MIRBuilder.buildURem(ShTy, Z, BitWidthC).getReg(0);
    InvShAmt = MIRBuilder.buildSub(ShTy, BitWidthC, ShAmt).getReg(0);
    ShX = MIRBuilder.buildShl(Ty, X, IsFSHL ? ShAmt : InvShAmt).getReg(0);
    ShY = MIRBuilder.buildLShr(Ty, Y, IsFSHL ? InvShAmt : ShAmt).getReg(0);
  } else {
    // fshl: X << (Z % BW) | Y >> 1 >> (BW - 1 - (Z % BW))
    // fshr: X << 1 << (BW - 1 - (Z % BW)) | Y >> (Z % BW)
    auto Mask = MIRBuilder.buildConstant(ShTy, BW - 1);
    if (isPowerOf2_32(BW)) {
      // Z % BW -> Z & (BW - 1)
      ShAmt = MIRBuilder.buildAnd(ShTy, Z, Mask).getReg(0);
      // (BW - 1) - (Z % BW) -> ~Z & (BW - 1)
      auto NotZ = MIRBuilder.buildNot(ShTy, Z);
      InvShAmt = MIRBuilder.buildAnd(ShTy, NotZ, Mask).getReg(0);
    } else {
      auto BitWidthC = MIRBuilder.buildConstant(ShTy, BW);
      ShAmt = MIRBuilder.buildURem(ShTy, Z, BitWidthC).getReg(0);
      InvShAmt = MIRBuilder.buildSub(ShTy, Mask, ShAmt).getReg(0);
    }

    auto One = MIRBuilder.buildConstant(ShTy, 1);
    if (IsFSHL) {
      ShX = MIRBuilder.buildShl(Ty, X, ShAmt).getReg(0);
      auto ShY1 = MIRBuilder.buildLShr(Ty, Y, One);
      ShY = MIRBuilder.buildLShr(Ty, ShY1, InvShAmt).getReg(0);
    } else {
      auto ShX1 = MIRBuilder.buildShl(Ty, X, One);
      ShX = MIRBuilder.buildShl(Ty, ShX1, InvShAmt).getReg(0);
      ShY = MIRBuilder.buildLShr(Ty, Y, ShAmt).getReg(0);
    }
  }

  MIRBuilder.buildOr(Dst, ShX, ShY);
  MI.eraseFromParent();
  return Legalized;
}

LegalizerHelper::LegalizeResult
LegalizerHelper::lowerFunnelShift(MachineInstr &MI) {
  // These operations approximately do the following (while avoiding undefined
  // shifts by BW):
  // G_FSHL: (X << (Z % BW)) | (Y >> (BW - (Z % BW)))
  // G_FSHR: (X << (BW - (Z % BW))) | (Y >> (Z % BW))
  Register Dst = MI.getOperand(0).getReg();
  LLT Ty = MRI.getType(Dst);
  LLT ShTy = MRI.getType(MI.getOperand(3).getReg());

  bool IsFSHL = MI.getOpcode() == TargetOpcode::G_FSHL;
  unsigned RevOpcode = IsFSHL ? TargetOpcode::G_FSHR : TargetOpcode::G_FSHL;

  // TODO: Use smarter heuristic that accounts for vector legalization.
  if (LI.getAction({RevOpcode, {Ty, ShTy}}).Action == Lower)
    return lowerFunnelShiftAsShifts(MI);

  // This only works for powers of 2, fallback to shifts if it fails.
  LegalizerHelper::LegalizeResult Result = lowerFunnelShiftWithInverse(MI);
  if (Result == UnableToLegalize)
    return lowerFunnelShiftAsShifts(MI);
  return Result;
}

LegalizerHelper::LegalizeResult
LegalizerHelper::lowerRotateWithReverseRotate(MachineInstr &MI) {
  auto [Dst, DstTy, Src, SrcTy, Amt, AmtTy] = MI.getFirst3RegLLTs();
  auto Zero = MIRBuilder.buildConstant(AmtTy, 0);
  bool IsLeft = MI.getOpcode() == TargetOpcode::G_ROTL;
  unsigned RevRot = IsLeft ? TargetOpcode::G_ROTR : TargetOpcode::G_ROTL;
  auto Neg = MIRBuilder.buildSub(AmtTy, Zero, Amt);
  MIRBuilder.buildInstr(RevRot, {Dst}, {Src, Neg});
  MI.eraseFromParent();
  return Legalized;
}

LegalizerHelper::LegalizeResult LegalizerHelper::lowerRotate(MachineInstr &MI) {
  auto [Dst, DstTy, Src, SrcTy, Amt, AmtTy] = MI.getFirst3RegLLTs();

  unsigned EltSizeInBits = DstTy.getScalarSizeInBits();
  bool IsLeft = MI.getOpcode() == TargetOpcode::G_ROTL;

  MIRBuilder.setInstrAndDebugLoc(MI);

  // If a rotate in the other direction is supported, use it.
  unsigned RevRot = IsLeft ? TargetOpcode::G_ROTR : TargetOpcode::G_ROTL;
  if ((LI.isLegal({RevRot, {DstTy, SrcTy}}) ||
       (LI.isLegalOrCustom({RevRot, {DstTy, SrcTy}}) &&
        !LI.isLegalOrCustom({MI.getOpcode(), {DstTy, SrcTy}}))) &&
      isPowerOf2_32(EltSizeInBits))
    return lowerRotateWithReverseRotate(MI);

  // If a funnel shift is supported, use it.
  unsigned FShOpc = IsLeft ? TargetOpcode::G_FSHL : TargetOpcode::G_FSHR;
  unsigned RevFsh = !IsLeft ? TargetOpcode::G_FSHL : TargetOpcode::G_FSHR;
  bool IsFShLegal = false;
  if ((IsFShLegal = LI.isLegalOrCustom({FShOpc, {DstTy, AmtTy}})) ||
      LI.isLegalOrCustom({RevFsh, {DstTy, AmtTy}})) {
    auto buildFunnelShift = [&](unsigned Opc, Register R1, Register R2,
                                Register R3) {
      MIRBuilder.buildInstr(Opc, {R1}, {R2, R2, R3});
      MI.eraseFromParent();
      return Legalized;
    };
    // If a funnel shift in the other direction is supported, use it.
    if (IsFShLegal) {
      return buildFunnelShift(FShOpc, Dst, Src, Amt);
    } else if (isPowerOf2_32(EltSizeInBits)) {
      Amt = MIRBuilder.buildNeg(DstTy, Amt).getReg(0);
      return buildFunnelShift(RevFsh, Dst, Src, Amt);
    }
  }

  auto Zero = MIRBuilder.buildConstant(AmtTy, 0);
  unsigned ShOpc = IsLeft ? TargetOpcode::G_SHL : TargetOpcode::G_LSHR;
  unsigned RevShiftOpc = IsLeft ? TargetOpcode::G_LSHR : TargetOpcode::G_SHL;
  auto BitWidthMinusOneC = MIRBuilder.buildConstant(AmtTy, EltSizeInBits - 1);
  Register ShVal;
  Register RevShiftVal;
  if (isPowerOf2_32(EltSizeInBits)) {
    // (rotl x, c) -> x << (c & (w - 1)) | x >> (-c & (w - 1))
    // (rotr x, c) -> x >> (c & (w - 1)) | x << (-c & (w - 1))
    auto NegAmt = MIRBuilder.buildSub(AmtTy, Zero, Amt);
    auto ShAmt = MIRBuilder.buildAnd(AmtTy, Amt, BitWidthMinusOneC);
    ShVal = MIRBuilder.buildInstr(ShOpc, {DstTy}, {Src, ShAmt}).getReg(0);
    auto RevAmt = MIRBuilder.buildAnd(AmtTy, NegAmt, BitWidthMinusOneC);
    RevShiftVal =
        MIRBuilder.buildInstr(RevShiftOpc, {DstTy}, {Src, RevAmt}).getReg(0);
  } else {
    // (rotl x, c) -> x << (c % w) | x >> 1 >> (w - 1 - (c % w))
    // (rotr x, c) -> x >> (c % w) | x << 1 << (w - 1 - (c % w))
    auto BitWidthC = MIRBuilder.buildConstant(AmtTy, EltSizeInBits);
    auto ShAmt = MIRBuilder.buildURem(AmtTy, Amt, BitWidthC);
    ShVal = MIRBuilder.buildInstr(ShOpc, {DstTy}, {Src, ShAmt}).getReg(0);
    auto RevAmt = MIRBuilder.buildSub(AmtTy, BitWidthMinusOneC, ShAmt);
    auto One = MIRBuilder.buildConstant(AmtTy, 1);
    auto Inner = MIRBuilder.buildInstr(RevShiftOpc, {DstTy}, {Src, One});
    RevShiftVal =
        MIRBuilder.buildInstr(RevShiftOpc, {DstTy}, {Inner, RevAmt}).getReg(0);
  }
  MIRBuilder.buildOr(Dst, ShVal, RevShiftVal);
  MI.eraseFromParent();
  return Legalized;
}

// Expand s32 = G_UITOFP s64 using bit operations to an IEEE float
// representation.
LegalizerHelper::LegalizeResult
LegalizerHelper::lowerU64ToF32BitOps(MachineInstr &MI) {
  auto [Dst, Src] = MI.getFirst2Regs();
  const LLT S64 = LLT::scalar(64);
  const LLT S32 = LLT::scalar(32);
  const LLT S1 = LLT::scalar(1);

  assert(MRI.getType(Src) == S64 && MRI.getType(Dst) == S32);

  // unsigned cul2f(ulong u) {
  //   uint lz = clz(u);
  //   uint e = (u != 0) ? 127U + 63U - lz : 0;
  //   u = (u << lz) & 0x7fffffffffffffffUL;
  //   ulong t = u & 0xffffffffffUL;
  //   uint v = (e << 23) | (uint)(u >> 40);
  //   uint r = t > 0x8000000000UL ? 1U : (t == 0x8000000000UL ? v & 1U : 0U);
  //   return as_float(v + r);
  // }

  auto Zero32 = MIRBuilder.buildConstant(S32, 0);
  auto Zero64 = MIRBuilder.buildConstant(S64, 0);

  auto LZ = MIRBuilder.buildCTLZ_ZERO_UNDEF(S32, Src);

  auto K = MIRBuilder.buildConstant(S32, 127U + 63U);
  auto Sub = MIRBuilder.buildSub(S32, K, LZ);

  auto NotZero = MIRBuilder.buildICmp(CmpInst::ICMP_NE, S1, Src, Zero64);
  auto E = MIRBuilder.buildSelect(S32, NotZero, Sub, Zero32);

  auto Mask0 = MIRBuilder.buildConstant(S64, (-1ULL) >> 1);
  auto ShlLZ = MIRBuilder.buildShl(S64, Src, LZ);

  auto U = MIRBuilder.buildAnd(S64, ShlLZ, Mask0);

  auto Mask1 = MIRBuilder.buildConstant(S64, 0xffffffffffULL);
  auto T = MIRBuilder.buildAnd(S64, U, Mask1);

  auto UShl = MIRBuilder.buildLShr(S64, U, MIRBuilder.buildConstant(S64, 40));
  auto ShlE = MIRBuilder.buildShl(S32, E, MIRBuilder.buildConstant(S32, 23));
  auto V = MIRBuilder.buildOr(S32, ShlE, MIRBuilder.buildTrunc(S32, UShl));

  auto C = MIRBuilder.buildConstant(S64, 0x8000000000ULL);
  auto RCmp = MIRBuilder.buildICmp(CmpInst::ICMP_UGT, S1, T, C);
  auto TCmp = MIRBuilder.buildICmp(CmpInst::ICMP_EQ, S1, T, C);
  auto One = MIRBuilder.buildConstant(S32, 1);

  auto VTrunc1 = MIRBuilder.buildAnd(S32, V, One);
  auto Select0 = MIRBuilder.buildSelect(S32, TCmp, VTrunc1, Zero32);
  auto R = MIRBuilder.buildSelect(S32, RCmp, One, Select0);
  MIRBuilder.buildAdd(Dst, V, R);

  MI.eraseFromParent();
  return Legalized;
}

LegalizerHelper::LegalizeResult LegalizerHelper::lowerUITOFP(MachineInstr &MI) {
  auto [Dst, DstTy, Src, SrcTy] = MI.getFirst2RegLLTs();

  if (SrcTy == LLT::scalar(1)) {
    auto True = MIRBuilder.buildFConstant(DstTy, 1.0);
    auto False = MIRBuilder.buildFConstant(DstTy, 0.0);
    MIRBuilder.buildSelect(Dst, Src, True, False);
    MI.eraseFromParent();
    return Legalized;
  }

  if (SrcTy != LLT::scalar(64))
    return UnableToLegalize;

  if (DstTy == LLT::scalar(32)) {
    // TODO: SelectionDAG has several alternative expansions to port which may
    // be more reasonble depending on the available instructions. If a target
    // has sitofp, does not have CTLZ, or can efficiently use f64 as an
    // intermediate type, this is probably worse.
    return lowerU64ToF32BitOps(MI);
  }

  return UnableToLegalize;
}

LegalizerHelper::LegalizeResult LegalizerHelper::lowerSITOFP(MachineInstr &MI) {
  auto [Dst, DstTy, Src, SrcTy] = MI.getFirst2RegLLTs();

  const LLT S64 = LLT::scalar(64);
  const LLT S32 = LLT::scalar(32);
  const LLT S1 = LLT::scalar(1);

  if (SrcTy == S1) {
    auto True = MIRBuilder.buildFConstant(DstTy, -1.0);
    auto False = MIRBuilder.buildFConstant(DstTy, 0.0);
    MIRBuilder.buildSelect(Dst, Src, True, False);
    MI.eraseFromParent();
    return Legalized;
  }

  if (SrcTy != S64)
    return UnableToLegalize;

  if (DstTy == S32) {
    // signed cl2f(long l) {
    //   long s = l >> 63;
    //   float r = cul2f((l + s) ^ s);
    //   return s ? -r : r;
    // }
    Register L = Src;
    auto SignBit = MIRBuilder.buildConstant(S64, 63);
    auto S = MIRBuilder.buildAShr(S64, L, SignBit);

    auto LPlusS = MIRBuilder.buildAdd(S64, L, S);
    auto Xor = MIRBuilder.buildXor(S64, LPlusS, S);
    auto R = MIRBuilder.buildUITOFP(S32, Xor);

    auto RNeg = MIRBuilder.buildFNeg(S32, R);
    auto SignNotZero = MIRBuilder.buildICmp(CmpInst::ICMP_NE, S1, S,
                                            MIRBuilder.buildConstant(S64, 0));
    MIRBuilder.buildSelect(Dst, SignNotZero, RNeg, R);
    MI.eraseFromParent();
    return Legalized;
  }

  return UnableToLegalize;
}

LegalizerHelper::LegalizeResult LegalizerHelper::lowerFPTOUI(MachineInstr &MI) {
  auto [Dst, DstTy, Src, SrcTy] = MI.getFirst2RegLLTs();
  const LLT S64 = LLT::scalar(64);
  const LLT S32 = LLT::scalar(32);

  if (SrcTy != S64 && SrcTy != S32)
    return UnableToLegalize;
  if (DstTy != S32 && DstTy != S64)
    return UnableToLegalize;

  // FPTOSI gives same result as FPTOUI for positive signed integers.
  // FPTOUI needs to deal with fp values that convert to unsigned integers
  // greater or equal to 2^31 for float or 2^63 for double. For brevity 2^Exp.

  APInt TwoPExpInt = APInt::getSignMask(DstTy.getSizeInBits());
  APFloat TwoPExpFP(SrcTy.getSizeInBits() == 32 ? APFloat::IEEEsingle()
                                                : APFloat::IEEEdouble(),
                    APInt::getZero(SrcTy.getSizeInBits()));
  TwoPExpFP.convertFromAPInt(TwoPExpInt, false, APFloat::rmNearestTiesToEven);

  MachineInstrBuilder FPTOSI = MIRBuilder.buildFPTOSI(DstTy, Src);

  MachineInstrBuilder Threshold = MIRBuilder.buildFConstant(SrcTy, TwoPExpFP);
  // For fp Value greater or equal to Threshold(2^Exp), we use FPTOSI on
  // (Value - 2^Exp) and add 2^Exp by setting highest bit in result to 1.
  MachineInstrBuilder FSub = MIRBuilder.buildFSub(SrcTy, Src, Threshold);
  MachineInstrBuilder ResLowBits = MIRBuilder.buildFPTOSI(DstTy, FSub);
  MachineInstrBuilder ResHighBit = MIRBuilder.buildConstant(DstTy, TwoPExpInt);
  MachineInstrBuilder Res = MIRBuilder.buildXor(DstTy, ResLowBits, ResHighBit);

  const LLT S1 = LLT::scalar(1);

  MachineInstrBuilder FCMP =
      MIRBuilder.buildFCmp(CmpInst::FCMP_ULT, S1, Src, Threshold);
  MIRBuilder.buildSelect(Dst, FCMP, FPTOSI, Res);

  MI.eraseFromParent();
  return Legalized;
}

LegalizerHelper::LegalizeResult LegalizerHelper::lowerFPTOSI(MachineInstr &MI) {
  auto [Dst, DstTy, Src, SrcTy] = MI.getFirst2RegLLTs();
  const LLT S64 = LLT::scalar(64);
  const LLT S32 = LLT::scalar(32);

  // FIXME: Only f32 to i64 conversions are supported.
  if (SrcTy.getScalarType() != S32 || DstTy.getScalarType() != S64)
    return UnableToLegalize;

  // Expand f32 -> i64 conversion
  // This algorithm comes from compiler-rt's implementation of fixsfdi:
  // https://github.com/llvm/llvm-project/blob/main/compiler-rt/lib/builtins/fixsfdi.c

  unsigned SrcEltBits = SrcTy.getScalarSizeInBits();

  auto ExponentMask = MIRBuilder.buildConstant(SrcTy, 0x7F800000);
  auto ExponentLoBit = MIRBuilder.buildConstant(SrcTy, 23);

  auto AndExpMask = MIRBuilder.buildAnd(SrcTy, Src, ExponentMask);
  auto ExponentBits = MIRBuilder.buildLShr(SrcTy, AndExpMask, ExponentLoBit);

  auto SignMask = MIRBuilder.buildConstant(SrcTy,
                                           APInt::getSignMask(SrcEltBits));
  auto AndSignMask = MIRBuilder.buildAnd(SrcTy, Src, SignMask);
  auto SignLowBit = MIRBuilder.buildConstant(SrcTy, SrcEltBits - 1);
  auto Sign = MIRBuilder.buildAShr(SrcTy, AndSignMask, SignLowBit);
  Sign = MIRBuilder.buildSExt(DstTy, Sign);

  auto MantissaMask = MIRBuilder.buildConstant(SrcTy, 0x007FFFFF);
  auto AndMantissaMask = MIRBuilder.buildAnd(SrcTy, Src, MantissaMask);
  auto K = MIRBuilder.buildConstant(SrcTy, 0x00800000);

  auto R = MIRBuilder.buildOr(SrcTy, AndMantissaMask, K);
  R = MIRBuilder.buildZExt(DstTy, R);

  auto Bias = MIRBuilder.buildConstant(SrcTy, 127);
  auto Exponent = MIRBuilder.buildSub(SrcTy, ExponentBits, Bias);
  auto SubExponent = MIRBuilder.buildSub(SrcTy, Exponent, ExponentLoBit);
  auto ExponentSub = MIRBuilder.buildSub(SrcTy, ExponentLoBit, Exponent);

  auto Shl = MIRBuilder.buildShl(DstTy, R, SubExponent);
  auto Srl = MIRBuilder.buildLShr(DstTy, R, ExponentSub);

  const LLT S1 = LLT::scalar(1);
  auto CmpGt = MIRBuilder.buildICmp(CmpInst::ICMP_SGT,
                                    S1, Exponent, ExponentLoBit);

  R = MIRBuilder.buildSelect(DstTy, CmpGt, Shl, Srl);

  auto XorSign = MIRBuilder.buildXor(DstTy, R, Sign);
  auto Ret = MIRBuilder.buildSub(DstTy, XorSign, Sign);

  auto ZeroSrcTy = MIRBuilder.buildConstant(SrcTy, 0);

  auto ExponentLt0 = MIRBuilder.buildICmp(CmpInst::ICMP_SLT,
                                          S1, Exponent, ZeroSrcTy);

  auto ZeroDstTy = MIRBuilder.buildConstant(DstTy, 0);
  MIRBuilder.buildSelect(Dst, ExponentLt0, ZeroDstTy, Ret);

  MI.eraseFromParent();
  return Legalized;
}

// f64 -> f16 conversion using round-to-nearest-even rounding mode.
LegalizerHelper::LegalizeResult
LegalizerHelper::lowerFPTRUNC_F64_TO_F16(MachineInstr &MI) {
  auto [Dst, Src] = MI.getFirst2Regs();
  if (MRI.getType(Src).isVector()) // TODO: Handle vectors directly.
    return UnableToLegalize;

  const unsigned ExpMask = 0x7ff;
  const unsigned ExpBiasf64 = 1023;
  const unsigned ExpBiasf16 = 15;
  const LLT S32 = LLT::scalar(32);
  const LLT S1 = LLT::scalar(1);

  auto Unmerge = MIRBuilder.buildUnmerge(S32, Src);
  Register U = Unmerge.getReg(0);
  Register UH = Unmerge.getReg(1);

  auto E = MIRBuilder.buildLShr(S32, UH, MIRBuilder.buildConstant(S32, 20));
  E = MIRBuilder.buildAnd(S32, E, MIRBuilder.buildConstant(S32, ExpMask));

  // Subtract the fp64 exponent bias (1023) to get the real exponent and
  // add the f16 bias (15) to get the biased exponent for the f16 format.
  E = MIRBuilder.buildAdd(
    S32, E, MIRBuilder.buildConstant(S32, -ExpBiasf64 + ExpBiasf16));

  auto M = MIRBuilder.buildLShr(S32, UH, MIRBuilder.buildConstant(S32, 8));
  M = MIRBuilder.buildAnd(S32, M, MIRBuilder.buildConstant(S32, 0xffe));

  auto MaskedSig = MIRBuilder.buildAnd(S32, UH,
                                       MIRBuilder.buildConstant(S32, 0x1ff));
  MaskedSig = MIRBuilder.buildOr(S32, MaskedSig, U);

  auto Zero = MIRBuilder.buildConstant(S32, 0);
  auto SigCmpNE0 = MIRBuilder.buildICmp(CmpInst::ICMP_NE, S1, MaskedSig, Zero);
  auto Lo40Set = MIRBuilder.buildZExt(S32, SigCmpNE0);
  M = MIRBuilder.buildOr(S32, M, Lo40Set);

  // (M != 0 ? 0x0200 : 0) | 0x7c00;
  auto Bits0x200 = MIRBuilder.buildConstant(S32, 0x0200);
  auto CmpM_NE0 = MIRBuilder.buildICmp(CmpInst::ICMP_NE, S1, M, Zero);
  auto SelectCC = MIRBuilder.buildSelect(S32, CmpM_NE0, Bits0x200, Zero);

  auto Bits0x7c00 = MIRBuilder.buildConstant(S32, 0x7c00);
  auto I = MIRBuilder.buildOr(S32, SelectCC, Bits0x7c00);

  // N = M | (E << 12);
  auto EShl12 = MIRBuilder.buildShl(S32, E, MIRBuilder.buildConstant(S32, 12));
  auto N = MIRBuilder.buildOr(S32, M, EShl12);

  // B = clamp(1-E, 0, 13);
  auto One = MIRBuilder.buildConstant(S32, 1);
  auto OneSubExp = MIRBuilder.buildSub(S32, One, E);
  auto B = MIRBuilder.buildSMax(S32, OneSubExp, Zero);
  B = MIRBuilder.buildSMin(S32, B, MIRBuilder.buildConstant(S32, 13));

  auto SigSetHigh = MIRBuilder.buildOr(S32, M,
                                       MIRBuilder.buildConstant(S32, 0x1000));

  auto D = MIRBuilder.buildLShr(S32, SigSetHigh, B);
  auto D0 = MIRBuilder.buildShl(S32, D, B);

  auto D0_NE_SigSetHigh = MIRBuilder.buildICmp(CmpInst::ICMP_NE, S1,
                                             D0, SigSetHigh);
  auto D1 = MIRBuilder.buildZExt(S32, D0_NE_SigSetHigh);
  D = MIRBuilder.buildOr(S32, D, D1);

  auto CmpELtOne = MIRBuilder.buildICmp(CmpInst::ICMP_SLT, S1, E, One);
  auto V = MIRBuilder.buildSelect(S32, CmpELtOne, D, N);

  auto VLow3 = MIRBuilder.buildAnd(S32, V, MIRBuilder.buildConstant(S32, 7));
  V = MIRBuilder.buildLShr(S32, V, MIRBuilder.buildConstant(S32, 2));

  auto VLow3Eq3 = MIRBuilder.buildICmp(CmpInst::ICMP_EQ, S1, VLow3,
                                       MIRBuilder.buildConstant(S32, 3));
  auto V0 = MIRBuilder.buildZExt(S32, VLow3Eq3);

  auto VLow3Gt5 = MIRBuilder.buildICmp(CmpInst::ICMP_SGT, S1, VLow3,
                                       MIRBuilder.buildConstant(S32, 5));
  auto V1 = MIRBuilder.buildZExt(S32, VLow3Gt5);

  V1 = MIRBuilder.buildOr(S32, V0, V1);
  V = MIRBuilder.buildAdd(S32, V, V1);

  auto CmpEGt30 = MIRBuilder.buildICmp(CmpInst::ICMP_SGT,  S1,
                                       E, MIRBuilder.buildConstant(S32, 30));
  V = MIRBuilder.buildSelect(S32, CmpEGt30,
                             MIRBuilder.buildConstant(S32, 0x7c00), V);

  auto CmpEGt1039 = MIRBuilder.buildICmp(CmpInst::ICMP_EQ, S1,
                                         E, MIRBuilder.buildConstant(S32, 1039));
  V = MIRBuilder.buildSelect(S32, CmpEGt1039, I, V);

  // Extract the sign bit.
  auto Sign = MIRBuilder.buildLShr(S32, UH, MIRBuilder.buildConstant(S32, 16));
  Sign = MIRBuilder.buildAnd(S32, Sign, MIRBuilder.buildConstant(S32, 0x8000));

  // Insert the sign bit
  V = MIRBuilder.buildOr(S32, Sign, V);

  MIRBuilder.buildTrunc(Dst, V);
  MI.eraseFromParent();
  return Legalized;
}

LegalizerHelper::LegalizeResult
LegalizerHelper::lowerFPTRUNC(MachineInstr &MI) {
  auto [DstTy, SrcTy] = MI.getFirst2LLTs();
  const LLT S64 = LLT::scalar(64);
  const LLT S16 = LLT::scalar(16);

  if (DstTy.getScalarType() == S16 && SrcTy.getScalarType() == S64)
    return lowerFPTRUNC_F64_TO_F16(MI);

  return UnableToLegalize;
}

// TODO: If RHS is a constant SelectionDAGBuilder expands this into a
// multiplication tree.
LegalizerHelper::LegalizeResult LegalizerHelper::lowerFPOWI(MachineInstr &MI) {
  auto [Dst, Src0, Src1] = MI.getFirst3Regs();
  LLT Ty = MRI.getType(Dst);

  auto CvtSrc1 = MIRBuilder.buildSITOFP(Ty, Src1);
  MIRBuilder.buildFPow(Dst, Src0, CvtSrc1, MI.getFlags());
  MI.eraseFromParent();
  return Legalized;
}

static CmpInst::Predicate minMaxToCompare(unsigned Opc) {
  switch (Opc) {
  case TargetOpcode::G_SMIN:
    return CmpInst::ICMP_SLT;
  case TargetOpcode::G_SMAX:
    return CmpInst::ICMP_SGT;
  case TargetOpcode::G_UMIN:
    return CmpInst::ICMP_ULT;
  case TargetOpcode::G_UMAX:
    return CmpInst::ICMP_UGT;
  default:
    llvm_unreachable("not in integer min/max");
  }
}

LegalizerHelper::LegalizeResult LegalizerHelper::lowerMinMax(MachineInstr &MI) {
  auto [Dst, Src0, Src1] = MI.getFirst3Regs();

  const CmpInst::Predicate Pred = minMaxToCompare(MI.getOpcode());
  LLT CmpType = MRI.getType(Dst).changeElementSize(1);

  auto Cmp = MIRBuilder.buildICmp(Pred, CmpType, Src0, Src1);
  MIRBuilder.buildSelect(Dst, Cmp, Src0, Src1);

  MI.eraseFromParent();
  return Legalized;
}

LegalizerHelper::LegalizeResult
LegalizerHelper::lowerFCopySign(MachineInstr &MI) {
  auto [Dst, DstTy, Src0, Src0Ty, Src1, Src1Ty] = MI.getFirst3RegLLTs();
  const int Src0Size = Src0Ty.getScalarSizeInBits();
  const int Src1Size = Src1Ty.getScalarSizeInBits();

  auto SignBitMask = MIRBuilder.buildConstant(
    Src0Ty, APInt::getSignMask(Src0Size));

  auto NotSignBitMask = MIRBuilder.buildConstant(
    Src0Ty, APInt::getLowBitsSet(Src0Size, Src0Size - 1));

  Register And0 = MIRBuilder.buildAnd(Src0Ty, Src0, NotSignBitMask).getReg(0);
  Register And1;
  if (Src0Ty == Src1Ty) {
    And1 = MIRBuilder.buildAnd(Src1Ty, Src1, SignBitMask).getReg(0);
  } else if (Src0Size > Src1Size) {
    auto ShiftAmt = MIRBuilder.buildConstant(Src0Ty, Src0Size - Src1Size);
    auto Zext = MIRBuilder.buildZExt(Src0Ty, Src1);
    auto Shift = MIRBuilder.buildShl(Src0Ty, Zext, ShiftAmt);
    And1 = MIRBuilder.buildAnd(Src0Ty, Shift, SignBitMask).getReg(0);
  } else {
    auto ShiftAmt = MIRBuilder.buildConstant(Src1Ty, Src1Size - Src0Size);
    auto Shift = MIRBuilder.buildLShr(Src1Ty, Src1, ShiftAmt);
    auto Trunc = MIRBuilder.buildTrunc(Src0Ty, Shift);
    And1 = MIRBuilder.buildAnd(Src0Ty, Trunc, SignBitMask).getReg(0);
  }

  // Be careful about setting nsz/nnan/ninf on every instruction, since the
  // constants are a nan and -0.0, but the final result should preserve
  // everything.
  unsigned Flags = MI.getFlags();
  MIRBuilder.buildOr(Dst, And0, And1, Flags);

  MI.eraseFromParent();
  return Legalized;
}

LegalizerHelper::LegalizeResult
LegalizerHelper::lowerFMinNumMaxNum(MachineInstr &MI) {
  unsigned NewOp = MI.getOpcode() == TargetOpcode::G_FMINNUM ?
    TargetOpcode::G_FMINNUM_IEEE : TargetOpcode::G_FMAXNUM_IEEE;

  auto [Dst, Src0, Src1] = MI.getFirst3Regs();
  LLT Ty = MRI.getType(Dst);

  if (!MI.getFlag(MachineInstr::FmNoNans)) {
    // Insert canonicalizes if it's possible we need to quiet to get correct
    // sNaN behavior.

    // Note this must be done here, and not as an optimization combine in the
    // absence of a dedicate quiet-snan instruction as we're using an
    // omni-purpose G_FCANONICALIZE.
    if (!isKnownNeverSNaN(Src0, MRI))
      Src0 = MIRBuilder.buildFCanonicalize(Ty, Src0, MI.getFlags()).getReg(0);

    if (!isKnownNeverSNaN(Src1, MRI))
      Src1 = MIRBuilder.buildFCanonicalize(Ty, Src1, MI.getFlags()).getReg(0);
  }

  // If there are no nans, it's safe to simply replace this with the non-IEEE
  // version.
  MIRBuilder.buildInstr(NewOp, {Dst}, {Src0, Src1}, MI.getFlags());
  MI.eraseFromParent();
  return Legalized;
}

LegalizerHelper::LegalizeResult LegalizerHelper::lowerFMad(MachineInstr &MI) {
  // Expand G_FMAD a, b, c -> G_FADD (G_FMUL a, b), c
  Register DstReg = MI.getOperand(0).getReg();
  LLT Ty = MRI.getType(DstReg);
  unsigned Flags = MI.getFlags();

  auto Mul = MIRBuilder.buildFMul(Ty, MI.getOperand(1), MI.getOperand(2),
                                  Flags);
  MIRBuilder.buildFAdd(DstReg, Mul, MI.getOperand(3), Flags);
  MI.eraseFromParent();
  return Legalized;
}

LegalizerHelper::LegalizeResult
LegalizerHelper::lowerIntrinsicRound(MachineInstr &MI) {
  auto [DstReg, X] = MI.getFirst2Regs();
  const unsigned Flags = MI.getFlags();
  const LLT Ty = MRI.getType(DstReg);
  const LLT CondTy = Ty.changeElementSize(1);

  // round(x) =>
  //  t = trunc(x);
  //  d = fabs(x - t);
  //  o = copysign(1.0f, x);
  //  return t + (d >= 0.5 ? o : 0.0);

  auto T = MIRBuilder.buildIntrinsicTrunc(Ty, X, Flags);

  auto Diff = MIRBuilder.buildFSub(Ty, X, T, Flags);
  auto AbsDiff = MIRBuilder.buildFAbs(Ty, Diff, Flags);
  auto Zero = MIRBuilder.buildFConstant(Ty, 0.0);
  auto One = MIRBuilder.buildFConstant(Ty, 1.0);
  auto Half = MIRBuilder.buildFConstant(Ty, 0.5);
  auto SignOne = MIRBuilder.buildFCopysign(Ty, One, X);

  auto Cmp = MIRBuilder.buildFCmp(CmpInst::FCMP_OGE, CondTy, AbsDiff, Half,
                                  Flags);
  auto Sel = MIRBuilder.buildSelect(Ty, Cmp, SignOne, Zero, Flags);

  MIRBuilder.buildFAdd(DstReg, T, Sel, Flags);

  MI.eraseFromParent();
  return Legalized;
}

LegalizerHelper::LegalizeResult LegalizerHelper::lowerFFloor(MachineInstr &MI) {
  auto [DstReg, SrcReg] = MI.getFirst2Regs();
  unsigned Flags = MI.getFlags();
  LLT Ty = MRI.getType(DstReg);
  const LLT CondTy = Ty.changeElementSize(1);

  // result = trunc(src);
  // if (src < 0.0 && src != result)
  //   result += -1.0.

  auto Trunc = MIRBuilder.buildIntrinsicTrunc(Ty, SrcReg, Flags);
  auto Zero = MIRBuilder.buildFConstant(Ty, 0.0);

  auto Lt0 = MIRBuilder.buildFCmp(CmpInst::FCMP_OLT, CondTy,
                                  SrcReg, Zero, Flags);
  auto NeTrunc = MIRBuilder.buildFCmp(CmpInst::FCMP_ONE, CondTy,
                                      SrcReg, Trunc, Flags);
  auto And = MIRBuilder.buildAnd(CondTy, Lt0, NeTrunc);
  auto AddVal = MIRBuilder.buildSITOFP(Ty, And);

  MIRBuilder.buildFAdd(DstReg, Trunc, AddVal, Flags);
  MI.eraseFromParent();
  return Legalized;
}

LegalizerHelper::LegalizeResult
LegalizerHelper::lowerMergeValues(MachineInstr &MI) {
  const unsigned NumOps = MI.getNumOperands();
  auto [DstReg, DstTy, Src0Reg, Src0Ty] = MI.getFirst2RegLLTs();
  unsigned PartSize = Src0Ty.getSizeInBits();

  LLT WideTy = LLT::scalar(DstTy.getSizeInBits());
  Register ResultReg = MIRBuilder.buildZExt(WideTy, Src0Reg).getReg(0);

  for (unsigned I = 2; I != NumOps; ++I) {
    const unsigned Offset = (I - 1) * PartSize;

    Register SrcReg = MI.getOperand(I).getReg();
    auto ZextInput = MIRBuilder.buildZExt(WideTy, SrcReg);

    Register NextResult = I + 1 == NumOps && WideTy == DstTy ? DstReg :
      MRI.createGenericVirtualRegister(WideTy);

    auto ShiftAmt = MIRBuilder.buildConstant(WideTy, Offset);
    auto Shl = MIRBuilder.buildShl(WideTy, ZextInput, ShiftAmt);
    MIRBuilder.buildOr(NextResult, ResultReg, Shl);
    ResultReg = NextResult;
  }

  if (DstTy.isPointer()) {
    if (MIRBuilder.getDataLayout().isNonIntegralAddressSpace(
          DstTy.getAddressSpace())) {
      LLVM_DEBUG(dbgs() << "Not casting nonintegral address space\n");
      return UnableToLegalize;
    }

    MIRBuilder.buildIntToPtr(DstReg, ResultReg);
  }

  MI.eraseFromParent();
  return Legalized;
}

LegalizerHelper::LegalizeResult
LegalizerHelper::lowerUnmergeValues(MachineInstr &MI) {
  const unsigned NumDst = MI.getNumOperands() - 1;
  Register SrcReg = MI.getOperand(NumDst).getReg();
  Register Dst0Reg = MI.getOperand(0).getReg();
  LLT DstTy = MRI.getType(Dst0Reg);
  if (DstTy.isPointer())
    return UnableToLegalize; // TODO

  SrcReg = coerceToScalar(SrcReg);
  if (!SrcReg)
    return UnableToLegalize;

  // Expand scalarizing unmerge as bitcast to integer and shift.
  LLT IntTy = MRI.getType(SrcReg);

  MIRBuilder.buildTrunc(Dst0Reg, SrcReg);

  const unsigned DstSize = DstTy.getSizeInBits();
  unsigned Offset = DstSize;
  for (unsigned I = 1; I != NumDst; ++I, Offset += DstSize) {
    auto ShiftAmt = MIRBuilder.buildConstant(IntTy, Offset);
    auto Shift = MIRBuilder.buildLShr(IntTy, SrcReg, ShiftAmt);
    MIRBuilder.buildTrunc(MI.getOperand(I), Shift);
  }

  MI.eraseFromParent();
  return Legalized;
}

/// Lower a vector extract or insert by writing the vector to a stack temporary
/// and reloading the element or vector.
///
/// %dst = G_EXTRACT_VECTOR_ELT %vec, %idx
///  =>
///  %stack_temp = G_FRAME_INDEX
///  G_STORE %vec, %stack_temp
///  %idx = clamp(%idx, %vec.getNumElements())
///  %element_ptr = G_PTR_ADD %stack_temp, %idx
///  %dst = G_LOAD %element_ptr
LegalizerHelper::LegalizeResult
LegalizerHelper::lowerExtractInsertVectorElt(MachineInstr &MI) {
  Register DstReg = MI.getOperand(0).getReg();
  Register SrcVec = MI.getOperand(1).getReg();
  Register InsertVal;
  if (MI.getOpcode() == TargetOpcode::G_INSERT_VECTOR_ELT)
    InsertVal = MI.getOperand(2).getReg();

  Register Idx = MI.getOperand(MI.getNumOperands() - 1).getReg();

  LLT VecTy = MRI.getType(SrcVec);
  LLT EltTy = VecTy.getElementType();
  unsigned NumElts = VecTy.getNumElements();

  int64_t IdxVal;
  if (mi_match(Idx, MRI, m_ICst(IdxVal)) && IdxVal <= NumElts) {
    SmallVector<Register, 8> SrcRegs;
    extractParts(SrcVec, EltTy, NumElts, SrcRegs);

    if (InsertVal) {
      SrcRegs[IdxVal] = MI.getOperand(2).getReg();
      MIRBuilder.buildMergeLikeInstr(DstReg, SrcRegs);
    } else {
      MIRBuilder.buildCopy(DstReg, SrcRegs[IdxVal]);
    }

    MI.eraseFromParent();
    return Legalized;
  }

  if (!EltTy.isByteSized()) { // Not implemented.
    LLVM_DEBUG(dbgs() << "Can't handle non-byte element vectors yet\n");
    return UnableToLegalize;
  }

  unsigned EltBytes = EltTy.getSizeInBytes();
  Align VecAlign = getStackTemporaryAlignment(VecTy);
  Align EltAlign;

  MachinePointerInfo PtrInfo;
  auto StackTemp = createStackTemporary(TypeSize::Fixed(VecTy.getSizeInBytes()),
                                        VecAlign, PtrInfo);
  MIRBuilder.buildStore(SrcVec, StackTemp, PtrInfo, VecAlign);

  // Get the pointer to the element, and be sure not to hit undefined behavior
  // if the index is out of bounds.
  Register EltPtr = getVectorElementPointer(StackTemp.getReg(0), VecTy, Idx);

  if (mi_match(Idx, MRI, m_ICst(IdxVal))) {
    int64_t Offset = IdxVal * EltBytes;
    PtrInfo = PtrInfo.getWithOffset(Offset);
    EltAlign = commonAlignment(VecAlign, Offset);
  } else {
    // We lose information with a variable offset.
    EltAlign = getStackTemporaryAlignment(EltTy);
    PtrInfo = MachinePointerInfo(MRI.getType(EltPtr).getAddressSpace());
  }

  if (InsertVal) {
    // Write the inserted element
    MIRBuilder.buildStore(InsertVal, EltPtr, PtrInfo, EltAlign);

    // Reload the whole vector.
    MIRBuilder.buildLoad(DstReg, StackTemp, PtrInfo, VecAlign);
  } else {
    MIRBuilder.buildLoad(DstReg, EltPtr, PtrInfo, EltAlign);
  }

  MI.eraseFromParent();
  return Legalized;
}

LegalizerHelper::LegalizeResult
LegalizerHelper::lowerShuffleVector(MachineInstr &MI) {
  auto [DstReg, DstTy, Src0Reg, Src0Ty, Src1Reg, Src1Ty] =
      MI.getFirst3RegLLTs();
  LLT IdxTy = LLT::scalar(32);

  ArrayRef<int> Mask = MI.getOperand(3).getShuffleMask();

  if (DstTy.isScalar()) {
    if (Src0Ty.isVector())
      return UnableToLegalize;

    // This is just a SELECT.
    assert(Mask.size() == 1 && "Expected a single mask element");
    Register Val;
    if (Mask[0] < 0 || Mask[0] > 1)
      Val = MIRBuilder.buildUndef(DstTy).getReg(0);
    else
      Val = Mask[0] == 0 ? Src0Reg : Src1Reg;
    MIRBuilder.buildCopy(DstReg, Val);
    MI.eraseFromParent();
    return Legalized;
  }

  Register Undef;
  SmallVector<Register, 32> BuildVec;
  LLT EltTy = DstTy.getElementType();

  for (int Idx : Mask) {
    if (Idx < 0) {
      if (!Undef.isValid())
        Undef = MIRBuilder.buildUndef(EltTy).getReg(0);
      BuildVec.push_back(Undef);
      continue;
    }

    if (Src0Ty.isScalar()) {
      BuildVec.push_back(Idx == 0 ? Src0Reg : Src1Reg);
    } else {
      int NumElts = Src0Ty.getNumElements();
      Register SrcVec = Idx < NumElts ? Src0Reg : Src1Reg;
      int ExtractIdx = Idx < NumElts ? Idx : Idx - NumElts;
      auto IdxK = MIRBuilder.buildConstant(IdxTy, ExtractIdx);
      auto Extract = MIRBuilder.buildExtractVectorElement(EltTy, SrcVec, IdxK);
      BuildVec.push_back(Extract.getReg(0));
    }
  }

  MIRBuilder.buildBuildVector(DstReg, BuildVec);
  MI.eraseFromParent();
  return Legalized;
}

LegalizerHelper::LegalizeResult
LegalizerHelper::lowerDynStackAlloc(MachineInstr &MI) {
  const auto &MF = *MI.getMF();
  const auto &TFI = *MF.getSubtarget().getFrameLowering();
  if (TFI.getStackGrowthDirection() == TargetFrameLowering::StackGrowsUp)
    return UnableToLegalize;

  Register Dst = MI.getOperand(0).getReg();
  Register AllocSize = MI.getOperand(1).getReg();
  Align Alignment = assumeAligned(MI.getOperand(2).getImm());

  LLT PtrTy = MRI.getType(Dst);
  LLT IntPtrTy = LLT::scalar(PtrTy.getSizeInBits());

  Register SPReg = TLI.getStackPointerRegisterToSaveRestore();
  auto SPTmp = MIRBuilder.buildCopy(PtrTy, SPReg);
  SPTmp = MIRBuilder.buildCast(IntPtrTy, SPTmp);

  // Subtract the final alloc from the SP. We use G_PTRTOINT here so we don't
  // have to generate an extra instruction to negate the alloc and then use
  // G_PTR_ADD to add the negative offset.
  auto Alloc = MIRBuilder.buildSub(IntPtrTy, SPTmp, AllocSize);
  if (Alignment > Align(1)) {
    APInt AlignMask(IntPtrTy.getSizeInBits(), Alignment.value(), true);
    AlignMask.negate();
    auto AlignCst = MIRBuilder.buildConstant(IntPtrTy, AlignMask);
    Alloc = MIRBuilder.buildAnd(IntPtrTy, Alloc, AlignCst);
  }

  SPTmp = MIRBuilder.buildCast(PtrTy, Alloc);
  MIRBuilder.buildCopy(SPReg, SPTmp);
  MIRBuilder.buildCopy(Dst, SPTmp);

  MI.eraseFromParent();
  return Legalized;
}

LegalizerHelper::LegalizeResult
LegalizerHelper::lowerExtract(MachineInstr &MI) {
  auto [DstReg, DstTy, SrcReg, SrcTy] = MI.getFirst2RegLLTs();
  unsigned Offset = MI.getOperand(2).getImm();

  // Extract sub-vector or one element
  if (SrcTy.isVector()) {
    unsigned SrcEltSize = SrcTy.getElementType().getSizeInBits();
    unsigned DstSize = DstTy.getSizeInBits();

    if ((Offset % SrcEltSize == 0) && (DstSize % SrcEltSize == 0) &&
        (Offset + DstSize <= SrcTy.getSizeInBits())) {
      // Unmerge and allow access to each Src element for the artifact combiner.
      auto Unmerge = MIRBuilder.buildUnmerge(SrcTy.getElementType(), SrcReg);

      // Take element(s) we need to extract and copy it (merge them).
      SmallVector<Register, 8> SubVectorElts;
      for (unsigned Idx = Offset / SrcEltSize;
           Idx < (Offset + DstSize) / SrcEltSize; ++Idx) {
        SubVectorElts.push_back(Unmerge.getReg(Idx));
      }
      if (SubVectorElts.size() == 1)
        MIRBuilder.buildCopy(DstReg, SubVectorElts[0]);
      else
        MIRBuilder.buildMergeLikeInstr(DstReg, SubVectorElts);

      MI.eraseFromParent();
      return Legalized;
    }
  }

  if (DstTy.isScalar() &&
      (SrcTy.isScalar() ||
       (SrcTy.isVector() && DstTy == SrcTy.getElementType()))) {
    LLT SrcIntTy = SrcTy;
    if (!SrcTy.isScalar()) {
      SrcIntTy = LLT::scalar(SrcTy.getSizeInBits());
      SrcReg = MIRBuilder.buildBitcast(SrcIntTy, SrcReg).getReg(0);
    }

    if (Offset == 0)
      MIRBuilder.buildTrunc(DstReg, SrcReg);
    else {
      auto ShiftAmt = MIRBuilder.buildConstant(SrcIntTy, Offset);
      auto Shr = MIRBuilder.buildLShr(SrcIntTy, SrcReg, ShiftAmt);
      MIRBuilder.buildTrunc(DstReg, Shr);
    }

    MI.eraseFromParent();
    return Legalized;
  }

  return UnableToLegalize;
}

LegalizerHelper::LegalizeResult LegalizerHelper::lowerInsert(MachineInstr &MI) {
  auto [Dst, Src, InsertSrc] = MI.getFirst3Regs();
  uint64_t Offset = MI.getOperand(3).getImm();

  LLT DstTy = MRI.getType(Src);
  LLT InsertTy = MRI.getType(InsertSrc);

  // Insert sub-vector or one element
  if (DstTy.isVector() && !InsertTy.isPointer()) {
    LLT EltTy = DstTy.getElementType();
    unsigned EltSize = EltTy.getSizeInBits();
    unsigned InsertSize = InsertTy.getSizeInBits();

    if ((Offset % EltSize == 0) && (InsertSize % EltSize == 0) &&
        (Offset + InsertSize <= DstTy.getSizeInBits())) {
      auto UnmergeSrc = MIRBuilder.buildUnmerge(EltTy, Src);
      SmallVector<Register, 8> DstElts;
      unsigned Idx = 0;
      // Elements from Src before insert start Offset
      for (; Idx < Offset / EltSize; ++Idx) {
        DstElts.push_back(UnmergeSrc.getReg(Idx));
      }

      // Replace elements in Src with elements from InsertSrc
      if (InsertTy.getSizeInBits() > EltSize) {
        auto UnmergeInsertSrc = MIRBuilder.buildUnmerge(EltTy, InsertSrc);
        for (unsigned i = 0; Idx < (Offset + InsertSize) / EltSize;
             ++Idx, ++i) {
          DstElts.push_back(UnmergeInsertSrc.getReg(i));
        }
      } else {
        DstElts.push_back(InsertSrc);
        ++Idx;
      }

      // Remaining elements from Src after insert
      for (; Idx < DstTy.getNumElements(); ++Idx) {
        DstElts.push_back(UnmergeSrc.getReg(Idx));
      }

      MIRBuilder.buildMergeLikeInstr(Dst, DstElts);
      MI.eraseFromParent();
      return Legalized;
    }
  }

  if (InsertTy.isVector() ||
      (DstTy.isVector() && DstTy.getElementType() != InsertTy))
    return UnableToLegalize;

  const DataLayout &DL = MIRBuilder.getDataLayout();
  if ((DstTy.isPointer() &&
       DL.isNonIntegralAddressSpace(DstTy.getAddressSpace())) ||
      (InsertTy.isPointer() &&
       DL.isNonIntegralAddressSpace(InsertTy.getAddressSpace()))) {
    LLVM_DEBUG(dbgs() << "Not casting non-integral address space integer\n");
    return UnableToLegalize;
  }

  LLT IntDstTy = DstTy;

  if (!DstTy.isScalar()) {
    IntDstTy = LLT::scalar(DstTy.getSizeInBits());
    Src = MIRBuilder.buildCast(IntDstTy, Src).getReg(0);
  }

  if (!InsertTy.isScalar()) {
    const LLT IntInsertTy = LLT::scalar(InsertTy.getSizeInBits());
    InsertSrc = MIRBuilder.buildPtrToInt(IntInsertTy, InsertSrc).getReg(0);
  }

  Register ExtInsSrc = MIRBuilder.buildZExt(IntDstTy, InsertSrc).getReg(0);
  if (Offset != 0) {
    auto ShiftAmt = MIRBuilder.buildConstant(IntDstTy, Offset);
    ExtInsSrc = MIRBuilder.buildShl(IntDstTy, ExtInsSrc, ShiftAmt).getReg(0);
  }

  APInt MaskVal = APInt::getBitsSetWithWrap(
      DstTy.getSizeInBits(), Offset + InsertTy.getSizeInBits(), Offset);

  auto Mask = MIRBuilder.buildConstant(IntDstTy, MaskVal);
  auto MaskedSrc = MIRBuilder.buildAnd(IntDstTy, Src, Mask);
  auto Or = MIRBuilder.buildOr(IntDstTy, MaskedSrc, ExtInsSrc);

  MIRBuilder.buildCast(Dst, Or);
  MI.eraseFromParent();
  return Legalized;
}

LegalizerHelper::LegalizeResult
LegalizerHelper::lowerSADDO_SSUBO(MachineInstr &MI) {
  auto [Dst0, Dst0Ty, Dst1, Dst1Ty, LHS, LHSTy, RHS, RHSTy] =
      MI.getFirst4RegLLTs();
  const bool IsAdd = MI.getOpcode() == TargetOpcode::G_SADDO;

  LLT Ty = Dst0Ty;
  LLT BoolTy = Dst1Ty;

  if (IsAdd)
    MIRBuilder.buildAdd(Dst0, LHS, RHS);
  else
    MIRBuilder.buildSub(Dst0, LHS, RHS);

  // TODO: If SADDSAT/SSUBSAT is legal, compare results to detect overflow.

  auto Zero = MIRBuilder.buildConstant(Ty, 0);

  // For an addition, the result should be less than one of the operands (LHS)
  // if and only if the other operand (RHS) is negative, otherwise there will
  // be overflow.
  // For a subtraction, the result should be less than one of the operands
  // (LHS) if and only if the other operand (RHS) is (non-zero) positive,
  // otherwise there will be overflow.
  auto ResultLowerThanLHS =
      MIRBuilder.buildICmp(CmpInst::ICMP_SLT, BoolTy, Dst0, LHS);
  auto ConditionRHS = MIRBuilder.buildICmp(
      IsAdd ? CmpInst::ICMP_SLT : CmpInst::ICMP_SGT, BoolTy, RHS, Zero);

  MIRBuilder.buildXor(Dst1, ConditionRHS, ResultLowerThanLHS);
  MI.eraseFromParent();
  return Legalized;
}

LegalizerHelper::LegalizeResult
LegalizerHelper::lowerAddSubSatToMinMax(MachineInstr &MI) {
  auto [Res, LHS, RHS] = MI.getFirst3Regs();
  LLT Ty = MRI.getType(Res);
  bool IsSigned;
  bool IsAdd;
  unsigned BaseOp;
  switch (MI.getOpcode()) {
  default:
    llvm_unreachable("unexpected addsat/subsat opcode");
  case TargetOpcode::G_UADDSAT:
    IsSigned = false;
    IsAdd = true;
    BaseOp = TargetOpcode::G_ADD;
    break;
  case TargetOpcode::G_SADDSAT:
    IsSigned = true;
    IsAdd = true;
    BaseOp = TargetOpcode::G_ADD;
    break;
  case TargetOpcode::G_USUBSAT:
    IsSigned = false;
    IsAdd = false;
    BaseOp = TargetOpcode::G_SUB;
    break;
  case TargetOpcode::G_SSUBSAT:
    IsSigned = true;
    IsAdd = false;
    BaseOp = TargetOpcode::G_SUB;
    break;
  }

  if (IsSigned) {
    // sadd.sat(a, b) ->
    //   hi = 0x7fffffff - smax(a, 0)
    //   lo = 0x80000000 - smin(a, 0)
    //   a + smin(smax(lo, b), hi)
    // ssub.sat(a, b) ->
    //   lo = smax(a, -1) - 0x7fffffff
    //   hi = smin(a, -1) - 0x80000000
    //   a - smin(smax(lo, b), hi)
    // TODO: AMDGPU can use a "median of 3" instruction here:
    //   a +/- med3(lo, b, hi)
    uint64_t NumBits = Ty.getScalarSizeInBits();
    auto MaxVal =
        MIRBuilder.buildConstant(Ty, APInt::getSignedMaxValue(NumBits));
    auto MinVal =
        MIRBuilder.buildConstant(Ty, APInt::getSignedMinValue(NumBits));
    MachineInstrBuilder Hi, Lo;
    if (IsAdd) {
      auto Zero = MIRBuilder.buildConstant(Ty, 0);
      Hi = MIRBuilder.buildSub(Ty, MaxVal, MIRBuilder.buildSMax(Ty, LHS, Zero));
      Lo = MIRBuilder.buildSub(Ty, MinVal, MIRBuilder.buildSMin(Ty, LHS, Zero));
    } else {
      auto NegOne = MIRBuilder.buildConstant(Ty, -1);
      Lo = MIRBuilder.buildSub(Ty, MIRBuilder.buildSMax(Ty, LHS, NegOne),
                               MaxVal);
      Hi = MIRBuilder.buildSub(Ty, MIRBuilder.buildSMin(Ty, LHS, NegOne),
                               MinVal);
    }
    auto RHSClamped =
        MIRBuilder.buildSMin(Ty, MIRBuilder.buildSMax(Ty, Lo, RHS), Hi);
    MIRBuilder.buildInstr(BaseOp, {Res}, {LHS, RHSClamped});
  } else {
    // uadd.sat(a, b) -> a + umin(~a, b)
    // usub.sat(a, b) -> a - umin(a, b)
    Register Not = IsAdd ? MIRBuilder.buildNot(Ty, LHS).getReg(0) : LHS;
    auto Min = MIRBuilder.buildUMin(Ty, Not, RHS);
    MIRBuilder.buildInstr(BaseOp, {Res}, {LHS, Min});
  }

  MI.eraseFromParent();
  return Legalized;
}

LegalizerHelper::LegalizeResult
LegalizerHelper::lowerAddSubSatToAddoSubo(MachineInstr &MI) {
  auto [Res, LHS, RHS] = MI.getFirst3Regs();
  LLT Ty = MRI.getType(Res);
  LLT BoolTy = Ty.changeElementSize(1);
  bool IsSigned;
  bool IsAdd;
  unsigned OverflowOp;
  switch (MI.getOpcode()) {
  default:
    llvm_unreachable("unexpected addsat/subsat opcode");
  case TargetOpcode::G_UADDSAT:
    IsSigned = false;
    IsAdd = true;
    OverflowOp = TargetOpcode::G_UADDO;
    break;
  case TargetOpcode::G_SADDSAT:
    IsSigned = true;
    IsAdd = true;
    OverflowOp = TargetOpcode::G_SADDO;
    break;
  case TargetOpcode::G_USUBSAT:
    IsSigned = false;
    IsAdd = false;
    OverflowOp = TargetOpcode::G_USUBO;
    break;
  case TargetOpcode::G_SSUBSAT:
    IsSigned = true;
    IsAdd = false;
    OverflowOp = TargetOpcode::G_SSUBO;
    break;
  }

  auto OverflowRes =
      MIRBuilder.buildInstr(OverflowOp, {Ty, BoolTy}, {LHS, RHS});
  Register Tmp = OverflowRes.getReg(0);
  Register Ov = OverflowRes.getReg(1);
  MachineInstrBuilder Clamp;
  if (IsSigned) {
    // sadd.sat(a, b) ->
    //   {tmp, ov} = saddo(a, b)
    //   ov ? (tmp >>s 31) + 0x80000000 : r
    // ssub.sat(a, b) ->
    //   {tmp, ov} = ssubo(a, b)
    //   ov ? (tmp >>s 31) + 0x80000000 : r
    uint64_t NumBits = Ty.getScalarSizeInBits();
    auto ShiftAmount = MIRBuilder.buildConstant(Ty, NumBits - 1);
    auto Sign = MIRBuilder.buildAShr(Ty, Tmp, ShiftAmount);
    auto MinVal =
        MIRBuilder.buildConstant(Ty, APInt::getSignedMinValue(NumBits));
    Clamp = MIRBuilder.buildAdd(Ty, Sign, MinVal);
  } else {
    // uadd.sat(a, b) ->
    //   {tmp, ov} = uaddo(a, b)
    //   ov ? 0xffffffff : tmp
    // usub.sat(a, b) ->
    //   {tmp, ov} = usubo(a, b)
    //   ov ? 0 : tmp
    Clamp = MIRBuilder.buildConstant(Ty, IsAdd ? -1 : 0);
  }
  MIRBuilder.buildSelect(Res, Ov, Clamp, Tmp);

  MI.eraseFromParent();
  return Legalized;
}

LegalizerHelper::LegalizeResult
LegalizerHelper::lowerShlSat(MachineInstr &MI) {
  assert((MI.getOpcode() == TargetOpcode::G_SSHLSAT ||
          MI.getOpcode() == TargetOpcode::G_USHLSAT) &&
         "Expected shlsat opcode!");
  bool IsSigned = MI.getOpcode() == TargetOpcode::G_SSHLSAT;
  auto [Res, LHS, RHS] = MI.getFirst3Regs();
  LLT Ty = MRI.getType(Res);
  LLT BoolTy = Ty.changeElementSize(1);

  unsigned BW = Ty.getScalarSizeInBits();
  auto Result = MIRBuilder.buildShl(Ty, LHS, RHS);
  auto Orig = IsSigned ? MIRBuilder.buildAShr(Ty, Result, RHS)
                       : MIRBuilder.buildLShr(Ty, Result, RHS);

  MachineInstrBuilder SatVal;
  if (IsSigned) {
    auto SatMin = MIRBuilder.buildConstant(Ty, APInt::getSignedMinValue(BW));
    auto SatMax = MIRBuilder.buildConstant(Ty, APInt::getSignedMaxValue(BW));
    auto Cmp = MIRBuilder.buildICmp(CmpInst::ICMP_SLT, BoolTy, LHS,
                                    MIRBuilder.buildConstant(Ty, 0));
    SatVal = MIRBuilder.buildSelect(Ty, Cmp, SatMin, SatMax);
  } else {
    SatVal = MIRBuilder.buildConstant(Ty, APInt::getMaxValue(BW));
  }
  auto Ov = MIRBuilder.buildICmp(CmpInst::ICMP_NE, BoolTy, LHS, Orig);
  MIRBuilder.buildSelect(Res, Ov, SatVal, Result);

  MI.eraseFromParent();
  return Legalized;
}

LegalizerHelper::LegalizeResult LegalizerHelper::lowerBswap(MachineInstr &MI) {
  auto [Dst, Src] = MI.getFirst2Regs();
  const LLT Ty = MRI.getType(Src);
  unsigned SizeInBytes = (Ty.getScalarSizeInBits() + 7) / 8;
  unsigned BaseShiftAmt = (SizeInBytes - 1) * 8;

  // Swap most and least significant byte, set remaining bytes in Res to zero.
  auto ShiftAmt = MIRBuilder.buildConstant(Ty, BaseShiftAmt);
  auto LSByteShiftedLeft = MIRBuilder.buildShl(Ty, Src, ShiftAmt);
  auto MSByteShiftedRight = MIRBuilder.buildLShr(Ty, Src, ShiftAmt);
  auto Res = MIRBuilder.buildOr(Ty, MSByteShiftedRight, LSByteShiftedLeft);

  // Set i-th high/low byte in Res to i-th low/high byte from Src.
  for (unsigned i = 1; i < SizeInBytes / 2; ++i) {
    // AND with Mask leaves byte i unchanged and sets remaining bytes to 0.
    APInt APMask(SizeInBytes * 8, 0xFF << (i * 8));
    auto Mask = MIRBuilder.buildConstant(Ty, APMask);
    auto ShiftAmt = MIRBuilder.buildConstant(Ty, BaseShiftAmt - 16 * i);
    // Low byte shifted left to place of high byte: (Src & Mask) << ShiftAmt.
    auto LoByte = MIRBuilder.buildAnd(Ty, Src, Mask);
    auto LoShiftedLeft = MIRBuilder.buildShl(Ty, LoByte, ShiftAmt);
    Res = MIRBuilder.buildOr(Ty, Res, LoShiftedLeft);
    // High byte shifted right to place of low byte: (Src >> ShiftAmt) & Mask.
    auto SrcShiftedRight = MIRBuilder.buildLShr(Ty, Src, ShiftAmt);
    auto HiShiftedRight = MIRBuilder.buildAnd(Ty, SrcShiftedRight, Mask);
    Res = MIRBuilder.buildOr(Ty, Res, HiShiftedRight);
  }
  Res.getInstr()->getOperand(0).setReg(Dst);

  MI.eraseFromParent();
  return Legalized;
}

//{ (Src & Mask) >> N } | { (Src << N) & Mask }
static MachineInstrBuilder SwapN(unsigned N, DstOp Dst, MachineIRBuilder &B,
                                 MachineInstrBuilder Src, APInt Mask) {
  const LLT Ty = Dst.getLLTTy(*B.getMRI());
  MachineInstrBuilder C_N = B.buildConstant(Ty, N);
  MachineInstrBuilder MaskLoNTo0 = B.buildConstant(Ty, Mask);
  auto LHS = B.buildLShr(Ty, B.buildAnd(Ty, Src, MaskLoNTo0), C_N);
  auto RHS = B.buildAnd(Ty, B.buildShl(Ty, Src, C_N), MaskLoNTo0);
  return B.buildOr(Dst, LHS, RHS);
}

LegalizerHelper::LegalizeResult
LegalizerHelper::lowerBitreverse(MachineInstr &MI) {
  auto [Dst, Src] = MI.getFirst2Regs();
  const LLT Ty = MRI.getType(Src);
  unsigned Size = Ty.getSizeInBits();

  MachineInstrBuilder BSWAP =
      MIRBuilder.buildInstr(TargetOpcode::G_BSWAP, {Ty}, {Src});

  // swap high and low 4 bits in 8 bit blocks 7654|3210 -> 3210|7654
  //    [(val & 0xF0F0F0F0) >> 4] | [(val & 0x0F0F0F0F) << 4]
  // -> [(val & 0xF0F0F0F0) >> 4] | [(val << 4) & 0xF0F0F0F0]
  MachineInstrBuilder Swap4 =
      SwapN(4, Ty, MIRBuilder, BSWAP, APInt::getSplat(Size, APInt(8, 0xF0)));

  // swap high and low 2 bits in 4 bit blocks 32|10 76|54 -> 10|32 54|76
  //    [(val & 0xCCCCCCCC) >> 2] & [(val & 0x33333333) << 2]
  // -> [(val & 0xCCCCCCCC) >> 2] & [(val << 2) & 0xCCCCCCCC]
  MachineInstrBuilder Swap2 =
      SwapN(2, Ty, MIRBuilder, Swap4, APInt::getSplat(Size, APInt(8, 0xCC)));

  // swap high and low 1 bit in 2 bit blocks 1|0 3|2 5|4 7|6 -> 0|1 2|3 4|5 6|7
  //    [(val & 0xAAAAAAAA) >> 1] & [(val & 0x55555555) << 1]
  // -> [(val & 0xAAAAAAAA) >> 1] & [(val << 1) & 0xAAAAAAAA]
  SwapN(1, Dst, MIRBuilder, Swap2, APInt::getSplat(Size, APInt(8, 0xAA)));

  MI.eraseFromParent();
  return Legalized;
}

LegalizerHelper::LegalizeResult
LegalizerHelper::lowerReadWriteRegister(MachineInstr &MI) {
  MachineFunction &MF = MIRBuilder.getMF();

  bool IsRead = MI.getOpcode() == TargetOpcode::G_READ_REGISTER;
  int NameOpIdx = IsRead ? 1 : 0;
  int ValRegIndex = IsRead ? 0 : 1;

  Register ValReg = MI.getOperand(ValRegIndex).getReg();
  const LLT Ty = MRI.getType(ValReg);
  const MDString *RegStr = cast<MDString>(
    cast<MDNode>(MI.getOperand(NameOpIdx).getMetadata())->getOperand(0));

  Register PhysReg = TLI.getRegisterByName(RegStr->getString().data(), Ty, MF);
  if (!PhysReg.isValid())
    return UnableToLegalize;

  if (IsRead)
    MIRBuilder.buildCopy(ValReg, PhysReg);
  else
    MIRBuilder.buildCopy(PhysReg, ValReg);

  MI.eraseFromParent();
  return Legalized;
}

LegalizerHelper::LegalizeResult
LegalizerHelper::lowerSMULH_UMULH(MachineInstr &MI) {
  bool IsSigned = MI.getOpcode() == TargetOpcode::G_SMULH;
  unsigned ExtOp = IsSigned ? TargetOpcode::G_SEXT : TargetOpcode::G_ZEXT;
  Register Result = MI.getOperand(0).getReg();
  LLT OrigTy = MRI.getType(Result);
  auto SizeInBits = OrigTy.getScalarSizeInBits();
  LLT WideTy = OrigTy.changeElementSize(SizeInBits * 2);

  auto LHS = MIRBuilder.buildInstr(ExtOp, {WideTy}, {MI.getOperand(1)});
  auto RHS = MIRBuilder.buildInstr(ExtOp, {WideTy}, {MI.getOperand(2)});
  auto Mul = MIRBuilder.buildMul(WideTy, LHS, RHS);
  unsigned ShiftOp = IsSigned ? TargetOpcode::G_ASHR : TargetOpcode::G_LSHR;

  auto ShiftAmt = MIRBuilder.buildConstant(WideTy, SizeInBits);
  auto Shifted = MIRBuilder.buildInstr(ShiftOp, {WideTy}, {Mul, ShiftAmt});
  MIRBuilder.buildTrunc(Result, Shifted);

  MI.eraseFromParent();
  return Legalized;
}

LegalizerHelper::LegalizeResult
LegalizerHelper::lowerISFPCLASS(MachineInstr &MI) {
  auto [DstReg, DstTy, SrcReg, SrcTy] = MI.getFirst2RegLLTs();
  FPClassTest Mask = static_cast<FPClassTest>(MI.getOperand(2).getImm());

  if (Mask == fcNone) {
    MIRBuilder.buildConstant(DstReg, 0);
    MI.eraseFromParent();
    return Legalized;
  }
  if (Mask == fcAllFlags) {
    MIRBuilder.buildConstant(DstReg, 1);
    MI.eraseFromParent();
    return Legalized;
  }

  unsigned BitSize = SrcTy.getScalarSizeInBits();
  const fltSemantics &Semantics = getFltSemanticForLLT(SrcTy.getScalarType());

  LLT IntTy = LLT::scalar(BitSize);
  if (SrcTy.isVector())
    IntTy = LLT::vector(SrcTy.getElementCount(), IntTy);
  auto AsInt = MIRBuilder.buildCopy(IntTy, SrcReg);

  // Various masks.
  APInt SignBit = APInt::getSignMask(BitSize);
  APInt ValueMask = APInt::getSignedMaxValue(BitSize);     // All bits but sign.
  APInt Inf = APFloat::getInf(Semantics).bitcastToAPInt(); // Exp and int bit.
  APInt ExpMask = Inf;
  APInt AllOneMantissa = APFloat::getLargest(Semantics).bitcastToAPInt() & ~Inf;
  APInt QNaNBitMask =
      APInt::getOneBitSet(BitSize, AllOneMantissa.getActiveBits() - 1);
  APInt InvertionMask = APInt::getAllOnes(DstTy.getScalarSizeInBits());

  auto SignBitC = MIRBuilder.buildConstant(IntTy, SignBit);
  auto ValueMaskC = MIRBuilder.buildConstant(IntTy, ValueMask);
  auto InfC = MIRBuilder.buildConstant(IntTy, Inf);
  auto ExpMaskC = MIRBuilder.buildConstant(IntTy, ExpMask);
  auto ZeroC = MIRBuilder.buildConstant(IntTy, 0);

  auto Abs = MIRBuilder.buildAnd(IntTy, AsInt, ValueMaskC);
  auto Sign =
      MIRBuilder.buildICmp(CmpInst::Predicate::ICMP_NE, DstTy, AsInt, Abs);

  auto Res = MIRBuilder.buildConstant(DstTy, 0);
  // Clang doesn't support capture of structured bindings:
  LLT DstTyCopy = DstTy;
  const auto appendToRes = [&](MachineInstrBuilder ToAppend) {
    Res = MIRBuilder.buildOr(DstTyCopy, Res, ToAppend);
  };

  // Tests that involve more than one class should be processed first.
  if ((Mask & fcFinite) == fcFinite) {
    // finite(V) ==> abs(V) u< exp_mask
    appendToRes(MIRBuilder.buildICmp(CmpInst::Predicate::ICMP_ULT, DstTy, Abs,
                                     ExpMaskC));
    Mask &= ~fcFinite;
  } else if ((Mask & fcFinite) == fcPosFinite) {
    // finite(V) && V > 0 ==> V u< exp_mask
    appendToRes(MIRBuilder.buildICmp(CmpInst::Predicate::ICMP_ULT, DstTy, AsInt,
                                     ExpMaskC));
    Mask &= ~fcPosFinite;
  } else if ((Mask & fcFinite) == fcNegFinite) {
    // finite(V) && V < 0 ==> abs(V) u< exp_mask && signbit == 1
    auto Cmp = MIRBuilder.buildICmp(CmpInst::Predicate::ICMP_ULT, DstTy, Abs,
                                    ExpMaskC);
    auto And = MIRBuilder.buildAnd(DstTy, Cmp, Sign);
    appendToRes(And);
    Mask &= ~fcNegFinite;
  }

  // Check for individual classes.
  if (FPClassTest PartialCheck = Mask & fcZero) {
    if (PartialCheck == fcPosZero)
      appendToRes(MIRBuilder.buildICmp(CmpInst::Predicate::ICMP_EQ, DstTy,
                                       AsInt, ZeroC));
    else if (PartialCheck == fcZero)
      appendToRes(
          MIRBuilder.buildICmp(CmpInst::Predicate::ICMP_EQ, DstTy, Abs, ZeroC));
    else // fcNegZero
      appendToRes(MIRBuilder.buildICmp(CmpInst::Predicate::ICMP_EQ, DstTy,
                                       AsInt, SignBitC));
  }

  if (FPClassTest PartialCheck = Mask & fcSubnormal) {
    // issubnormal(V) ==> unsigned(abs(V) - 1) u< (all mantissa bits set)
    // issubnormal(V) && V>0 ==> unsigned(V - 1) u< (all mantissa bits set)
    auto V = (PartialCheck == fcPosSubnormal) ? AsInt : Abs;
    auto OneC = MIRBuilder.buildConstant(IntTy, 1);
    auto VMinusOne = MIRBuilder.buildSub(IntTy, V, OneC);
    auto SubnormalRes =
        MIRBuilder.buildICmp(CmpInst::Predicate::ICMP_ULT, DstTy, VMinusOne,
                             MIRBuilder.buildConstant(IntTy, AllOneMantissa));
    if (PartialCheck == fcNegSubnormal)
      SubnormalRes = MIRBuilder.buildAnd(DstTy, SubnormalRes, Sign);
    appendToRes(SubnormalRes);
  }

  if (FPClassTest PartialCheck = Mask & fcInf) {
    if (PartialCheck == fcPosInf)
      appendToRes(MIRBuilder.buildICmp(CmpInst::Predicate::ICMP_EQ, DstTy,
                                       AsInt, InfC));
    else if (PartialCheck == fcInf)
      appendToRes(
          MIRBuilder.buildICmp(CmpInst::Predicate::ICMP_EQ, DstTy, Abs, InfC));
    else { // fcNegInf
      APInt NegInf = APFloat::getInf(Semantics, true).bitcastToAPInt();
      auto NegInfC = MIRBuilder.buildConstant(IntTy, NegInf);
      appendToRes(MIRBuilder.buildICmp(CmpInst::Predicate::ICMP_EQ, DstTy,
                                       AsInt, NegInfC));
    }
  }

  if (FPClassTest PartialCheck = Mask & fcNan) {
    auto InfWithQnanBitC = MIRBuilder.buildConstant(IntTy, Inf | QNaNBitMask);
    if (PartialCheck == fcNan) {
      // isnan(V) ==> abs(V) u> int(inf)
      appendToRes(
          MIRBuilder.buildICmp(CmpInst::Predicate::ICMP_UGT, DstTy, Abs, InfC));
    } else if (PartialCheck == fcQNan) {
      // isquiet(V) ==> abs(V) u>= (unsigned(Inf) | quiet_bit)
      appendToRes(MIRBuilder.buildICmp(CmpInst::Predicate::ICMP_UGE, DstTy, Abs,
                                       InfWithQnanBitC));
    } else { // fcSNan
      // issignaling(V) ==> abs(V) u> unsigned(Inf) &&
      //                    abs(V) u< (unsigned(Inf) | quiet_bit)
      auto IsNan =
          MIRBuilder.buildICmp(CmpInst::Predicate::ICMP_UGT, DstTy, Abs, InfC);
      auto IsNotQnan = MIRBuilder.buildICmp(CmpInst::Predicate::ICMP_ULT, DstTy,
                                            Abs, InfWithQnanBitC);
      appendToRes(MIRBuilder.buildAnd(DstTy, IsNan, IsNotQnan));
    }
  }

  if (FPClassTest PartialCheck = Mask & fcNormal) {
    // isnormal(V) ==> (0 u< exp u< max_exp) ==> (unsigned(exp-1) u<
    // (max_exp-1))
    APInt ExpLSB = ExpMask & ~(ExpMask.shl(1));
    auto ExpMinusOne = MIRBuilder.buildSub(
        IntTy, Abs, MIRBuilder.buildConstant(IntTy, ExpLSB));
    APInt MaxExpMinusOne = ExpMask - ExpLSB;
    auto NormalRes =
        MIRBuilder.buildICmp(CmpInst::Predicate::ICMP_ULT, DstTy, ExpMinusOne,
                             MIRBuilder.buildConstant(IntTy, MaxExpMinusOne));
    if (PartialCheck == fcNegNormal)
      NormalRes = MIRBuilder.buildAnd(DstTy, NormalRes, Sign);
    else if (PartialCheck == fcPosNormal) {
      auto PosSign = MIRBuilder.buildXor(
          DstTy, Sign, MIRBuilder.buildConstant(DstTy, InvertionMask));
      NormalRes = MIRBuilder.buildAnd(DstTy, NormalRes, PosSign);
    }
    appendToRes(NormalRes);
  }

  MIRBuilder.buildCopy(DstReg, Res);
  MI.eraseFromParent();
  return Legalized;
}

LegalizerHelper::LegalizeResult LegalizerHelper::lowerSelect(MachineInstr &MI) {
  // Implement vector G_SELECT in terms of XOR, AND, OR.
  auto [DstReg, DstTy, MaskReg, MaskTy, Op1Reg, Op1Ty, Op2Reg, Op2Ty] =
      MI.getFirst4RegLLTs();
  if (!DstTy.isVector())
    return UnableToLegalize;

  bool IsEltPtr = DstTy.getElementType().isPointer();
  if (IsEltPtr) {
    LLT ScalarPtrTy = LLT::scalar(DstTy.getScalarSizeInBits());
    LLT NewTy = DstTy.changeElementType(ScalarPtrTy);
    Op1Reg = MIRBuilder.buildPtrToInt(NewTy, Op1Reg).getReg(0);
    Op2Reg = MIRBuilder.buildPtrToInt(NewTy, Op2Reg).getReg(0);
    DstTy = NewTy;
  }

  if (MaskTy.isScalar()) {
    // Turn the scalar condition into a vector condition mask.

    Register MaskElt = MaskReg;

    // The condition was potentially zero extended before, but we want a sign
    // extended boolean.
    if (MaskTy != LLT::scalar(1))
      MaskElt = MIRBuilder.buildSExtInReg(MaskTy, MaskElt, 1).getReg(0);

    // Continue the sign extension (or truncate) to match the data type.
    MaskElt = MIRBuilder.buildSExtOrTrunc(DstTy.getElementType(),
                                          MaskElt).getReg(0);

    // Generate a vector splat idiom.
    auto ShufSplat = MIRBuilder.buildShuffleSplat(DstTy, MaskElt);
    MaskReg = ShufSplat.getReg(0);
    MaskTy = DstTy;
  }

  if (MaskTy.getSizeInBits() != DstTy.getSizeInBits()) {
    return UnableToLegalize;
  }

  auto NotMask = MIRBuilder.buildNot(MaskTy, MaskReg);
  auto NewOp1 = MIRBuilder.buildAnd(MaskTy, Op1Reg, MaskReg);
  auto NewOp2 = MIRBuilder.buildAnd(MaskTy, Op2Reg, NotMask);
  if (IsEltPtr) {
    auto Or = MIRBuilder.buildOr(DstTy, NewOp1, NewOp2);
    MIRBuilder.buildIntToPtr(DstReg, Or);
  } else {
    MIRBuilder.buildOr(DstReg, NewOp1, NewOp2);
  }
  MI.eraseFromParent();
  return Legalized;
}

LegalizerHelper::LegalizeResult LegalizerHelper::lowerDIVREM(MachineInstr &MI) {
  // Split DIVREM into individual instructions.
  unsigned Opcode = MI.getOpcode();

  MIRBuilder.buildInstr(
      Opcode == TargetOpcode::G_SDIVREM ? TargetOpcode::G_SDIV
                                        : TargetOpcode::G_UDIV,
      {MI.getOperand(0).getReg()}, {MI.getOperand(2), MI.getOperand(3)});
  MIRBuilder.buildInstr(
      Opcode == TargetOpcode::G_SDIVREM ? TargetOpcode::G_SREM
                                        : TargetOpcode::G_UREM,
      {MI.getOperand(1).getReg()}, {MI.getOperand(2), MI.getOperand(3)});
  MI.eraseFromParent();
  return Legalized;
}

LegalizerHelper::LegalizeResult
LegalizerHelper::lowerAbsToAddXor(MachineInstr &MI) {
  // Expand %res = G_ABS %a into:
  // %v1 = G_ASHR %a, scalar_size-1
  // %v2 = G_ADD %a, %v1
  // %res = G_XOR %v2, %v1
  LLT DstTy = MRI.getType(MI.getOperand(0).getReg());
  Register OpReg = MI.getOperand(1).getReg();
  auto ShiftAmt =
      MIRBuilder.buildConstant(DstTy, DstTy.getScalarSizeInBits() - 1);
  auto Shift = MIRBuilder.buildAShr(DstTy, OpReg, ShiftAmt);
  auto Add = MIRBuilder.buildAdd(DstTy, OpReg, Shift);
  MIRBuilder.buildXor(MI.getOperand(0).getReg(), Add, Shift);
  MI.eraseFromParent();
  return Legalized;
}

LegalizerHelper::LegalizeResult
LegalizerHelper::lowerAbsToMaxNeg(MachineInstr &MI) {
  // Expand %res = G_ABS %a into:
  // %v1 = G_CONSTANT 0
  // %v2 = G_SUB %v1, %a
  // %res = G_SMAX %a, %v2
  Register SrcReg = MI.getOperand(1).getReg();
  LLT Ty = MRI.getType(SrcReg);
  auto Zero = MIRBuilder.buildConstant(Ty, 0).getReg(0);
  auto Sub = MIRBuilder.buildSub(Ty, Zero, SrcReg).getReg(0);
  MIRBuilder.buildSMax(MI.getOperand(0), SrcReg, Sub);
  MI.eraseFromParent();
  return Legalized;
}

LegalizerHelper::LegalizeResult
LegalizerHelper::lowerVectorReduction(MachineInstr &MI) {
  Register SrcReg = MI.getOperand(1).getReg();
  LLT SrcTy = MRI.getType(SrcReg);
  LLT DstTy = MRI.getType(SrcReg);

  // The source could be a scalar if the IR type was <1 x sN>.
  if (SrcTy.isScalar()) {
    if (DstTy.getSizeInBits() > SrcTy.getSizeInBits())
      return UnableToLegalize; // FIXME: handle extension.
    // This can be just a plain copy.
    Observer.changingInstr(MI);
    MI.setDesc(MIRBuilder.getTII().get(TargetOpcode::COPY));
    Observer.changedInstr(MI);
    return Legalized;
  }
  return UnableToLegalize;;
}

static bool shouldLowerMemFuncForSize(const MachineFunction &MF) {
  // On Darwin, -Os means optimize for size without hurting performance, so
  // only really optimize for size when -Oz (MinSize) is used.
  if (MF.getTarget().getTargetTriple().isOSDarwin())
    return MF.getFunction().hasMinSize();
  return MF.getFunction().hasOptSize();
}

// Returns a list of types to use for memory op lowering in MemOps. A partial
// port of findOptimalMemOpLowering in TargetLowering.
static bool findGISelOptimalMemOpLowering(std::vector<LLT> &MemOps,
                                          unsigned Limit, const MemOp &Op,
                                          unsigned DstAS, unsigned SrcAS,
                                          const AttributeList &FuncAttributes,
                                          const TargetLowering &TLI) {
  if (Op.isMemcpyWithFixedDstAlign() && Op.getSrcAlign() < Op.getDstAlign())
    return false;

  LLT Ty = TLI.getOptimalMemOpLLT(Op, FuncAttributes);

  if (Ty == LLT()) {
    // Use the largest scalar type whose alignment constraints are satisfied.
    // We only need to check DstAlign here as SrcAlign is always greater or
    // equal to DstAlign (or zero).
    Ty = LLT::scalar(64);
    if (Op.isFixedDstAlign())
      while (Op.getDstAlign() < Ty.getSizeInBytes() &&
             !TLI.allowsMisalignedMemoryAccesses(Ty, DstAS, Op.getDstAlign()))
        Ty = LLT::scalar(Ty.getSizeInBytes());
    assert(Ty.getSizeInBits() > 0 && "Could not find valid type");
    // FIXME: check for the largest legal type we can load/store to.
  }

  unsigned NumMemOps = 0;
  uint64_t Size = Op.size();
  while (Size) {
    unsigned TySize = Ty.getSizeInBytes();
    while (TySize > Size) {
      // For now, only use non-vector load / store's for the left-over pieces.
      LLT NewTy = Ty;
      // FIXME: check for mem op safety and legality of the types. Not all of
      // SDAGisms map cleanly to GISel concepts.
      if (NewTy.isVector())
        NewTy = NewTy.getSizeInBits() > 64 ? LLT::scalar(64) : LLT::scalar(32);
      NewTy = LLT::scalar(llvm::bit_floor(NewTy.getSizeInBits() - 1));
      unsigned NewTySize = NewTy.getSizeInBytes();
      assert(NewTySize > 0 && "Could not find appropriate type");

      // If the new LLT cannot cover all of the remaining bits, then consider
      // issuing a (or a pair of) unaligned and overlapping load / store.
      unsigned Fast;
      // Need to get a VT equivalent for allowMisalignedMemoryAccesses().
      MVT VT = getMVTForLLT(Ty);
      if (NumMemOps && Op.allowOverlap() && NewTySize < Size &&
          TLI.allowsMisalignedMemoryAccesses(
              VT, DstAS, Op.isFixedDstAlign() ? Op.getDstAlign() : Align(1),
              MachineMemOperand::MONone, &Fast) &&
          Fast)
        TySize = Size;
      else {
        Ty = NewTy;
        TySize = NewTySize;
      }
    }

    if (++NumMemOps > Limit)
      return false;

    MemOps.push_back(Ty);
    Size -= TySize;
  }

  return true;
}

static Type *getTypeForLLT(LLT Ty, LLVMContext &C) {
  if (Ty.isVector())
    return FixedVectorType::get(IntegerType::get(C, Ty.getScalarSizeInBits()),
                                Ty.getNumElements());
  return IntegerType::get(C, Ty.getSizeInBits());
}

// Get a vectorized representation of the memset value operand, GISel edition.
static Register getMemsetValue(Register Val, LLT Ty, MachineIRBuilder &MIB) {
  MachineRegisterInfo &MRI = *MIB.getMRI();
  unsigned NumBits = Ty.getScalarSizeInBits();
  auto ValVRegAndVal = getIConstantVRegValWithLookThrough(Val, MRI);
  if (!Ty.isVector() && ValVRegAndVal) {
    APInt Scalar = ValVRegAndVal->Value.trunc(8);
    APInt SplatVal = APInt::getSplat(NumBits, Scalar);
    return MIB.buildConstant(Ty, SplatVal).getReg(0);
  }

  // Extend the byte value to the larger type, and then multiply by a magic
  // value 0x010101... in order to replicate it across every byte.
  // Unless it's zero, in which case just emit a larger G_CONSTANT 0.
  if (ValVRegAndVal && ValVRegAndVal->Value == 0) {
    return MIB.buildConstant(Ty, 0).getReg(0);
  }

  LLT ExtType = Ty.getScalarType();
  auto ZExt = MIB.buildZExtOrTrunc(ExtType, Val);
  if (NumBits > 8) {
    APInt Magic = APInt::getSplat(NumBits, APInt(8, 0x01));
    auto MagicMI = MIB.buildConstant(ExtType, Magic);
    Val = MIB.buildMul(ExtType, ZExt, MagicMI).getReg(0);
  }

  // For vector types create a G_BUILD_VECTOR.
  if (Ty.isVector())
    Val = MIB.buildSplatVector(Ty, Val).getReg(0);

  return Val;
}

LegalizerHelper::LegalizeResult
LegalizerHelper::lowerMemset(MachineInstr &MI, Register Dst, Register Val,
                             uint64_t KnownLen, Align Alignment,
                             bool IsVolatile) {
  auto &MF = *MI.getParent()->getParent();
  const auto &TLI = *MF.getSubtarget().getTargetLowering();
  auto &DL = MF.getDataLayout();
  LLVMContext &C = MF.getFunction().getContext();

  assert(KnownLen != 0 && "Have a zero length memset length!");

  bool DstAlignCanChange = false;
  MachineFrameInfo &MFI = MF.getFrameInfo();
  bool OptSize = shouldLowerMemFuncForSize(MF);

  MachineInstr *FIDef = getOpcodeDef(TargetOpcode::G_FRAME_INDEX, Dst, MRI);
  if (FIDef && !MFI.isFixedObjectIndex(FIDef->getOperand(1).getIndex()))
    DstAlignCanChange = true;

  unsigned Limit = TLI.getMaxStoresPerMemset(OptSize);
  std::vector<LLT> MemOps;

  const auto &DstMMO = **MI.memoperands_begin();
  MachinePointerInfo DstPtrInfo = DstMMO.getPointerInfo();

  auto ValVRegAndVal = getIConstantVRegValWithLookThrough(Val, MRI);
  bool IsZeroVal = ValVRegAndVal && ValVRegAndVal->Value == 0;

  if (!findGISelOptimalMemOpLowering(MemOps, Limit,
                                     MemOp::Set(KnownLen, DstAlignCanChange,
                                                Alignment,
                                                /*IsZeroMemset=*/IsZeroVal,
                                                /*IsVolatile=*/IsVolatile),
                                     DstPtrInfo.getAddrSpace(), ~0u,
                                     MF.getFunction().getAttributes(), TLI))
    return UnableToLegalize;

  if (DstAlignCanChange) {
    // Get an estimate of the type from the LLT.
    Type *IRTy = getTypeForLLT(MemOps[0], C);
    Align NewAlign = DL.getABITypeAlign(IRTy);
    if (NewAlign > Alignment) {
      Alignment = NewAlign;
      unsigned FI = FIDef->getOperand(1).getIndex();
      // Give the stack frame object a larger alignment if needed.
      if (MFI.getObjectAlign(FI) < Alignment)
        MFI.setObjectAlignment(FI, Alignment);
    }
  }

  MachineIRBuilder MIB(MI);
  // Find the largest store and generate the bit pattern for it.
  LLT LargestTy = MemOps[0];
  for (unsigned i = 1; i < MemOps.size(); i++)
    if (MemOps[i].getSizeInBits() > LargestTy.getSizeInBits())
      LargestTy = MemOps[i];

  // The memset stored value is always defined as an s8, so in order to make it
  // work with larger store types we need to repeat the bit pattern across the
  // wider type.
  Register MemSetValue = getMemsetValue(Val, LargestTy, MIB);

  if (!MemSetValue)
    return UnableToLegalize;

  // Generate the stores. For each store type in the list, we generate the
  // matching store of that type to the destination address.
  LLT PtrTy = MRI.getType(Dst);
  unsigned DstOff = 0;
  unsigned Size = KnownLen;
  for (unsigned I = 0; I < MemOps.size(); I++) {
    LLT Ty = MemOps[I];
    unsigned TySize = Ty.getSizeInBytes();
    if (TySize > Size) {
      // Issuing an unaligned load / store pair that overlaps with the previous
      // pair. Adjust the offset accordingly.
      assert(I == MemOps.size() - 1 && I != 0);
      DstOff -= TySize - Size;
    }

    // If this store is smaller than the largest store see whether we can get
    // the smaller value for free with a truncate.
    Register Value = MemSetValue;
    if (Ty.getSizeInBits() < LargestTy.getSizeInBits()) {
      MVT VT = getMVTForLLT(Ty);
      MVT LargestVT = getMVTForLLT(LargestTy);
      if (!LargestTy.isVector() && !Ty.isVector() &&
          TLI.isTruncateFree(LargestVT, VT))
        Value = MIB.buildTrunc(Ty, MemSetValue).getReg(0);
      else
        Value = getMemsetValue(Val, Ty, MIB);
      if (!Value)
        return UnableToLegalize;
    }

    auto *StoreMMO = MF.getMachineMemOperand(&DstMMO, DstOff, Ty);

    Register Ptr = Dst;
    if (DstOff != 0) {
      auto Offset =
          MIB.buildConstant(LLT::scalar(PtrTy.getSizeInBits()), DstOff);
      Ptr = MIB.buildPtrAdd(PtrTy, Dst, Offset).getReg(0);
    }

    MIB.buildStore(Value, Ptr, *StoreMMO);
    DstOff += Ty.getSizeInBytes();
    Size -= TySize;
  }

  MI.eraseFromParent();
  return Legalized;
}

LegalizerHelper::LegalizeResult
LegalizerHelper::lowerMemcpyInline(MachineInstr &MI) {
  assert(MI.getOpcode() == TargetOpcode::G_MEMCPY_INLINE);

  auto [Dst, Src, Len] = MI.getFirst3Regs();

  const auto *MMOIt = MI.memoperands_begin();
  const MachineMemOperand *MemOp = *MMOIt;
  bool IsVolatile = MemOp->isVolatile();

  // See if this is a constant length copy
  auto LenVRegAndVal = getIConstantVRegValWithLookThrough(Len, MRI);
  // FIXME: support dynamically sized G_MEMCPY_INLINE
  assert(LenVRegAndVal &&
         "inline memcpy with dynamic size is not yet supported");
  uint64_t KnownLen = LenVRegAndVal->Value.getZExtValue();
  if (KnownLen == 0) {
    MI.eraseFromParent();
    return Legalized;
  }

  const auto &DstMMO = **MI.memoperands_begin();
  const auto &SrcMMO = **std::next(MI.memoperands_begin());
  Align DstAlign = DstMMO.getBaseAlign();
  Align SrcAlign = SrcMMO.getBaseAlign();

  return lowerMemcpyInline(MI, Dst, Src, KnownLen, DstAlign, SrcAlign,
                           IsVolatile);
}

LegalizerHelper::LegalizeResult
LegalizerHelper::lowerMemcpyInline(MachineInstr &MI, Register Dst, Register Src,
                                   uint64_t KnownLen, Align DstAlign,
                                   Align SrcAlign, bool IsVolatile) {
  assert(MI.getOpcode() == TargetOpcode::G_MEMCPY_INLINE);
  return lowerMemcpy(MI, Dst, Src, KnownLen,
                     std::numeric_limits<uint64_t>::max(), DstAlign, SrcAlign,
                     IsVolatile);
}

LegalizerHelper::LegalizeResult
LegalizerHelper::lowerMemcpy(MachineInstr &MI, Register Dst, Register Src,
                             uint64_t KnownLen, uint64_t Limit, Align DstAlign,
                             Align SrcAlign, bool IsVolatile) {
  auto &MF = *MI.getParent()->getParent();
  const auto &TLI = *MF.getSubtarget().getTargetLowering();
  auto &DL = MF.getDataLayout();
  LLVMContext &C = MF.getFunction().getContext();

  assert(KnownLen != 0 && "Have a zero length memcpy length!");

  bool DstAlignCanChange = false;
  MachineFrameInfo &MFI = MF.getFrameInfo();
  Align Alignment = std::min(DstAlign, SrcAlign);

  MachineInstr *FIDef = getOpcodeDef(TargetOpcode::G_FRAME_INDEX, Dst, MRI);
  if (FIDef && !MFI.isFixedObjectIndex(FIDef->getOperand(1).getIndex()))
    DstAlignCanChange = true;

  // FIXME: infer better src pointer alignment like SelectionDAG does here.
  // FIXME: also use the equivalent of isMemSrcFromConstant and alwaysinlining
  // if the memcpy is in a tail call position.

  std::vector<LLT> MemOps;

  const auto &DstMMO = **MI.memoperands_begin();
  const auto &SrcMMO = **std::next(MI.memoperands_begin());
  MachinePointerInfo DstPtrInfo = DstMMO.getPointerInfo();
  MachinePointerInfo SrcPtrInfo = SrcMMO.getPointerInfo();

  if (!findGISelOptimalMemOpLowering(
          MemOps, Limit,
          MemOp::Copy(KnownLen, DstAlignCanChange, Alignment, SrcAlign,
                      IsVolatile),
          DstPtrInfo.getAddrSpace(), SrcPtrInfo.getAddrSpace(),
          MF.getFunction().getAttributes(), TLI))
    return UnableToLegalize;

  if (DstAlignCanChange) {
    // Get an estimate of the type from the LLT.
    Type *IRTy = getTypeForLLT(MemOps[0], C);
    Align NewAlign = DL.getABITypeAlign(IRTy);

    // Don't promote to an alignment that would require dynamic stack
    // realignment.
    const TargetRegisterInfo *TRI = MF.getSubtarget().getRegisterInfo();
    if (!TRI->hasStackRealignment(MF))
      while (NewAlign > Alignment && DL.exceedsNaturalStackAlignment(NewAlign))
        NewAlign = NewAlign.previous();

    if (NewAlign > Alignment) {
      Alignment = NewAlign;
      unsigned FI = FIDef->getOperand(1).getIndex();
      // Give the stack frame object a larger alignment if needed.
      if (MFI.getObjectAlign(FI) < Alignment)
        MFI.setObjectAlignment(FI, Alignment);
    }
  }

  LLVM_DEBUG(dbgs() << "Inlining memcpy: " << MI << " into loads & stores\n");

  MachineIRBuilder MIB(MI);
  // Now we need to emit a pair of load and stores for each of the types we've
  // collected. I.e. for each type, generate a load from the source pointer of
  // that type width, and then generate a corresponding store to the dest buffer
  // of that value loaded. This can result in a sequence of loads and stores
  // mixed types, depending on what the target specifies as good types to use.
  unsigned CurrOffset = 0;
  unsigned Size = KnownLen;
  for (auto CopyTy : MemOps) {
    // Issuing an unaligned load / store pair  that overlaps with the previous
    // pair. Adjust the offset accordingly.
    if (CopyTy.getSizeInBytes() > Size)
      CurrOffset -= CopyTy.getSizeInBytes() - Size;

    // Construct MMOs for the accesses.
    auto *LoadMMO =
        MF.getMachineMemOperand(&SrcMMO, CurrOffset, CopyTy.getSizeInBytes());
    auto *StoreMMO =
        MF.getMachineMemOperand(&DstMMO, CurrOffset, CopyTy.getSizeInBytes());

    // Create the load.
    Register LoadPtr = Src;
    Register Offset;
    if (CurrOffset != 0) {
      LLT SrcTy = MRI.getType(Src);
      Offset = MIB.buildConstant(LLT::scalar(SrcTy.getSizeInBits()), CurrOffset)
                   .getReg(0);
      LoadPtr = MIB.buildPtrAdd(SrcTy, Src, Offset).getReg(0);
    }
    auto LdVal = MIB.buildLoad(CopyTy, LoadPtr, *LoadMMO);

    // Create the store.
    Register StorePtr = Dst;
    if (CurrOffset != 0) {
      LLT DstTy = MRI.getType(Dst);
      StorePtr = MIB.buildPtrAdd(DstTy, Dst, Offset).getReg(0);
    }
    MIB.buildStore(LdVal, StorePtr, *StoreMMO);
    CurrOffset += CopyTy.getSizeInBytes();
    Size -= CopyTy.getSizeInBytes();
  }

  MI.eraseFromParent();
  return Legalized;
}

LegalizerHelper::LegalizeResult
LegalizerHelper::lowerMemmove(MachineInstr &MI, Register Dst, Register Src,
                              uint64_t KnownLen, Align DstAlign, Align SrcAlign,
                              bool IsVolatile) {
  auto &MF = *MI.getParent()->getParent();
  const auto &TLI = *MF.getSubtarget().getTargetLowering();
  auto &DL = MF.getDataLayout();
  LLVMContext &C = MF.getFunction().getContext();

  assert(KnownLen != 0 && "Have a zero length memmove length!");

  bool DstAlignCanChange = false;
  MachineFrameInfo &MFI = MF.getFrameInfo();
  bool OptSize = shouldLowerMemFuncForSize(MF);
  Align Alignment = std::min(DstAlign, SrcAlign);

  MachineInstr *FIDef = getOpcodeDef(TargetOpcode::G_FRAME_INDEX, Dst, MRI);
  if (FIDef && !MFI.isFixedObjectIndex(FIDef->getOperand(1).getIndex()))
    DstAlignCanChange = true;

  unsigned Limit = TLI.getMaxStoresPerMemmove(OptSize);
  std::vector<LLT> MemOps;

  const auto &DstMMO = **MI.memoperands_begin();
  const auto &SrcMMO = **std::next(MI.memoperands_begin());
  MachinePointerInfo DstPtrInfo = DstMMO.getPointerInfo();
  MachinePointerInfo SrcPtrInfo = SrcMMO.getPointerInfo();

  // FIXME: SelectionDAG always passes false for 'AllowOverlap', apparently due
  // to a bug in it's findOptimalMemOpLowering implementation. For now do the
  // same thing here.
  if (!findGISelOptimalMemOpLowering(
          MemOps, Limit,
          MemOp::Copy(KnownLen, DstAlignCanChange, Alignment, SrcAlign,
                      /*IsVolatile*/ true),
          DstPtrInfo.getAddrSpace(), SrcPtrInfo.getAddrSpace(),
          MF.getFunction().getAttributes(), TLI))
    return UnableToLegalize;

  if (DstAlignCanChange) {
    // Get an estimate of the type from the LLT.
    Type *IRTy = getTypeForLLT(MemOps[0], C);
    Align NewAlign = DL.getABITypeAlign(IRTy);

    // Don't promote to an alignment that would require dynamic stack
    // realignment.
    const TargetRegisterInfo *TRI = MF.getSubtarget().getRegisterInfo();
    if (!TRI->hasStackRealignment(MF))
      while (NewAlign > Alignment && DL.exceedsNaturalStackAlignment(NewAlign))
        NewAlign = NewAlign.previous();

    if (NewAlign > Alignment) {
      Alignment = NewAlign;
      unsigned FI = FIDef->getOperand(1).getIndex();
      // Give the stack frame object a larger alignment if needed.
      if (MFI.getObjectAlign(FI) < Alignment)
        MFI.setObjectAlignment(FI, Alignment);
    }
  }

  LLVM_DEBUG(dbgs() << "Inlining memmove: " << MI << " into loads & stores\n");

  MachineIRBuilder MIB(MI);
  // Memmove requires that we perform the loads first before issuing the stores.
  // Apart from that, this loop is pretty much doing the same thing as the
  // memcpy codegen function.
  unsigned CurrOffset = 0;
  SmallVector<Register, 16> LoadVals;
  for (auto CopyTy : MemOps) {
    // Construct MMO for the load.
    auto *LoadMMO =
        MF.getMachineMemOperand(&SrcMMO, CurrOffset, CopyTy.getSizeInBytes());

    // Create the load.
    Register LoadPtr = Src;
    if (CurrOffset != 0) {
      LLT SrcTy = MRI.getType(Src);
      auto Offset =
          MIB.buildConstant(LLT::scalar(SrcTy.getSizeInBits()), CurrOffset);
      LoadPtr = MIB.buildPtrAdd(SrcTy, Src, Offset).getReg(0);
    }
    LoadVals.push_back(MIB.buildLoad(CopyTy, LoadPtr, *LoadMMO).getReg(0));
    CurrOffset += CopyTy.getSizeInBytes();
  }

  CurrOffset = 0;
  for (unsigned I = 0; I < MemOps.size(); ++I) {
    LLT CopyTy = MemOps[I];
    // Now store the values loaded.
    auto *StoreMMO =
        MF.getMachineMemOperand(&DstMMO, CurrOffset, CopyTy.getSizeInBytes());

    Register StorePtr = Dst;
    if (CurrOffset != 0) {
      LLT DstTy = MRI.getType(Dst);
      auto Offset =
          MIB.buildConstant(LLT::scalar(DstTy.getSizeInBits()), CurrOffset);
      StorePtr = MIB.buildPtrAdd(DstTy, Dst, Offset).getReg(0);
    }
    MIB.buildStore(LoadVals[I], StorePtr, *StoreMMO);
    CurrOffset += CopyTy.getSizeInBytes();
  }
  MI.eraseFromParent();
  return Legalized;
}

LegalizerHelper::LegalizeResult
LegalizerHelper::lowerMemCpyFamily(MachineInstr &MI, unsigned MaxLen) {
  const unsigned Opc = MI.getOpcode();
  // This combine is fairly complex so it's not written with a separate
  // matcher function.
  assert((Opc == TargetOpcode::G_MEMCPY || Opc == TargetOpcode::G_MEMMOVE ||
          Opc == TargetOpcode::G_MEMSET) &&
         "Expected memcpy like instruction");

  auto MMOIt = MI.memoperands_begin();
  const MachineMemOperand *MemOp = *MMOIt;

  Align DstAlign = MemOp->getBaseAlign();
  Align SrcAlign;
  auto [Dst, Src, Len] = MI.getFirst3Regs();

  if (Opc != TargetOpcode::G_MEMSET) {
    assert(MMOIt != MI.memoperands_end() && "Expected a second MMO on MI");
    MemOp = *(++MMOIt);
    SrcAlign = MemOp->getBaseAlign();
  }

  // See if this is a constant length copy
  auto LenVRegAndVal = getIConstantVRegValWithLookThrough(Len, MRI);
  if (!LenVRegAndVal)
    return UnableToLegalize;
  uint64_t KnownLen = LenVRegAndVal->Value.getZExtValue();

  if (KnownLen == 0) {
    MI.eraseFromParent();
    return Legalized;
  }

  bool IsVolatile = MemOp->isVolatile();
  if (Opc == TargetOpcode::G_MEMCPY_INLINE)
    return lowerMemcpyInline(MI, Dst, Src, KnownLen, DstAlign, SrcAlign,
                             IsVolatile);

  // Don't try to optimize volatile.
  if (IsVolatile)
    return UnableToLegalize;

  if (MaxLen && KnownLen > MaxLen)
    return UnableToLegalize;

  if (Opc == TargetOpcode::G_MEMCPY) {
    auto &MF = *MI.getParent()->getParent();
    const auto &TLI = *MF.getSubtarget().getTargetLowering();
    bool OptSize = shouldLowerMemFuncForSize(MF);
    uint64_t Limit = TLI.getMaxStoresPerMemcpy(OptSize);
    return lowerMemcpy(MI, Dst, Src, KnownLen, Limit, DstAlign, SrcAlign,
                       IsVolatile);
  }
  if (Opc == TargetOpcode::G_MEMMOVE)
    return lowerMemmove(MI, Dst, Src, KnownLen, DstAlign, SrcAlign, IsVolatile);
  if (Opc == TargetOpcode::G_MEMSET)
    return lowerMemset(MI, Dst, Src, KnownLen, DstAlign, IsVolatile);
  return UnableToLegalize;
}<|MERGE_RESOLUTION|>--- conflicted
+++ resolved
@@ -110,13 +110,8 @@
 LegalizerHelper::LegalizerHelper(MachineFunction &MF, const LegalizerInfo &LI,
                                  GISelChangeObserver &Observer,
                                  MachineIRBuilder &B, GISelKnownBits *KB)
-<<<<<<< HEAD
-    : MIRBuilder(B), Observer(Observer), KB(KB), MRI(MF.getRegInfo()), LI(LI),
-      TLI(*MF.getSubtarget().getTargetLowering()) {}
-=======
     : MIRBuilder(B), Observer(Observer), MRI(MF.getRegInfo()), LI(LI),
       TLI(*MF.getSubtarget().getTargetLowering()), KB(KB) {}
->>>>>>> 2bea2d7b
 
 LegalizerHelper::LegalizeResult
 LegalizerHelper::legalizeInstrStep(MachineInstr &MI,
