--- conflicted
+++ resolved
@@ -12,12 +12,9 @@
 #include "llvm/CodeGen/GlobalISel/InstructionSelect.h"
 #include "llvm/ADT/PostOrderIterator.h"
 #include "llvm/ADT/ScopeExit.h"
-<<<<<<< HEAD
 #include "llvm/Analysis/AliasAnalysis.h"
 #include "llvm/Analysis/BlockFrequencyInfo.h"
-=======
 #include "llvm/ADT/SetVector.h"
->>>>>>> 8a677c19
 #include "llvm/Analysis/LazyBlockFrequencyInfo.h"
 #include "llvm/Analysis/ProfileSummaryInfo.h"
 #include "llvm/CodeGen/GlobalISel/GISelChangeObserver.h"
@@ -147,12 +144,8 @@
   OptLevel = MF.getFunction().hasOptNone() ? CodeGenOptLevel::None
                                            : MF.getTarget().getOptLevel();
 
-<<<<<<< HEAD
-  GISelKnownBits *KB = &getAnalysis<GISelKnownBitsAnalysis>().get(MF);
+  KB = &getAnalysis<GISelKnownBitsAnalysis>().get(MF);
   AAResults *AA = nullptr;
-=======
-  KB = &getAnalysis<GISelKnownBitsAnalysis>().get(MF);
->>>>>>> 8a677c19
   if (OptLevel != CodeGenOptLevel::None) {
     PSI = &getAnalysis<ProfileSummaryInfoWrapperPass>().getPSI();
     if (PSI && PSI->hasProfileSummary())
@@ -166,14 +159,10 @@
 bool InstructionSelect::selectMachineFunction(MachineFunction &MF) {
   LLVM_DEBUG(dbgs() << "Selecting function: " << MF.getName() << '\n');
   assert(ISel && "Cannot work without InstructionSelector");
-<<<<<<< HEAD
-  ISel->setupMF(MF, KB, &CoverageInfo, PSI, BFI, AA);
-=======
 
   const TargetPassConfig &TPC = *ISel->TPC;
   CodeGenCoverage CoverageInfo;
-  ISel->setupMF(MF, KB, &CoverageInfo, PSI, BFI);
->>>>>>> 8a677c19
+  ISel->setupMF(MF, KB, &CoverageInfo, PSI, BFI, AA);
 
   // An optimization remark emitter. Used to report failures.
   MachineOptimizationRemarkEmitter MORE(MF, /*MBFI=*/nullptr);
