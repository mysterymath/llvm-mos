//===-- X86TargetTransformInfo.cpp - X86 specific TTI pass ----------------===//
//
// Part of the LLVM Project, under the Apache License v2.0 with LLVM Exceptions.
// See https://llvm.org/LICENSE.txt for license information.
// SPDX-License-Identifier: Apache-2.0 WITH LLVM-exception
//
//===----------------------------------------------------------------------===//
/// \file
/// This file implements a TargetTransformInfo analysis pass specific to the
/// X86 target machine. It uses the target's detailed information to provide
/// more precise answers to certain TTI queries, while letting the target
/// independent and default TTI implementations handle the rest.
///
//===----------------------------------------------------------------------===//
/// About Cost Model numbers used below it's necessary to say the following:
/// the numbers correspond to some "generic" X86 CPU instead of usage of a
/// specific CPU model. Usually the numbers correspond to the CPU where the
/// feature first appeared. For example, if we do Subtarget.hasSSE42() in
/// the lookups below the cost is based on Nehalem as that was the first CPU
/// to support that feature level and thus has most likely the worst case cost,
/// although we may discard an outlying worst cost from one CPU (e.g. Atom).
///
/// Some examples of other technologies/CPUs:
///   SSE 3   - Pentium4 / Athlon64
///   SSE 4.1 - Penryn
///   SSE 4.2 - Nehalem / Silvermont
///   AVX     - Sandy Bridge / Jaguar / Bulldozer
///   AVX2    - Haswell / Ryzen
///   AVX-512 - Xeon Phi / Skylake
///
/// And some examples of instruction target dependent costs (latency)
///                   divss     sqrtss          rsqrtss
///   AMD K7          11-16     19              3
///   Piledriver      9-24      13-15           5
///   Jaguar          14        16              2
///   Pentium II,III  18        30              2
///   Nehalem         7-14      7-18            3
///   Haswell         10-13     11              5
///
/// Interpreting the 4 TargetCostKind types:
/// TCK_RecipThroughput and TCK_Latency should try to match the worst case
/// values reported by the CPU scheduler models (and llvm-mca).
/// TCK_CodeSize should match the instruction count (e.g. divss = 1), NOT the
/// actual encoding size of the instruction.
/// TCK_SizeAndLatency should match the worst case micro-op counts reported by
/// by the CPU scheduler models (and llvm-mca), to ensure that they are
/// compatible with the MicroOpBufferSize and LoopMicroOpBufferSize values which are
/// often used as the cost thresholds where TCK_SizeAndLatency is requested.
//===----------------------------------------------------------------------===//

#include "X86TargetTransformInfo.h"
#include "llvm/Analysis/TargetTransformInfo.h"
#include "llvm/CodeGen/BasicTTIImpl.h"
#include "llvm/CodeGen/CostTable.h"
#include "llvm/CodeGen/TargetLowering.h"
#include "llvm/IR/InstIterator.h"
#include "llvm/IR/IntrinsicInst.h"
#include "llvm/Support/Debug.h"
#include <optional>

using namespace llvm;

#define DEBUG_TYPE "x86tti"

//===----------------------------------------------------------------------===//
//
// X86 cost model.
//
//===----------------------------------------------------------------------===//

// Helper struct to store/access costs for each cost kind.
// TODO: Move this to allow other targets to use it?
struct CostKindCosts {
  unsigned RecipThroughputCost = ~0U;
  unsigned LatencyCost = ~0U;
  unsigned CodeSizeCost = ~0U;
  unsigned SizeAndLatencyCost = ~0U;

  std::optional<unsigned>
  operator[](TargetTransformInfo::TargetCostKind Kind) const {
    unsigned Cost = ~0U;
    switch (Kind) {
    case TargetTransformInfo::TCK_RecipThroughput:
      Cost = RecipThroughputCost;
      break;
    case TargetTransformInfo::TCK_Latency:
      Cost = LatencyCost;
      break;
    case TargetTransformInfo::TCK_CodeSize:
      Cost = CodeSizeCost;
      break;
    case TargetTransformInfo::TCK_SizeAndLatency:
      Cost = SizeAndLatencyCost;
      break;
    }
    if (Cost == ~0U)
      return std::nullopt;
    return Cost;
  }
};
using CostKindTblEntry = CostTblEntryT<CostKindCosts>;
using TypeConversionCostKindTblEntry = TypeConversionCostTblEntryT<CostKindCosts>;

TargetTransformInfo::PopcntSupportKind
X86TTIImpl::getPopcntSupport(unsigned TyWidth) {
  assert(isPowerOf2_32(TyWidth) && "Ty width must be power of 2");
  // TODO: Currently the __builtin_popcount() implementation using SSE3
  //   instructions is inefficient. Once the problem is fixed, we should
  //   call ST->hasSSE3() instead of ST->hasPOPCNT().
  return ST->hasPOPCNT() ? TTI::PSK_FastHardware : TTI::PSK_Software;
}

std::optional<unsigned> X86TTIImpl::getCacheSize(
  TargetTransformInfo::CacheLevel Level) const {
  switch (Level) {
  case TargetTransformInfo::CacheLevel::L1D:
    //   - Penryn
    //   - Nehalem
    //   - Westmere
    //   - Sandy Bridge
    //   - Ivy Bridge
    //   - Haswell
    //   - Broadwell
    //   - Skylake
    //   - Kabylake
    return 32 * 1024;  //  32 KByte
  case TargetTransformInfo::CacheLevel::L2D:
    //   - Penryn
    //   - Nehalem
    //   - Westmere
    //   - Sandy Bridge
    //   - Ivy Bridge
    //   - Haswell
    //   - Broadwell
    //   - Skylake
    //   - Kabylake
    return 256 * 1024; // 256 KByte
  }

  llvm_unreachable("Unknown TargetTransformInfo::CacheLevel");
}

std::optional<unsigned> X86TTIImpl::getCacheAssociativity(
  TargetTransformInfo::CacheLevel Level) const {
  //   - Penryn
  //   - Nehalem
  //   - Westmere
  //   - Sandy Bridge
  //   - Ivy Bridge
  //   - Haswell
  //   - Broadwell
  //   - Skylake
  //   - Kabylake
  switch (Level) {
  case TargetTransformInfo::CacheLevel::L1D:
    [[fallthrough]];
  case TargetTransformInfo::CacheLevel::L2D:
    return 8;
  }

  llvm_unreachable("Unknown TargetTransformInfo::CacheLevel");
}

unsigned X86TTIImpl::getNumberOfRegisters(unsigned ClassID) const {
  bool Vector = (ClassID == 1);
  if (Vector && !ST->hasSSE1())
    return 0;

  if (ST->is64Bit()) {
    if (Vector && ST->hasAVX512())
      return 32;
    return 16;
  }
  return 8;
}

TypeSize
X86TTIImpl::getRegisterBitWidth(TargetTransformInfo::RegisterKind K) const {
  unsigned PreferVectorWidth = ST->getPreferVectorWidth();
  switch (K) {
  case TargetTransformInfo::RGK_Scalar:
    return TypeSize::getFixed(ST->is64Bit() ? 64 : 32);
  case TargetTransformInfo::RGK_FixedWidthVector:
    if (ST->hasAVX512() && ST->hasEVEX512() && PreferVectorWidth >= 512)
      return TypeSize::getFixed(512);
    if (ST->hasAVX() && PreferVectorWidth >= 256)
      return TypeSize::getFixed(256);
    if (ST->hasSSE1() && PreferVectorWidth >= 128)
      return TypeSize::getFixed(128);
    return TypeSize::getFixed(0);
  case TargetTransformInfo::RGK_ScalableVector:
    return TypeSize::getScalable(0);
  }

  llvm_unreachable("Unsupported register kind");
}

unsigned X86TTIImpl::getLoadStoreVecRegBitWidth(unsigned) const {
  return getRegisterBitWidth(TargetTransformInfo::RGK_FixedWidthVector)
      .getFixedValue();
}

unsigned X86TTIImpl::getMaxInterleaveFactor(ElementCount VF) {
  // If the loop will not be vectorized, don't interleave the loop.
  // Let regular unroll to unroll the loop, which saves the overflow
  // check and memory check cost.
  if (VF.isScalar())
    return 1;

  if (ST->isAtom())
    return 1;

  // Sandybridge and Haswell have multiple execution ports and pipelined
  // vector units.
  if (ST->hasAVX())
    return 4;

  return 2;
}

InstructionCost X86TTIImpl::getArithmeticInstrCost(
    unsigned Opcode, Type *Ty, TTI::TargetCostKind CostKind,
    TTI::OperandValueInfo Op1Info, TTI::OperandValueInfo Op2Info,
    ArrayRef<const Value *> Args,
    const Instruction *CxtI) {

  // vXi8 multiplications are always promoted to vXi16.
  // Sub-128-bit types can be extended/packed more efficiently.
  if (Opcode == Instruction::Mul && Ty->isVectorTy() &&
      Ty->getPrimitiveSizeInBits() <= 64 && Ty->getScalarSizeInBits() == 8) {
    Type *WideVecTy =
        VectorType::getExtendedElementVectorType(cast<VectorType>(Ty));
    return getCastInstrCost(Instruction::ZExt, WideVecTy, Ty,
                            TargetTransformInfo::CastContextHint::None,
                            CostKind) +
           getCastInstrCost(Instruction::Trunc, Ty, WideVecTy,
                            TargetTransformInfo::CastContextHint::None,
                            CostKind) +
           getArithmeticInstrCost(Opcode, WideVecTy, CostKind, Op1Info, Op2Info);
  }

  // Legalize the type.
  std::pair<InstructionCost, MVT> LT = getTypeLegalizationCost(Ty);

  int ISD = TLI->InstructionOpcodeToISD(Opcode);
  assert(ISD && "Invalid opcode");

  if (ISD == ISD::MUL && Args.size() == 2 && LT.second.isVector() &&
      (LT.second.getScalarType() == MVT::i32 ||
       LT.second.getScalarType() == MVT::i64)) {
    // Check if the operands can be represented as a smaller datatype.
    bool Op1Signed = false, Op2Signed = false;
    unsigned Op1MinSize = BaseT::minRequiredElementSize(Args[0], Op1Signed);
    unsigned Op2MinSize = BaseT::minRequiredElementSize(Args[1], Op2Signed);
    unsigned OpMinSize = std::max(Op1MinSize, Op2MinSize);
    bool SignedMode = Op1Signed || Op2Signed;

    // If both vXi32 are representable as i15 and at least one is constant,
    // zero-extended, or sign-extended from vXi16 (or less pre-SSE41) then we
    // can treat this as PMADDWD which has the same costs as a vXi16 multiply.
    if (OpMinSize <= 15 && !ST->isPMADDWDSlow() &&
        LT.second.getScalarType() == MVT::i32) {
      bool Op1Constant =
          isa<ConstantDataVector>(Args[0]) || isa<ConstantVector>(Args[0]);
      bool Op2Constant =
          isa<ConstantDataVector>(Args[1]) || isa<ConstantVector>(Args[1]);
      bool Op1Sext = isa<SExtInst>(Args[0]) &&
                     (Op1MinSize == 15 || (Op1MinSize < 15 && !ST->hasSSE41()));
      bool Op2Sext = isa<SExtInst>(Args[1]) &&
                     (Op2MinSize == 15 || (Op2MinSize < 15 && !ST->hasSSE41()));

      bool IsZeroExtended = !Op1Signed || !Op2Signed;
      bool IsConstant = Op1Constant || Op2Constant;
      bool IsSext = Op1Sext || Op2Sext;
      if (IsConstant || IsZeroExtended || IsSext)
        LT.second =
            MVT::getVectorVT(MVT::i16, 2 * LT.second.getVectorNumElements());
    }

    // Check if the vXi32 operands can be shrunk into a smaller datatype.
    // This should match the codegen from reduceVMULWidth.
    // TODO: Make this generic (!ST->SSE41 || ST->isPMULLDSlow()).
    if (ST->useSLMArithCosts() && LT.second == MVT::v4i32) {
      if (OpMinSize <= 7)
        return LT.first * 3; // pmullw/sext
      if (!SignedMode && OpMinSize <= 8)
        return LT.first * 3; // pmullw/zext
      if (OpMinSize <= 15)
        return LT.first * 5; // pmullw/pmulhw/pshuf
      if (!SignedMode && OpMinSize <= 16)
        return LT.first * 5; // pmullw/pmulhw/pshuf
    }

    // If both vXi64 are representable as (unsigned) i32, then we can perform
    // the multiple with a single PMULUDQ instruction.
    // TODO: Add (SSE41+) PMULDQ handling for signed extensions.
    if (!SignedMode && OpMinSize <= 32 && LT.second.getScalarType() == MVT::i64)
      ISD = X86ISD::PMULUDQ;
  }

  // Vector multiply by pow2 will be simplified to shifts.
  // Vector multiply by -pow2 will be simplified to shifts/negates.
  if (ISD == ISD::MUL && Op2Info.isConstant() &&
      (Op2Info.isPowerOf2() || Op2Info.isNegatedPowerOf2())) {
    InstructionCost Cost =
        getArithmeticInstrCost(Instruction::Shl, Ty, CostKind,
                               Op1Info.getNoProps(), Op2Info.getNoProps());
    if (Op2Info.isNegatedPowerOf2())
      Cost += getArithmeticInstrCost(Instruction::Sub, Ty, CostKind);
    return Cost;
  }

  // On X86, vector signed division by constants power-of-two are
  // normally expanded to the sequence SRA + SRL + ADD + SRA.
  // The OperandValue properties may not be the same as that of the previous
  // operation; conservatively assume OP_None.
  if ((ISD == ISD::SDIV || ISD == ISD::SREM) &&
      Op2Info.isConstant() && Op2Info.isPowerOf2()) {
    InstructionCost Cost =
        2 * getArithmeticInstrCost(Instruction::AShr, Ty, CostKind,
                                   Op1Info.getNoProps(), Op2Info.getNoProps());
    Cost += getArithmeticInstrCost(Instruction::LShr, Ty, CostKind,
                                   Op1Info.getNoProps(), Op2Info.getNoProps());
    Cost += getArithmeticInstrCost(Instruction::Add, Ty, CostKind,
                                   Op1Info.getNoProps(), Op2Info.getNoProps());

    if (ISD == ISD::SREM) {
      // For SREM: (X % C) is the equivalent of (X - (X/C)*C)
      Cost += getArithmeticInstrCost(Instruction::Mul, Ty, CostKind, Op1Info.getNoProps(),
                                     Op2Info.getNoProps());
      Cost += getArithmeticInstrCost(Instruction::Sub, Ty, CostKind, Op1Info.getNoProps(),
                                     Op2Info.getNoProps());
    }

    return Cost;
  }

  // Vector unsigned division/remainder will be simplified to shifts/masks.
  if ((ISD == ISD::UDIV || ISD == ISD::UREM) &&
      Op2Info.isConstant() && Op2Info.isPowerOf2()) {
    if (ISD == ISD::UDIV)
      return getArithmeticInstrCost(Instruction::LShr, Ty, CostKind,
                                    Op1Info.getNoProps(), Op2Info.getNoProps());
    // UREM
    return getArithmeticInstrCost(Instruction::And, Ty, CostKind,
                                  Op1Info.getNoProps(), Op2Info.getNoProps());
  }

  static const CostKindTblEntry GFNIUniformConstCostTable[] = {
    { ISD::SHL,  MVT::v16i8,  { 1, 6, 1, 2 } }, // gf2p8affineqb
    { ISD::SRL,  MVT::v16i8,  { 1, 6, 1, 2 } }, // gf2p8affineqb
    { ISD::SRA,  MVT::v16i8,  { 1, 6, 1, 2 } }, // gf2p8affineqb
    { ISD::SHL,  MVT::v32i8,  { 1, 6, 1, 2 } }, // gf2p8affineqb
    { ISD::SRL,  MVT::v32i8,  { 1, 6, 1, 2 } }, // gf2p8affineqb
    { ISD::SRA,  MVT::v32i8,  { 1, 6, 1, 2 } }, // gf2p8affineqb
    { ISD::SHL,  MVT::v64i8,  { 1, 6, 1, 2 } }, // gf2p8affineqb
    { ISD::SRL,  MVT::v64i8,  { 1, 6, 1, 2 } }, // gf2p8affineqb
    { ISD::SRA,  MVT::v64i8,  { 1, 6, 1, 2 } }, // gf2p8affineqb
  };

  if (Op2Info.isUniform() && Op2Info.isConstant() && ST->hasGFNI())
    if (const auto *Entry =
            CostTableLookup(GFNIUniformConstCostTable, ISD, LT.second))
      if (auto KindCost = Entry->Cost[CostKind])
        return LT.first * *KindCost;

  static const CostKindTblEntry AVX512BWUniformConstCostTable[] = {
    { ISD::SHL,  MVT::v16i8,  { 1, 7, 2, 3 } }, // psllw + pand.
    { ISD::SRL,  MVT::v16i8,  { 1, 7, 2, 3 } }, // psrlw + pand.
    { ISD::SRA,  MVT::v16i8,  { 1, 8, 4, 5 } }, // psrlw, pand, pxor, psubb.
    { ISD::SHL,  MVT::v32i8,  { 1, 8, 2, 3 } }, // psllw + pand.
    { ISD::SRL,  MVT::v32i8,  { 1, 8, 2, 3 } }, // psrlw + pand.
    { ISD::SRA,  MVT::v32i8,  { 1, 9, 4, 5 } }, // psrlw, pand, pxor, psubb.
    { ISD::SHL,  MVT::v64i8,  { 1, 8, 2, 3 } }, // psllw + pand.
    { ISD::SRL,  MVT::v64i8,  { 1, 8, 2, 3 } }, // psrlw + pand.
    { ISD::SRA,  MVT::v64i8,  { 1, 9, 4, 6 } }, // psrlw, pand, pxor, psubb.

    { ISD::SHL,  MVT::v16i16, { 1, 1, 1, 1 } }, // psllw
    { ISD::SRL,  MVT::v16i16, { 1, 1, 1, 1 } }, // psrlw
    { ISD::SRA,  MVT::v16i16, { 1, 1, 1, 1 } }, // psrlw
    { ISD::SHL,  MVT::v32i16, { 1, 1, 1, 1 } }, // psllw
    { ISD::SRL,  MVT::v32i16, { 1, 1, 1, 1 } }, // psrlw
    { ISD::SRA,  MVT::v32i16, { 1, 1, 1, 1 } }, // psrlw
  };

  if (Op2Info.isUniform() && Op2Info.isConstant() && ST->hasBWI())
    if (const auto *Entry =
            CostTableLookup(AVX512BWUniformConstCostTable, ISD, LT.second))
      if (auto KindCost = Entry->Cost[CostKind])
        return LT.first * *KindCost;

  static const CostKindTblEntry AVX512UniformConstCostTable[] = {
    { ISD::SHL,  MVT::v64i8,  {  2, 12,  5,  6 } }, // psllw + pand.
    { ISD::SRL,  MVT::v64i8,  {  2, 12,  5,  6 } }, // psrlw + pand.
    { ISD::SRA,  MVT::v64i8,  {  3, 10, 12, 12 } }, // psrlw, pand, pxor, psubb.

    { ISD::SHL,  MVT::v16i16, {  2,  7,  4,  4 } }, // psllw + split.
    { ISD::SRL,  MVT::v16i16, {  2,  7,  4,  4 } }, // psrlw + split.
    { ISD::SRA,  MVT::v16i16, {  2,  7,  4,  4 } }, // psraw + split.

    { ISD::SHL,  MVT::v8i32,  {  1,  1,  1,  1 } }, // pslld
    { ISD::SRL,  MVT::v8i32,  {  1,  1,  1,  1 } }, // psrld
    { ISD::SRA,  MVT::v8i32,  {  1,  1,  1,  1 } }, // psrad
    { ISD::SHL,  MVT::v16i32, {  1,  1,  1,  1 } }, // pslld
    { ISD::SRL,  MVT::v16i32, {  1,  1,  1,  1 } }, // psrld
    { ISD::SRA,  MVT::v16i32, {  1,  1,  1,  1 } }, // psrad

    { ISD::SRA,  MVT::v2i64,  {  1,  1,  1,  1 } }, // psraq
    { ISD::SHL,  MVT::v4i64,  {  1,  1,  1,  1 } }, // psllq
    { ISD::SRL,  MVT::v4i64,  {  1,  1,  1,  1 } }, // psrlq
    { ISD::SRA,  MVT::v4i64,  {  1,  1,  1,  1 } }, // psraq
    { ISD::SHL,  MVT::v8i64,  {  1,  1,  1,  1 } }, // psllq
    { ISD::SRL,  MVT::v8i64,  {  1,  1,  1,  1 } }, // psrlq
    { ISD::SRA,  MVT::v8i64,  {  1,  1,  1,  1 } }, // psraq

    { ISD::SDIV, MVT::v16i32, {  6 } }, // pmuludq sequence
    { ISD::SREM, MVT::v16i32, {  8 } }, // pmuludq+mul+sub sequence
    { ISD::UDIV, MVT::v16i32, {  5 } }, // pmuludq sequence
    { ISD::UREM, MVT::v16i32, {  7 } }, // pmuludq+mul+sub sequence
  };

  if (Op2Info.isUniform() && Op2Info.isConstant() && ST->hasAVX512())
    if (const auto *Entry =
            CostTableLookup(AVX512UniformConstCostTable, ISD, LT.second))
      if (auto KindCost = Entry->Cost[CostKind])
        return LT.first * *KindCost;

  static const CostKindTblEntry AVX2UniformConstCostTable[] = {
    { ISD::SHL,  MVT::v16i8, {  1,  8,  2,  3 } }, // psllw + pand.
    { ISD::SRL,  MVT::v16i8, {  1,  8,  2,  3 } }, // psrlw + pand.
    { ISD::SRA,  MVT::v16i8, {  2, 10,  5,  6 } }, // psrlw, pand, pxor, psubb.
    { ISD::SHL,  MVT::v32i8, {  2,  8,  2,  4 } }, // psllw + pand.
    { ISD::SRL,  MVT::v32i8, {  2,  8,  2,  4 } }, // psrlw + pand.
    { ISD::SRA,  MVT::v32i8, {  3, 10,  5,  9 } }, // psrlw, pand, pxor, psubb.

    { ISD::SHL,  MVT::v8i16, {  1,  1,  1,  1 } }, // psllw
    { ISD::SRL,  MVT::v8i16, {  1,  1,  1,  1 } }, // psrlw
    { ISD::SRA,  MVT::v8i16, {  1,  1,  1,  1 } }, // psraw
    { ISD::SHL,  MVT::v16i16,{  2,  2,  1,  2 } }, // psllw
    { ISD::SRL,  MVT::v16i16,{  2,  2,  1,  2 } }, // psrlw
    { ISD::SRA,  MVT::v16i16,{  2,  2,  1,  2 } }, // psraw

    { ISD::SHL,  MVT::v4i32, {  1,  1,  1,  1 } }, // pslld
    { ISD::SRL,  MVT::v4i32, {  1,  1,  1,  1 } }, // psrld
    { ISD::SRA,  MVT::v4i32, {  1,  1,  1,  1 } }, // psrad
    { ISD::SHL,  MVT::v8i32, {  2,  2,  1,  2 } }, // pslld
    { ISD::SRL,  MVT::v8i32, {  2,  2,  1,  2 } }, // psrld
    { ISD::SRA,  MVT::v8i32, {  2,  2,  1,  2 } }, // psrad

    { ISD::SHL,  MVT::v2i64, {  1,  1,  1,  1 } }, // psllq
    { ISD::SRL,  MVT::v2i64, {  1,  1,  1,  1 } }, // psrlq
    { ISD::SRA,  MVT::v2i64, {  2,  3,  3,  3 } }, // psrad + shuffle.
    { ISD::SHL,  MVT::v4i64, {  2,  2,  1,  2 } }, // psllq
    { ISD::SRL,  MVT::v4i64, {  2,  2,  1,  2 } }, // psrlq
    { ISD::SRA,  MVT::v4i64, {  4,  4,  3,  6 } }, // psrad + shuffle + split.

    { ISD::SDIV, MVT::v8i32, {  6 } }, // pmuludq sequence
    { ISD::SREM, MVT::v8i32, {  8 } }, // pmuludq+mul+sub sequence
    { ISD::UDIV, MVT::v8i32, {  5 } }, // pmuludq sequence
    { ISD::UREM, MVT::v8i32, {  7 } }, // pmuludq+mul+sub sequence
  };

  if (Op2Info.isUniform() && Op2Info.isConstant() && ST->hasAVX2())
    if (const auto *Entry =
            CostTableLookup(AVX2UniformConstCostTable, ISD, LT.second))
      if (auto KindCost = Entry->Cost[CostKind])
        return LT.first * *KindCost;

  static const CostKindTblEntry AVXUniformConstCostTable[] = {
    { ISD::SHL,  MVT::v16i8, {  2,  7,  2,  3 } }, // psllw + pand.
    { ISD::SRL,  MVT::v16i8, {  2,  7,  2,  3 } }, // psrlw + pand.
    { ISD::SRA,  MVT::v16i8, {  3,  9,  5,  6 } }, // psrlw, pand, pxor, psubb.
    { ISD::SHL,  MVT::v32i8, {  4,  7,  7,  8 } }, // 2*(psllw + pand) + split.
    { ISD::SRL,  MVT::v32i8, {  4,  7,  7,  8 } }, // 2*(psrlw + pand) + split.
    { ISD::SRA,  MVT::v32i8, {  7,  7, 12, 13 } }, // 2*(psrlw, pand, pxor, psubb) + split.

    { ISD::SHL,  MVT::v8i16, {  1,  2,  1,  1 } }, // psllw.
    { ISD::SRL,  MVT::v8i16, {  1,  2,  1,  1 } }, // psrlw.
    { ISD::SRA,  MVT::v8i16, {  1,  2,  1,  1 } }, // psraw.
    { ISD::SHL,  MVT::v16i16,{  3,  6,  4,  5 } }, // psllw + split.
    { ISD::SRL,  MVT::v16i16,{  3,  6,  4,  5 } }, // psrlw + split.
    { ISD::SRA,  MVT::v16i16,{  3,  6,  4,  5 } }, // psraw + split.

    { ISD::SHL,  MVT::v4i32, {  1,  2,  1,  1 } }, // pslld.
    { ISD::SRL,  MVT::v4i32, {  1,  2,  1,  1 } }, // psrld.
    { ISD::SRA,  MVT::v4i32, {  1,  2,  1,  1 } }, // psrad.
    { ISD::SHL,  MVT::v8i32, {  3,  6,  4,  5 } }, // pslld + split.
    { ISD::SRL,  MVT::v8i32, {  3,  6,  4,  5 } }, // psrld + split.
    { ISD::SRA,  MVT::v8i32, {  3,  6,  4,  5 } }, // psrad + split.

    { ISD::SHL,  MVT::v2i64, {  1,  2,  1,  1 } }, // psllq.
    { ISD::SRL,  MVT::v2i64, {  1,  2,  1,  1 } }, // psrlq.
    { ISD::SRA,  MVT::v2i64, {  2,  3,  3,  3 } }, // psrad + shuffle.
    { ISD::SHL,  MVT::v4i64, {  3,  6,  4,  5 } }, // 2 x psllq + split.
    { ISD::SRL,  MVT::v4i64, {  3,  6,  4,  5 } }, // 2 x psllq + split.
    { ISD::SRA,  MVT::v4i64, {  5,  7,  8,  9 } }, // 2 x psrad + shuffle + split.

    { ISD::SDIV, MVT::v8i32, { 14 } }, // 2*pmuludq sequence + split.
    { ISD::SREM, MVT::v8i32, { 18 } }, // 2*pmuludq+mul+sub sequence + split.
    { ISD::UDIV, MVT::v8i32, { 12 } }, // 2*pmuludq sequence + split.
    { ISD::UREM, MVT::v8i32, { 16 } }, // 2*pmuludq+mul+sub sequence + split.
  };

  // XOP has faster vXi8 shifts.
  if (Op2Info.isUniform() && Op2Info.isConstant() && ST->hasAVX() &&
      (!ST->hasXOP() || LT.second.getScalarSizeInBits() != 8))
    if (const auto *Entry =
            CostTableLookup(AVXUniformConstCostTable, ISD, LT.second))
      if (auto KindCost = Entry->Cost[CostKind])
        return LT.first * *KindCost;

  static const CostKindTblEntry SSE2UniformConstCostTable[] = {
    { ISD::SHL,  MVT::v16i8, {  1,  7,  2,  3 } }, // psllw + pand.
    { ISD::SRL,  MVT::v16i8, {  1,  7,  2,  3 } }, // psrlw + pand.
    { ISD::SRA,  MVT::v16i8, {  3,  9,  5,  6 } }, // psrlw, pand, pxor, psubb.

    { ISD::SHL,  MVT::v8i16, {  1,  1,  1,  1 } }, // psllw.
    { ISD::SRL,  MVT::v8i16, {  1,  1,  1,  1 } }, // psrlw.
    { ISD::SRA,  MVT::v8i16, {  1,  1,  1,  1 } }, // psraw.

    { ISD::SHL,  MVT::v4i32, {  1,  1,  1,  1 } }, // pslld
    { ISD::SRL,  MVT::v4i32, {  1,  1,  1,  1 } }, // psrld.
    { ISD::SRA,  MVT::v4i32, {  1,  1,  1,  1 } }, // psrad.

    { ISD::SHL,  MVT::v2i64, {  1,  1,  1,  1 } }, // psllq.
    { ISD::SRL,  MVT::v2i64, {  1,  1,  1,  1 } }, // psrlq.
    { ISD::SRA,  MVT::v2i64, {  3,  5,  6,  6 } }, // 2 x psrad + shuffle.

    { ISD::SDIV, MVT::v4i32, {  6 } }, // pmuludq sequence
    { ISD::SREM, MVT::v4i32, {  8 } }, // pmuludq+mul+sub sequence
    { ISD::UDIV, MVT::v4i32, {  5 } }, // pmuludq sequence
    { ISD::UREM, MVT::v4i32, {  7 } }, // pmuludq+mul+sub sequence
  };

  // XOP has faster vXi8 shifts.
  if (Op2Info.isUniform() && Op2Info.isConstant() && ST->hasSSE2() &&
      (!ST->hasXOP() || LT.second.getScalarSizeInBits() != 8))
    if (const auto *Entry =
            CostTableLookup(SSE2UniformConstCostTable, ISD, LT.second))
      if (auto KindCost = Entry->Cost[CostKind])
        return LT.first * *KindCost;

  static const CostKindTblEntry AVX512BWConstCostTable[] = {
    { ISD::SDIV, MVT::v64i8,  { 14 } }, // 2*ext+2*pmulhw sequence
    { ISD::SREM, MVT::v64i8,  { 16 } }, // 2*ext+2*pmulhw+mul+sub sequence
    { ISD::UDIV, MVT::v64i8,  { 14 } }, // 2*ext+2*pmulhw sequence
    { ISD::UREM, MVT::v64i8,  { 16 } }, // 2*ext+2*pmulhw+mul+sub sequence

    { ISD::SDIV, MVT::v32i16, {  6 } }, // vpmulhw sequence
    { ISD::SREM, MVT::v32i16, {  8 } }, // vpmulhw+mul+sub sequence
    { ISD::UDIV, MVT::v32i16, {  6 } }, // vpmulhuw sequence
    { ISD::UREM, MVT::v32i16, {  8 } }, // vpmulhuw+mul+sub sequence
  };

  if (Op2Info.isConstant() && ST->hasBWI())
    if (const auto *Entry =
            CostTableLookup(AVX512BWConstCostTable, ISD, LT.second))
      if (auto KindCost = Entry->Cost[CostKind])
        return LT.first * *KindCost;

  static const CostKindTblEntry AVX512ConstCostTable[] = {
    { ISD::SDIV, MVT::v64i8,  { 28 } }, // 4*ext+4*pmulhw sequence
    { ISD::SREM, MVT::v64i8,  { 32 } }, // 4*ext+4*pmulhw+mul+sub sequence
    { ISD::UDIV, MVT::v64i8,  { 28 } }, // 4*ext+4*pmulhw sequence
    { ISD::UREM, MVT::v64i8,  { 32 } }, // 4*ext+4*pmulhw+mul+sub sequence

    { ISD::SDIV, MVT::v32i16, { 12 } }, // 2*vpmulhw sequence
    { ISD::SREM, MVT::v32i16, { 16 } }, // 2*vpmulhw+mul+sub sequence
    { ISD::UDIV, MVT::v32i16, { 12 } }, // 2*vpmulhuw sequence
    { ISD::UREM, MVT::v32i16, { 16 } }, // 2*vpmulhuw+mul+sub sequence

    { ISD::SDIV, MVT::v16i32, { 15 } }, // vpmuldq sequence
    { ISD::SREM, MVT::v16i32, { 17 } }, // vpmuldq+mul+sub sequence
    { ISD::UDIV, MVT::v16i32, { 15 } }, // vpmuludq sequence
    { ISD::UREM, MVT::v16i32, { 17 } }, // vpmuludq+mul+sub sequence
  };

  if (Op2Info.isConstant() && ST->hasAVX512())
    if (const auto *Entry =
            CostTableLookup(AVX512ConstCostTable, ISD, LT.second))
      if (auto KindCost = Entry->Cost[CostKind])
        return LT.first * *KindCost;

  static const CostKindTblEntry AVX2ConstCostTable[] = {
    { ISD::SDIV, MVT::v32i8,  { 14 } }, // 2*ext+2*pmulhw sequence
    { ISD::SREM, MVT::v32i8,  { 16 } }, // 2*ext+2*pmulhw+mul+sub sequence
    { ISD::UDIV, MVT::v32i8,  { 14 } }, // 2*ext+2*pmulhw sequence
    { ISD::UREM, MVT::v32i8,  { 16 } }, // 2*ext+2*pmulhw+mul+sub sequence

    { ISD::SDIV, MVT::v16i16, {  6 } }, // vpmulhw sequence
    { ISD::SREM, MVT::v16i16, {  8 } }, // vpmulhw+mul+sub sequence
    { ISD::UDIV, MVT::v16i16, {  6 } }, // vpmulhuw sequence
    { ISD::UREM, MVT::v16i16, {  8 } }, // vpmulhuw+mul+sub sequence

    { ISD::SDIV, MVT::v8i32,  { 15 } }, // vpmuldq sequence
    { ISD::SREM, MVT::v8i32,  { 19 } }, // vpmuldq+mul+sub sequence
    { ISD::UDIV, MVT::v8i32,  { 15 } }, // vpmuludq sequence
    { ISD::UREM, MVT::v8i32,  { 19 } }, // vpmuludq+mul+sub sequence
  };

  if (Op2Info.isConstant() && ST->hasAVX2())
    if (const auto *Entry = CostTableLookup(AVX2ConstCostTable, ISD, LT.second))
      if (auto KindCost = Entry->Cost[CostKind])
        return LT.first * *KindCost;

  static const CostKindTblEntry AVXConstCostTable[] = {
    { ISD::SDIV, MVT::v32i8,  { 30 } }, // 4*ext+4*pmulhw sequence + split.
    { ISD::SREM, MVT::v32i8,  { 34 } }, // 4*ext+4*pmulhw+mul+sub sequence + split.
    { ISD::UDIV, MVT::v32i8,  { 30 } }, // 4*ext+4*pmulhw sequence + split.
    { ISD::UREM, MVT::v32i8,  { 34 } }, // 4*ext+4*pmulhw+mul+sub sequence + split.

    { ISD::SDIV, MVT::v16i16, { 14 } }, // 2*pmulhw sequence + split.
    { ISD::SREM, MVT::v16i16, { 18 } }, // 2*pmulhw+mul+sub sequence + split.
    { ISD::UDIV, MVT::v16i16, { 14 } }, // 2*pmulhuw sequence + split.
    { ISD::UREM, MVT::v16i16, { 18 } }, // 2*pmulhuw+mul+sub sequence + split.

    { ISD::SDIV, MVT::v8i32,  { 32 } }, // vpmuludq sequence
    { ISD::SREM, MVT::v8i32,  { 38 } }, // vpmuludq+mul+sub sequence
    { ISD::UDIV, MVT::v8i32,  { 32 } }, // 2*pmuludq sequence + split.
    { ISD::UREM, MVT::v8i32,  { 42 } }, // 2*pmuludq+mul+sub sequence + split.
  };

  if (Op2Info.isConstant() && ST->hasAVX())
    if (const auto *Entry = CostTableLookup(AVXConstCostTable, ISD, LT.second))
      if (auto KindCost = Entry->Cost[CostKind])
        return LT.first * *KindCost;

  static const CostKindTblEntry SSE41ConstCostTable[] = {
    { ISD::SDIV, MVT::v4i32,  { 15 } }, // vpmuludq sequence
    { ISD::SREM, MVT::v4i32,  { 20 } }, // vpmuludq+mul+sub sequence
  };

  if (Op2Info.isConstant() && ST->hasSSE41())
    if (const auto *Entry =
            CostTableLookup(SSE41ConstCostTable, ISD, LT.second))
      if (auto KindCost = Entry->Cost[CostKind])
        return LT.first * *KindCost;

  static const CostKindTblEntry SSE2ConstCostTable[] = {
    { ISD::SDIV, MVT::v16i8,  { 14 } }, // 2*ext+2*pmulhw sequence
    { ISD::SREM, MVT::v16i8,  { 16 } }, // 2*ext+2*pmulhw+mul+sub sequence
    { ISD::UDIV, MVT::v16i8,  { 14 } }, // 2*ext+2*pmulhw sequence
    { ISD::UREM, MVT::v16i8,  { 16 } }, // 2*ext+2*pmulhw+mul+sub sequence

    { ISD::SDIV, MVT::v8i16,  {  6 } }, // pmulhw sequence
    { ISD::SREM, MVT::v8i16,  {  8 } }, // pmulhw+mul+sub sequence
    { ISD::UDIV, MVT::v8i16,  {  6 } }, // pmulhuw sequence
    { ISD::UREM, MVT::v8i16,  {  8 } }, // pmulhuw+mul+sub sequence

    { ISD::SDIV, MVT::v4i32,  { 19 } }, // pmuludq sequence
    { ISD::SREM, MVT::v4i32,  { 24 } }, // pmuludq+mul+sub sequence
    { ISD::UDIV, MVT::v4i32,  { 15 } }, // pmuludq sequence
    { ISD::UREM, MVT::v4i32,  { 20 } }, // pmuludq+mul+sub sequence
  };

  if (Op2Info.isConstant() && ST->hasSSE2())
    if (const auto *Entry = CostTableLookup(SSE2ConstCostTable, ISD, LT.second))
      if (auto KindCost = Entry->Cost[CostKind])
        return LT.first * *KindCost;

  static const CostKindTblEntry AVX512BWUniformCostTable[] = {
    { ISD::SHL,  MVT::v16i8,  { 3, 5, 5, 7 } }, // psllw + pand.
    { ISD::SRL,  MVT::v16i8,  { 3,10, 5, 8 } }, // psrlw + pand.
    { ISD::SRA,  MVT::v16i8,  { 4,12, 8,12 } }, // psrlw, pand, pxor, psubb.
    { ISD::SHL,  MVT::v32i8,  { 4, 7, 6, 8 } }, // psllw + pand.
    { ISD::SRL,  MVT::v32i8,  { 4, 8, 7, 9 } }, // psrlw + pand.
    { ISD::SRA,  MVT::v32i8,  { 5,10,10,13 } }, // psrlw, pand, pxor, psubb.
    { ISD::SHL,  MVT::v64i8,  { 4, 7, 6, 8 } }, // psllw + pand.
    { ISD::SRL,  MVT::v64i8,  { 4, 8, 7,10 } }, // psrlw + pand.
    { ISD::SRA,  MVT::v64i8,  { 5,10,10,15 } }, // psrlw, pand, pxor, psubb.

    { ISD::SHL,  MVT::v32i16, { 2, 4, 2, 3 } }, // psllw
    { ISD::SRL,  MVT::v32i16, { 2, 4, 2, 3 } }, // psrlw
    { ISD::SRA,  MVT::v32i16, { 2, 4, 2, 3 } }, // psrqw
  };

  if (ST->hasBWI() && Op2Info.isUniform())
    if (const auto *Entry =
            CostTableLookup(AVX512BWUniformCostTable, ISD, LT.second))
      if (auto KindCost = Entry->Cost[CostKind])
        return LT.first * *KindCost;

  static const CostKindTblEntry AVX512UniformCostTable[] = {
    { ISD::SHL,  MVT::v32i16, { 5,10, 5, 7 } }, // psllw + split.
    { ISD::SRL,  MVT::v32i16, { 5,10, 5, 7 } }, // psrlw + split.
    { ISD::SRA,  MVT::v32i16, { 5,10, 5, 7 } }, // psraw + split.

    { ISD::SHL,  MVT::v16i32, { 2, 4, 2, 3 } }, // pslld
    { ISD::SRL,  MVT::v16i32, { 2, 4, 2, 3 } }, // psrld
    { ISD::SRA,  MVT::v16i32, { 2, 4, 2, 3 } }, // psrad

    { ISD::SRA,  MVT::v2i64,  { 1, 2, 1, 2 } }, // psraq
    { ISD::SHL,  MVT::v4i64,  { 1, 4, 1, 2 } }, // psllq
    { ISD::SRL,  MVT::v4i64,  { 1, 4, 1, 2 } }, // psrlq
    { ISD::SRA,  MVT::v4i64,  { 1, 4, 1, 2 } }, // psraq
    { ISD::SHL,  MVT::v8i64,  { 1, 4, 1, 2 } }, // psllq
    { ISD::SRL,  MVT::v8i64,  { 1, 4, 1, 2 } }, // psrlq
    { ISD::SRA,  MVT::v8i64,  { 1, 4, 1, 2 } }, // psraq
  };

  if (ST->hasAVX512() && Op2Info.isUniform())
    if (const auto *Entry =
            CostTableLookup(AVX512UniformCostTable, ISD, LT.second))
      if (auto KindCost = Entry->Cost[CostKind])
        return LT.first * *KindCost;

  static const CostKindTblEntry AVX2UniformCostTable[] = {
    // Uniform splats are cheaper for the following instructions.
    { ISD::SHL,  MVT::v16i8,  { 3, 5, 5, 7 } }, // psllw + pand.
    { ISD::SRL,  MVT::v16i8,  { 3, 9, 5, 8 } }, // psrlw + pand.
    { ISD::SRA,  MVT::v16i8,  { 4, 5, 9,13 } }, // psrlw, pand, pxor, psubb.
    { ISD::SHL,  MVT::v32i8,  { 4, 7, 6, 8 } }, // psllw + pand.
    { ISD::SRL,  MVT::v32i8,  { 4, 8, 7, 9 } }, // psrlw + pand.
    { ISD::SRA,  MVT::v32i8,  { 6, 9,11,16 } }, // psrlw, pand, pxor, psubb.

    { ISD::SHL,  MVT::v8i16,  { 1, 2, 1, 2 } }, // psllw.
    { ISD::SRL,  MVT::v8i16,  { 1, 2, 1, 2 } }, // psrlw.
    { ISD::SRA,  MVT::v8i16,  { 1, 2, 1, 2 } }, // psraw.
    { ISD::SHL,  MVT::v16i16, { 2, 4, 2, 3 } }, // psllw.
    { ISD::SRL,  MVT::v16i16, { 2, 4, 2, 3 } }, // psrlw.
    { ISD::SRA,  MVT::v16i16, { 2, 4, 2, 3 } }, // psraw.

    { ISD::SHL,  MVT::v4i32,  { 1, 2, 1, 2 } }, // pslld
    { ISD::SRL,  MVT::v4i32,  { 1, 2, 1, 2 } }, // psrld
    { ISD::SRA,  MVT::v4i32,  { 1, 2, 1, 2 } }, // psrad
    { ISD::SHL,  MVT::v8i32,  { 2, 4, 2, 3 } }, // pslld
    { ISD::SRL,  MVT::v8i32,  { 2, 4, 2, 3 } }, // psrld
    { ISD::SRA,  MVT::v8i32,  { 2, 4, 2, 3 } }, // psrad

    { ISD::SHL,  MVT::v2i64,  { 1, 2, 1, 2 } }, // psllq
    { ISD::SRL,  MVT::v2i64,  { 1, 2, 1, 2 } }, // psrlq
    { ISD::SRA,  MVT::v2i64,  { 2, 4, 5, 7 } }, // 2 x psrad + shuffle.
    { ISD::SHL,  MVT::v4i64,  { 2, 4, 1, 2 } }, // psllq
    { ISD::SRL,  MVT::v4i64,  { 2, 4, 1, 2 } }, // psrlq
    { ISD::SRA,  MVT::v4i64,  { 4, 6, 5, 9 } }, // 2 x psrad + shuffle.
  };

  if (ST->hasAVX2() && Op2Info.isUniform())
    if (const auto *Entry =
            CostTableLookup(AVX2UniformCostTable, ISD, LT.second))
      if (auto KindCost = Entry->Cost[CostKind])
        return LT.first * *KindCost;

  static const CostKindTblEntry AVXUniformCostTable[] = {
    { ISD::SHL,  MVT::v16i8,  {  4, 4, 6, 8 } }, // psllw + pand.
    { ISD::SRL,  MVT::v16i8,  {  4, 8, 5, 8 } }, // psrlw + pand.
    { ISD::SRA,  MVT::v16i8,  {  6, 6, 9,13 } }, // psrlw, pand, pxor, psubb.
    { ISD::SHL,  MVT::v32i8,  {  7, 8,11,14 } }, // psllw + pand + split.
    { ISD::SRL,  MVT::v32i8,  {  7, 9,10,14 } }, // psrlw + pand + split.
    { ISD::SRA,  MVT::v32i8,  { 10,11,16,21 } }, // psrlw, pand, pxor, psubb + split.

    { ISD::SHL,  MVT::v8i16,  {  1, 3, 1, 2 } }, // psllw.
    { ISD::SRL,  MVT::v8i16,  {  1, 3, 1, 2 } }, // psrlw.
    { ISD::SRA,  MVT::v8i16,  {  1, 3, 1, 2 } }, // psraw.
    { ISD::SHL,  MVT::v16i16, {  3, 7, 5, 7 } }, // psllw + split.
    { ISD::SRL,  MVT::v16i16, {  3, 7, 5, 7 } }, // psrlw + split.
    { ISD::SRA,  MVT::v16i16, {  3, 7, 5, 7 } }, // psraw + split.

    { ISD::SHL,  MVT::v4i32,  {  1, 3, 1, 2 } }, // pslld.
    { ISD::SRL,  MVT::v4i32,  {  1, 3, 1, 2 } }, // psrld.
    { ISD::SRA,  MVT::v4i32,  {  1, 3, 1, 2 } }, // psrad.
    { ISD::SHL,  MVT::v8i32,  {  3, 7, 5, 7 } }, // pslld + split.
    { ISD::SRL,  MVT::v8i32,  {  3, 7, 5, 7 } }, // psrld + split.
    { ISD::SRA,  MVT::v8i32,  {  3, 7, 5, 7 } }, // psrad + split.

    { ISD::SHL,  MVT::v2i64,  {  1, 3, 1, 2 } }, // psllq.
    { ISD::SRL,  MVT::v2i64,  {  1, 3, 1, 2 } }, // psrlq.
    { ISD::SRA,  MVT::v2i64,  {  3, 4, 5, 7 } }, // 2 x psrad + shuffle.
    { ISD::SHL,  MVT::v4i64,  {  3, 7, 4, 6 } }, // psllq + split.
    { ISD::SRL,  MVT::v4i64,  {  3, 7, 4, 6 } }, // psrlq + split.
    { ISD::SRA,  MVT::v4i64,  {  6, 7,10,13 } }, // 2 x (2 x psrad + shuffle) + split.
  };

  // XOP has faster vXi8 shifts.
  if (ST->hasAVX() && Op2Info.isUniform() &&
      (!ST->hasXOP() || LT.second.getScalarSizeInBits() != 8))
    if (const auto *Entry =
            CostTableLookup(AVXUniformCostTable, ISD, LT.second))
      if (auto KindCost = Entry->Cost[CostKind])
        return LT.first * *KindCost;

  static const CostKindTblEntry SSE2UniformCostTable[] = {
    // Uniform splats are cheaper for the following instructions.
    { ISD::SHL,  MVT::v16i8, {  9, 10, 6, 9 } }, // psllw + pand.
    { ISD::SRL,  MVT::v16i8, {  9, 13, 5, 9 } }, // psrlw + pand.
    { ISD::SRA,  MVT::v16i8, { 11, 15, 9,13 } }, // pcmpgtb sequence.

    { ISD::SHL,  MVT::v8i16, {  2, 2, 1, 2 } }, // psllw.
    { ISD::SRL,  MVT::v8i16, {  2, 2, 1, 2 } }, // psrlw.
    { ISD::SRA,  MVT::v8i16, {  2, 2, 1, 2 } }, // psraw.

    { ISD::SHL,  MVT::v4i32, {  2, 2, 1, 2 } }, // pslld
    { ISD::SRL,  MVT::v4i32, {  2, 2, 1, 2 } }, // psrld.
    { ISD::SRA,  MVT::v4i32, {  2, 2, 1, 2 } }, // psrad.

    { ISD::SHL,  MVT::v2i64, {  2, 2, 1, 2 } }, // psllq.
    { ISD::SRL,  MVT::v2i64, {  2, 2, 1, 2 } }, // psrlq.
    { ISD::SRA,  MVT::v2i64, {  5, 9, 5, 7 } }, // 2*psrlq + xor + sub.
  };

  if (ST->hasSSE2() && Op2Info.isUniform() &&
      (!ST->hasXOP() || LT.second.getScalarSizeInBits() != 8))
    if (const auto *Entry =
            CostTableLookup(SSE2UniformCostTable, ISD, LT.second))
      if (auto KindCost = Entry->Cost[CostKind])
        return LT.first * *KindCost;

  static const CostKindTblEntry AVX512DQCostTable[] = {
    { ISD::MUL,  MVT::v2i64, { 2, 15, 1, 3 } }, // pmullq
    { ISD::MUL,  MVT::v4i64, { 2, 15, 1, 3 } }, // pmullq
    { ISD::MUL,  MVT::v8i64, { 3, 15, 1, 3 } }  // pmullq
  };

  // Look for AVX512DQ lowering tricks for custom cases.
  if (ST->hasDQI())
    if (const auto *Entry = CostTableLookup(AVX512DQCostTable, ISD, LT.second))
      if (auto KindCost = Entry->Cost[CostKind])
        return LT.first * *KindCost;

  static const CostKindTblEntry AVX512BWCostTable[] = {
    { ISD::SHL,   MVT::v16i8,   {  4,  8, 4, 5 } }, // extend/vpsllvw/pack sequence.
    { ISD::SRL,   MVT::v16i8,   {  4,  8, 4, 5 } }, // extend/vpsrlvw/pack sequence.
    { ISD::SRA,   MVT::v16i8,   {  4,  8, 4, 5 } }, // extend/vpsravw/pack sequence.
    { ISD::SHL,   MVT::v32i8,   {  4, 23,11,16 } }, // extend/vpsllvw/pack sequence.
    { ISD::SRL,   MVT::v32i8,   {  4, 30,12,18 } }, // extend/vpsrlvw/pack sequence.
    { ISD::SRA,   MVT::v32i8,   {  6, 13,24,30 } }, // extend/vpsravw/pack sequence.
    { ISD::SHL,   MVT::v64i8,   {  6, 19,13,15 } }, // extend/vpsllvw/pack sequence.
    { ISD::SRL,   MVT::v64i8,   {  7, 27,15,18 } }, // extend/vpsrlvw/pack sequence.
    { ISD::SRA,   MVT::v64i8,   { 15, 15,30,30 } }, // extend/vpsravw/pack sequence.

    { ISD::SHL,   MVT::v8i16,   {  1,  1, 1, 1 } }, // vpsllvw
    { ISD::SRL,   MVT::v8i16,   {  1,  1, 1, 1 } }, // vpsrlvw
    { ISD::SRA,   MVT::v8i16,   {  1,  1, 1, 1 } }, // vpsravw
    { ISD::SHL,   MVT::v16i16,  {  1,  1, 1, 1 } }, // vpsllvw
    { ISD::SRL,   MVT::v16i16,  {  1,  1, 1, 1 } }, // vpsrlvw
    { ISD::SRA,   MVT::v16i16,  {  1,  1, 1, 1 } }, // vpsravw
    { ISD::SHL,   MVT::v32i16,  {  1,  1, 1, 1 } }, // vpsllvw
    { ISD::SRL,   MVT::v32i16,  {  1,  1, 1, 1 } }, // vpsrlvw
    { ISD::SRA,   MVT::v32i16,  {  1,  1, 1, 1 } }, // vpsravw

    { ISD::ADD,   MVT::v64i8,   {  1,  1, 1, 1 } }, // paddb
    { ISD::ADD,   MVT::v32i16,  {  1,  1, 1, 1 } }, // paddw

    { ISD::ADD,   MVT::v32i8,   {  1,  1, 1, 1 } }, // paddb
    { ISD::ADD,   MVT::v16i16,  {  1,  1, 1, 1 } }, // paddw
    { ISD::ADD,   MVT::v8i32,   {  1,  1, 1, 1 } }, // paddd
    { ISD::ADD,   MVT::v4i64,   {  1,  1, 1, 1 } }, // paddq

    { ISD::SUB,   MVT::v64i8,   {  1,  1, 1, 1 } }, // psubb
    { ISD::SUB,   MVT::v32i16,  {  1,  1, 1, 1 } }, // psubw

    { ISD::MUL,   MVT::v64i8,   {  5, 10,10,11 } },
    { ISD::MUL,   MVT::v32i16,  {  1,  5, 1, 1 } }, // pmullw

    { ISD::SUB,   MVT::v32i8,   {  1,  1, 1, 1 } }, // psubb
    { ISD::SUB,   MVT::v16i16,  {  1,  1, 1, 1 } }, // psubw
    { ISD::SUB,   MVT::v8i32,   {  1,  1, 1, 1 } }, // psubd
    { ISD::SUB,   MVT::v4i64,   {  1,  1, 1, 1 } }, // psubq
  };

  // Look for AVX512BW lowering tricks for custom cases.
  if (ST->hasBWI())
    if (const auto *Entry = CostTableLookup(AVX512BWCostTable, ISD, LT.second))
      if (auto KindCost = Entry->Cost[CostKind])
        return LT.first * *KindCost;

  static const CostKindTblEntry AVX512CostTable[] = {
    { ISD::SHL,     MVT::v64i8,   { 15, 19,27,33 } }, // vpblendv+split sequence.
    { ISD::SRL,     MVT::v64i8,   { 15, 19,30,36 } }, // vpblendv+split sequence.
    { ISD::SRA,     MVT::v64i8,   { 37, 37,51,63 } }, // vpblendv+split sequence.

    { ISD::SHL,     MVT::v32i16,  { 11, 16,11,15 } }, // 2*extend/vpsrlvd/pack sequence.
    { ISD::SRL,     MVT::v32i16,  { 11, 16,11,15 } }, // 2*extend/vpsrlvd/pack sequence.
    { ISD::SRA,     MVT::v32i16,  { 11, 16,11,15 } }, // 2*extend/vpsravd/pack sequence.

    { ISD::SHL,     MVT::v4i32,   {  1,  1, 1, 1 } },
    { ISD::SRL,     MVT::v4i32,   {  1,  1, 1, 1 } },
    { ISD::SRA,     MVT::v4i32,   {  1,  1, 1, 1 } },
    { ISD::SHL,     MVT::v8i32,   {  1,  1, 1, 1 } },
    { ISD::SRL,     MVT::v8i32,   {  1,  1, 1, 1 } },
    { ISD::SRA,     MVT::v8i32,   {  1,  1, 1, 1 } },
    { ISD::SHL,     MVT::v16i32,  {  1,  1, 1, 1 } },
    { ISD::SRL,     MVT::v16i32,  {  1,  1, 1, 1 } },
    { ISD::SRA,     MVT::v16i32,  {  1,  1, 1, 1 } },

    { ISD::SHL,     MVT::v2i64,   {  1,  1, 1, 1 } },
    { ISD::SRL,     MVT::v2i64,   {  1,  1, 1, 1 } },
    { ISD::SRA,     MVT::v2i64,   {  1,  1, 1, 1 } },
    { ISD::SHL,     MVT::v4i64,   {  1,  1, 1, 1 } },
    { ISD::SRL,     MVT::v4i64,   {  1,  1, 1, 1 } },
    { ISD::SRA,     MVT::v4i64,   {  1,  1, 1, 1 } },
    { ISD::SHL,     MVT::v8i64,   {  1,  1, 1, 1 } },
    { ISD::SRL,     MVT::v8i64,   {  1,  1, 1, 1 } },
    { ISD::SRA,     MVT::v8i64,   {  1,  1, 1, 1 } },

    { ISD::ADD,     MVT::v64i8,   {  3,  7, 5, 5 } }, // 2*paddb + split
    { ISD::ADD,     MVT::v32i16,  {  3,  7, 5, 5 } }, // 2*paddw + split

    { ISD::SUB,     MVT::v64i8,   {  3,  7, 5, 5 } }, // 2*psubb + split
    { ISD::SUB,     MVT::v32i16,  {  3,  7, 5, 5 } }, // 2*psubw + split

    { ISD::AND,     MVT::v32i8,   {  1,  1, 1, 1 } },
    { ISD::AND,     MVT::v16i16,  {  1,  1, 1, 1 } },
    { ISD::AND,     MVT::v8i32,   {  1,  1, 1, 1 } },
    { ISD::AND,     MVT::v4i64,   {  1,  1, 1, 1 } },

    { ISD::OR,      MVT::v32i8,   {  1,  1, 1, 1 } },
    { ISD::OR,      MVT::v16i16,  {  1,  1, 1, 1 } },
    { ISD::OR,      MVT::v8i32,   {  1,  1, 1, 1 } },
    { ISD::OR,      MVT::v4i64,   {  1,  1, 1, 1 } },

    { ISD::XOR,     MVT::v32i8,   {  1,  1, 1, 1 } },
    { ISD::XOR,     MVT::v16i16,  {  1,  1, 1, 1 } },
    { ISD::XOR,     MVT::v8i32,   {  1,  1, 1, 1 } },
    { ISD::XOR,     MVT::v4i64,   {  1,  1, 1, 1 } },

    { ISD::MUL,     MVT::v16i32,  {  1, 10, 1, 2 } }, // pmulld (Skylake from agner.org)
    { ISD::MUL,     MVT::v8i32,   {  1, 10, 1, 2 } }, // pmulld (Skylake from agner.org)
    { ISD::MUL,     MVT::v4i32,   {  1, 10, 1, 2 } }, // pmulld (Skylake from agner.org)
    { ISD::MUL,     MVT::v8i64,   {  6,  9, 8, 8 } }, // 3*pmuludq/3*shift/2*add
    { ISD::MUL,     MVT::i64,     {  1 } }, // Skylake from http://www.agner.org/

    { X86ISD::PMULUDQ, MVT::v8i64, { 1,  5, 1, 1 } },

    { ISD::FNEG,    MVT::v8f64,   {  1,  1, 1, 2 } }, // Skylake from http://www.agner.org/
    { ISD::FADD,    MVT::v8f64,   {  1,  4, 1, 1 } }, // Skylake from http://www.agner.org/
    { ISD::FADD,    MVT::v4f64,   {  1,  4, 1, 1 } }, // Skylake from http://www.agner.org/
    { ISD::FSUB,    MVT::v8f64,   {  1,  4, 1, 1 } }, // Skylake from http://www.agner.org/
    { ISD::FSUB,    MVT::v4f64,   {  1,  4, 1, 1 } }, // Skylake from http://www.agner.org/
    { ISD::FMUL,    MVT::v8f64,   {  1,  4, 1, 1 } }, // Skylake from http://www.agner.org/
    { ISD::FMUL,    MVT::v4f64,   {  1,  4, 1, 1 } }, // Skylake from http://www.agner.org/
    { ISD::FMUL,    MVT::v2f64,   {  1,  4, 1, 1 } }, // Skylake from http://www.agner.org/
    { ISD::FMUL,    MVT::f64,     {  1,  4, 1, 1 } }, // Skylake from http://www.agner.org/

    { ISD::FDIV,    MVT::f64,     {  4, 14, 1, 1 } }, // Skylake from http://www.agner.org/
    { ISD::FDIV,    MVT::v2f64,   {  4, 14, 1, 1 } }, // Skylake from http://www.agner.org/
    { ISD::FDIV,    MVT::v4f64,   {  8, 14, 1, 1 } }, // Skylake from http://www.agner.org/
    { ISD::FDIV,    MVT::v8f64,   { 16, 23, 1, 3 } }, // Skylake from http://www.agner.org/

    { ISD::FNEG,    MVT::v16f32,  {  1,  1, 1, 2 } }, // Skylake from http://www.agner.org/
    { ISD::FADD,    MVT::v16f32,  {  1,  4, 1, 1 } }, // Skylake from http://www.agner.org/
    { ISD::FADD,    MVT::v8f32,   {  1,  4, 1, 1 } }, // Skylake from http://www.agner.org/
    { ISD::FSUB,    MVT::v16f32,  {  1,  4, 1, 1 } }, // Skylake from http://www.agner.org/
    { ISD::FSUB,    MVT::v8f32,   {  1,  4, 1, 1 } }, // Skylake from http://www.agner.org/
    { ISD::FMUL,    MVT::v16f32,  {  1,  4, 1, 1 } }, // Skylake from http://www.agner.org/
    { ISD::FMUL,    MVT::v8f32,   {  1,  4, 1, 1 } }, // Skylake from http://www.agner.org/
    { ISD::FMUL,    MVT::v4f32,   {  1,  4, 1, 1 } }, // Skylake from http://www.agner.org/
    { ISD::FMUL,    MVT::f32,     {  1,  4, 1, 1 } }, // Skylake from http://www.agner.org/

    { ISD::FDIV,    MVT::f32,     {  3, 11, 1, 1 } }, // Skylake from http://www.agner.org/
    { ISD::FDIV,    MVT::v4f32,   {  3, 11, 1, 1 } }, // Skylake from http://www.agner.org/
    { ISD::FDIV,    MVT::v8f32,   {  5, 11, 1, 1 } }, // Skylake from http://www.agner.org/
    { ISD::FDIV,    MVT::v16f32,  { 10, 18, 1, 3 } }, // Skylake from http://www.agner.org/
  };

  if (ST->hasAVX512())
    if (const auto *Entry = CostTableLookup(AVX512CostTable, ISD, LT.second))
      if (auto KindCost = Entry->Cost[CostKind])
        return LT.first * *KindCost;

  static const CostKindTblEntry AVX2ShiftCostTable[] = {
    // Shifts on vXi64/vXi32 on AVX2 is legal even though we declare to
    // customize them to detect the cases where shift amount is a scalar one.
    { ISD::SHL,     MVT::v4i32,  { 2, 3, 1, 3 } }, // vpsllvd (Haswell from agner.org)
    { ISD::SRL,     MVT::v4i32,  { 2, 3, 1, 3 } }, // vpsrlvd (Haswell from agner.org)
    { ISD::SRA,     MVT::v4i32,  { 2, 3, 1, 3 } }, // vpsravd (Haswell from agner.org)
    { ISD::SHL,     MVT::v8i32,  { 4, 4, 1, 3 } }, // vpsllvd (Haswell from agner.org)
    { ISD::SRL,     MVT::v8i32,  { 4, 4, 1, 3 } }, // vpsrlvd (Haswell from agner.org)
    { ISD::SRA,     MVT::v8i32,  { 4, 4, 1, 3 } }, // vpsravd (Haswell from agner.org)
    { ISD::SHL,     MVT::v2i64,  { 2, 3, 1, 1 } }, // vpsllvq (Haswell from agner.org)
    { ISD::SRL,     MVT::v2i64,  { 2, 3, 1, 1 } }, // vpsrlvq (Haswell from agner.org)
    { ISD::SHL,     MVT::v4i64,  { 4, 4, 1, 2 } }, // vpsllvq (Haswell from agner.org)
    { ISD::SRL,     MVT::v4i64,  { 4, 4, 1, 2 } }, // vpsrlvq (Haswell from agner.org)
  };

  if (ST->hasAVX512()) {
    if (ISD == ISD::SHL && LT.second == MVT::v32i16 && Op2Info.isConstant())
      // On AVX512, a packed v32i16 shift left by a constant build_vector
      // is lowered into a vector multiply (vpmullw).
      return getArithmeticInstrCost(Instruction::Mul, Ty, CostKind,
                                    Op1Info.getNoProps(), Op2Info.getNoProps());
  }

  // Look for AVX2 lowering tricks (XOP is always better at v4i32 shifts).
  if (ST->hasAVX2() && !(ST->hasXOP() && LT.second == MVT::v4i32)) {
    if (ISD == ISD::SHL && LT.second == MVT::v16i16 &&
        Op2Info.isConstant())
      // On AVX2, a packed v16i16 shift left by a constant build_vector
      // is lowered into a vector multiply (vpmullw).
      return getArithmeticInstrCost(Instruction::Mul, Ty, CostKind,
                                    Op1Info.getNoProps(), Op2Info.getNoProps());

    if (const auto *Entry = CostTableLookup(AVX2ShiftCostTable, ISD, LT.second))
      if (auto KindCost = Entry->Cost[CostKind])
        return LT.first * *KindCost;
  }

  static const CostKindTblEntry XOPShiftCostTable[] = {
    // 128bit shifts take 1cy, but right shifts require negation beforehand.
    { ISD::SHL,     MVT::v16i8,  { 1, 3, 1, 1 } },
    { ISD::SRL,     MVT::v16i8,  { 2, 3, 1, 1 } },
    { ISD::SRA,     MVT::v16i8,  { 2, 3, 1, 1 } },
    { ISD::SHL,     MVT::v8i16,  { 1, 3, 1, 1 } },
    { ISD::SRL,     MVT::v8i16,  { 2, 3, 1, 1 } },
    { ISD::SRA,     MVT::v8i16,  { 2, 3, 1, 1 } },
    { ISD::SHL,     MVT::v4i32,  { 1, 3, 1, 1 } },
    { ISD::SRL,     MVT::v4i32,  { 2, 3, 1, 1 } },
    { ISD::SRA,     MVT::v4i32,  { 2, 3, 1, 1 } },
    { ISD::SHL,     MVT::v2i64,  { 1, 3, 1, 1 } },
    { ISD::SRL,     MVT::v2i64,  { 2, 3, 1, 1 } },
    { ISD::SRA,     MVT::v2i64,  { 2, 3, 1, 1 } },
    // 256bit shifts require splitting if AVX2 didn't catch them above.
    { ISD::SHL,     MVT::v32i8,  { 4, 7, 5, 6 } },
    { ISD::SRL,     MVT::v32i8,  { 6, 7, 5, 6 } },
    { ISD::SRA,     MVT::v32i8,  { 6, 7, 5, 6 } },
    { ISD::SHL,     MVT::v16i16, { 4, 7, 5, 6 } },
    { ISD::SRL,     MVT::v16i16, { 6, 7, 5, 6 } },
    { ISD::SRA,     MVT::v16i16, { 6, 7, 5, 6 } },
    { ISD::SHL,     MVT::v8i32,  { 4, 7, 5, 6 } },
    { ISD::SRL,     MVT::v8i32,  { 6, 7, 5, 6 } },
    { ISD::SRA,     MVT::v8i32,  { 6, 7, 5, 6 } },
    { ISD::SHL,     MVT::v4i64,  { 4, 7, 5, 6 } },
    { ISD::SRL,     MVT::v4i64,  { 6, 7, 5, 6 } },
    { ISD::SRA,     MVT::v4i64,  { 6, 7, 5, 6 } },
  };

  // Look for XOP lowering tricks.
  if (ST->hasXOP()) {
    // If the right shift is constant then we'll fold the negation so
    // it's as cheap as a left shift.
    int ShiftISD = ISD;
    if ((ShiftISD == ISD::SRL || ShiftISD == ISD::SRA) && Op2Info.isConstant())
      ShiftISD = ISD::SHL;
    if (const auto *Entry =
            CostTableLookup(XOPShiftCostTable, ShiftISD, LT.second))
      if (auto KindCost = Entry->Cost[CostKind])
        return LT.first * *KindCost;
  }

  if (ISD == ISD::SHL && !Op2Info.isUniform() && Op2Info.isConstant()) {
    MVT VT = LT.second;
    // Vector shift left by non uniform constant can be lowered
    // into vector multiply.
    if (((VT == MVT::v8i16 || VT == MVT::v4i32) && ST->hasSSE2()) ||
        ((VT == MVT::v16i16 || VT == MVT::v8i32) && ST->hasAVX()))
      ISD = ISD::MUL;
  }

  static const CostKindTblEntry GLMCostTable[] = {
    { ISD::FDIV,  MVT::f32,   { 18, 19, 1, 1 } }, // divss
    { ISD::FDIV,  MVT::v4f32, { 35, 36, 1, 1 } }, // divps
    { ISD::FDIV,  MVT::f64,   { 33, 34, 1, 1 } }, // divsd
    { ISD::FDIV,  MVT::v2f64, { 65, 66, 1, 1 } }, // divpd
  };

  if (ST->useGLMDivSqrtCosts())
    if (const auto *Entry = CostTableLookup(GLMCostTable, ISD, LT.second))
      if (auto KindCost = Entry->Cost[CostKind])
        return LT.first * *KindCost;

  static const CostKindTblEntry SLMCostTable[] = {
    { ISD::MUL,   MVT::v4i32, { 11, 11, 1, 7 } }, // pmulld
    { ISD::MUL,   MVT::v8i16, {  2,  5, 1, 1 } }, // pmullw
    { ISD::FMUL,  MVT::f64,   {  2,  5, 1, 1 } }, // mulsd
    { ISD::FMUL,  MVT::f32,   {  1,  4, 1, 1 } }, // mulss
    { ISD::FMUL,  MVT::v2f64, {  4,  7, 1, 1 } }, // mulpd
    { ISD::FMUL,  MVT::v4f32, {  2,  5, 1, 1 } }, // mulps
    { ISD::FDIV,  MVT::f32,   { 17, 19, 1, 1 } }, // divss
    { ISD::FDIV,  MVT::v4f32, { 39, 39, 1, 6 } }, // divps
    { ISD::FDIV,  MVT::f64,   { 32, 34, 1, 1 } }, // divsd
    { ISD::FDIV,  MVT::v2f64, { 69, 69, 1, 6 } }, // divpd
    { ISD::FADD,  MVT::v2f64, {  2,  4, 1, 1 } }, // addpd
    { ISD::FSUB,  MVT::v2f64, {  2,  4, 1, 1 } }, // subpd
    // v2i64/v4i64 mul is custom lowered as a series of long:
    // multiplies(3), shifts(3) and adds(2)
    // slm muldq version throughput is 2 and addq throughput 4
    // thus: 3X2 (muldq throughput) + 3X1 (shift throughput) +
    //       3X4 (addq throughput) = 17
    { ISD::MUL,   MVT::v2i64, { 17, 22, 9, 9 } },
    // slm addq\subq throughput is 4
    { ISD::ADD,   MVT::v2i64, {  4,  2, 1, 2 } },
    { ISD::SUB,   MVT::v2i64, {  4,  2, 1, 2 } },
  };

  if (ST->useSLMArithCosts())
    if (const auto *Entry = CostTableLookup(SLMCostTable, ISD, LT.second))
      if (auto KindCost = Entry->Cost[CostKind])
        return LT.first * *KindCost;

  static const CostKindTblEntry AVX2CostTable[] = {
    { ISD::SHL,  MVT::v16i8,   {  6, 21,11,16 } }, // vpblendvb sequence.
    { ISD::SHL,  MVT::v32i8,   {  6, 23,11,22 } }, // vpblendvb sequence.
    { ISD::SHL,  MVT::v8i16,   {  5, 18, 5,10 } }, // extend/vpsrlvd/pack sequence.
    { ISD::SHL,  MVT::v16i16,  {  8, 10,10,14 } }, // extend/vpsrlvd/pack sequence.

    { ISD::SRL,  MVT::v16i8,   {  6, 27,12,18 } }, // vpblendvb sequence.
    { ISD::SRL,  MVT::v32i8,   {  8, 30,12,24 } }, // vpblendvb sequence.
    { ISD::SRL,  MVT::v8i16,   {  5, 11, 5,10 } }, // extend/vpsrlvd/pack sequence.
    { ISD::SRL,  MVT::v16i16,  {  8, 10,10,14 } }, // extend/vpsrlvd/pack sequence.

    { ISD::SRA,  MVT::v16i8,   { 17, 17,24,30 } }, // vpblendvb sequence.
    { ISD::SRA,  MVT::v32i8,   { 18, 20,24,43 } }, // vpblendvb sequence.
    { ISD::SRA,  MVT::v8i16,   {  5, 11, 5,10 } }, // extend/vpsravd/pack sequence.
    { ISD::SRA,  MVT::v16i16,  {  8, 10,10,14 } }, // extend/vpsravd/pack sequence.
    { ISD::SRA,  MVT::v2i64,   {  4,  5, 5, 5 } }, // srl/xor/sub sequence.
    { ISD::SRA,  MVT::v4i64,   {  8,  8, 5, 9 } }, // srl/xor/sub sequence.

    { ISD::SUB,  MVT::v32i8,   {  1,  1, 1, 2 } }, // psubb
    { ISD::ADD,  MVT::v32i8,   {  1,  1, 1, 2 } }, // paddb
    { ISD::SUB,  MVT::v16i16,  {  1,  1, 1, 2 } }, // psubw
    { ISD::ADD,  MVT::v16i16,  {  1,  1, 1, 2 } }, // paddw
    { ISD::SUB,  MVT::v8i32,   {  1,  1, 1, 2 } }, // psubd
    { ISD::ADD,  MVT::v8i32,   {  1,  1, 1, 2 } }, // paddd
    { ISD::SUB,  MVT::v4i64,   {  1,  1, 1, 2 } }, // psubq
    { ISD::ADD,  MVT::v4i64,   {  1,  1, 1, 2 } }, // paddq

    { ISD::MUL,  MVT::v16i8,   {  5, 18, 6,12 } }, // extend/pmullw/pack
    { ISD::MUL,  MVT::v32i8,   {  6, 11,10,19 } }, // unpack/pmullw
    { ISD::MUL,  MVT::v16i16,  {  2,  5, 1, 2 } }, // pmullw
    { ISD::MUL,  MVT::v8i32,   {  4, 10, 1, 2 } }, // pmulld
    { ISD::MUL,  MVT::v4i32,   {  2, 10, 1, 2 } }, // pmulld
    { ISD::MUL,  MVT::v4i64,   {  6, 10, 8,13 } }, // 3*pmuludq/3*shift/2*add
    { ISD::MUL,  MVT::v2i64,   {  6, 10, 8, 8 } }, // 3*pmuludq/3*shift/2*add

    { X86ISD::PMULUDQ, MVT::v4i64, { 1,  5, 1, 1 } },

    { ISD::FNEG, MVT::v4f64,   {  1,  1, 1, 2 } }, // vxorpd
    { ISD::FNEG, MVT::v8f32,   {  1,  1, 1, 2 } }, // vxorps

    { ISD::FADD, MVT::f64,     {  1,  4, 1, 1 } }, // vaddsd
    { ISD::FADD, MVT::f32,     {  1,  4, 1, 1 } }, // vaddss
    { ISD::FADD, MVT::v2f64,   {  1,  4, 1, 1 } }, // vaddpd
    { ISD::FADD, MVT::v4f32,   {  1,  4, 1, 1 } }, // vaddps
    { ISD::FADD, MVT::v4f64,   {  1,  4, 1, 2 } }, // vaddpd
    { ISD::FADD, MVT::v8f32,   {  1,  4, 1, 2 } }, // vaddps

    { ISD::FSUB, MVT::f64,     {  1,  4, 1, 1 } }, // vsubsd
    { ISD::FSUB, MVT::f32,     {  1,  4, 1, 1 } }, // vsubss
    { ISD::FSUB, MVT::v2f64,   {  1,  4, 1, 1 } }, // vsubpd
    { ISD::FSUB, MVT::v4f32,   {  1,  4, 1, 1 } }, // vsubps
    { ISD::FSUB, MVT::v4f64,   {  1,  4, 1, 2 } }, // vsubpd
    { ISD::FSUB, MVT::v8f32,   {  1,  4, 1, 2 } }, // vsubps

    { ISD::FMUL, MVT::f64,     {  1,  5, 1, 1 } }, // vmulsd
    { ISD::FMUL, MVT::f32,     {  1,  5, 1, 1 } }, // vmulss
    { ISD::FMUL, MVT::v2f64,   {  1,  5, 1, 1 } }, // vmulpd
    { ISD::FMUL, MVT::v4f32,   {  1,  5, 1, 1 } }, // vmulps
    { ISD::FMUL, MVT::v4f64,   {  1,  5, 1, 2 } }, // vmulpd
    { ISD::FMUL, MVT::v8f32,   {  1,  5, 1, 2 } }, // vmulps

    { ISD::FDIV, MVT::f32,     {  7, 13, 1, 1 } }, // vdivss
    { ISD::FDIV, MVT::v4f32,   {  7, 13, 1, 1 } }, // vdivps
    { ISD::FDIV, MVT::v8f32,   { 14, 21, 1, 3 } }, // vdivps
    { ISD::FDIV, MVT::f64,     { 14, 20, 1, 1 } }, // vdivsd
    { ISD::FDIV, MVT::v2f64,   { 14, 20, 1, 1 } }, // vdivpd
    { ISD::FDIV, MVT::v4f64,   { 28, 35, 1, 3 } }, // vdivpd
  };

  // Look for AVX2 lowering tricks for custom cases.
  if (ST->hasAVX2())
    if (const auto *Entry = CostTableLookup(AVX2CostTable, ISD, LT.second))
      if (auto KindCost = Entry->Cost[CostKind])
        return LT.first * *KindCost;

  static const CostKindTblEntry AVX1CostTable[] = {
    // We don't have to scalarize unsupported ops. We can issue two half-sized
    // operations and we only need to extract the upper YMM half.
    // Two ops + 1 extract + 1 insert = 4.
    { ISD::MUL,     MVT::v32i8,   { 12, 13, 22, 23 } }, // unpack/pmullw + split
    { ISD::MUL,     MVT::v16i16,  {  4,  8,  5,  6 } }, // pmullw + split
    { ISD::MUL,     MVT::v8i32,   {  5,  8,  5, 10 } }, // pmulld + split
    { ISD::MUL,     MVT::v4i32,   {  2,  5,  1,  3 } }, // pmulld
    { ISD::MUL,     MVT::v4i64,   { 12, 15, 19, 20 } },

    { ISD::AND,     MVT::v32i8,   {  1,  1, 1, 2 } }, // vandps
    { ISD::AND,     MVT::v16i16,  {  1,  1, 1, 2 } }, // vandps
    { ISD::AND,     MVT::v8i32,   {  1,  1, 1, 2 } }, // vandps
    { ISD::AND,     MVT::v4i64,   {  1,  1, 1, 2 } }, // vandps

    { ISD::OR,      MVT::v32i8,   {  1,  1, 1, 2 } }, // vorps
    { ISD::OR,      MVT::v16i16,  {  1,  1, 1, 2 } }, // vorps
    { ISD::OR,      MVT::v8i32,   {  1,  1, 1, 2 } }, // vorps
    { ISD::OR,      MVT::v4i64,   {  1,  1, 1, 2 } }, // vorps

    { ISD::XOR,     MVT::v32i8,   {  1,  1, 1, 2 } }, // vxorps
    { ISD::XOR,     MVT::v16i16,  {  1,  1, 1, 2 } }, // vxorps
    { ISD::XOR,     MVT::v8i32,   {  1,  1, 1, 2 } }, // vxorps
    { ISD::XOR,     MVT::v4i64,   {  1,  1, 1, 2 } }, // vxorps

    { ISD::SUB,     MVT::v32i8,   {  4,  2, 5, 6 } }, // psubb + split
    { ISD::ADD,     MVT::v32i8,   {  4,  2, 5, 6 } }, // paddb + split
    { ISD::SUB,     MVT::v16i16,  {  4,  2, 5, 6 } }, // psubw + split
    { ISD::ADD,     MVT::v16i16,  {  4,  2, 5, 6 } }, // paddw + split
    { ISD::SUB,     MVT::v8i32,   {  4,  2, 5, 6 } }, // psubd + split
    { ISD::ADD,     MVT::v8i32,   {  4,  2, 5, 6 } }, // paddd + split
    { ISD::SUB,     MVT::v4i64,   {  4,  2, 5, 6 } }, // psubq + split
    { ISD::ADD,     MVT::v4i64,   {  4,  2, 5, 6 } }, // paddq + split
    { ISD::SUB,     MVT::v2i64,   {  1,  1, 1, 1 } }, // psubq
    { ISD::ADD,     MVT::v2i64,   {  1,  1, 1, 1 } }, // paddq

    { ISD::SHL,     MVT::v16i8,   { 10, 21,11,17 } }, // pblendvb sequence.
    { ISD::SHL,     MVT::v32i8,   { 22, 22,27,40 } }, // pblendvb sequence + split.
    { ISD::SHL,     MVT::v8i16,   {  6,  9,11,11 } }, // pblendvb sequence.
    { ISD::SHL,     MVT::v16i16,  { 13, 16,24,25 } }, // pblendvb sequence + split.
    { ISD::SHL,     MVT::v4i32,   {  3, 11, 4, 6 } }, // pslld/paddd/cvttps2dq/pmulld
    { ISD::SHL,     MVT::v8i32,   {  9, 11,12,17 } }, // pslld/paddd/cvttps2dq/pmulld + split
    { ISD::SHL,     MVT::v2i64,   {  2,  4, 4, 6 } }, // Shift each lane + blend.
    { ISD::SHL,     MVT::v4i64,   {  6,  7,11,15 } }, // Shift each lane + blend + split.

    { ISD::SRL,     MVT::v16i8,   { 11, 27,12,18 } }, // pblendvb sequence.
    { ISD::SRL,     MVT::v32i8,   { 23, 23,30,43 } }, // pblendvb sequence + split.
    { ISD::SRL,     MVT::v8i16,   { 13, 16,14,22 } }, // pblendvb sequence.
    { ISD::SRL,     MVT::v16i16,  { 28, 30,31,48 } }, // pblendvb sequence + split.
    { ISD::SRL,     MVT::v4i32,   {  6,  7,12,16 } }, // Shift each lane + blend.
    { ISD::SRL,     MVT::v8i32,   { 14, 14,26,34 } }, // Shift each lane + blend + split.
    { ISD::SRL,     MVT::v2i64,   {  2,  4, 4, 6 } }, // Shift each lane + blend.
    { ISD::SRL,     MVT::v4i64,   {  6,  7,11,15 } }, // Shift each lane + blend + split.

    { ISD::SRA,     MVT::v16i8,   { 21, 22,24,36 } }, // pblendvb sequence.
    { ISD::SRA,     MVT::v32i8,   { 44, 45,51,76 } }, // pblendvb sequence + split.
    { ISD::SRA,     MVT::v8i16,   { 13, 16,14,22 } }, // pblendvb sequence.
    { ISD::SRA,     MVT::v16i16,  { 28, 30,31,48 } }, // pblendvb sequence + split.
    { ISD::SRA,     MVT::v4i32,   {  6,  7,12,16 } }, // Shift each lane + blend.
    { ISD::SRA,     MVT::v8i32,   { 14, 14,26,34 } }, // Shift each lane + blend + split.
    { ISD::SRA,     MVT::v2i64,   {  5,  6,10,14 } }, // Shift each lane + blend.
    { ISD::SRA,     MVT::v4i64,   { 12, 12,22,30 } }, // Shift each lane + blend + split.

    { ISD::FNEG,    MVT::v4f64,   {  2,  2, 1, 2 } }, // BTVER2 from http://www.agner.org/
    { ISD::FNEG,    MVT::v8f32,   {  2,  2, 1, 2 } }, // BTVER2 from http://www.agner.org/

    { ISD::FADD,    MVT::f64,     {  1,  5, 1, 1 } }, // BDVER2 from http://www.agner.org/
    { ISD::FADD,    MVT::f32,     {  1,  5, 1, 1 } }, // BDVER2 from http://www.agner.org/
    { ISD::FADD,    MVT::v2f64,   {  1,  5, 1, 1 } }, // BDVER2 from http://www.agner.org/
    { ISD::FADD,    MVT::v4f32,   {  1,  5, 1, 1 } }, // BDVER2 from http://www.agner.org/
    { ISD::FADD,    MVT::v4f64,   {  2,  5, 1, 2 } }, // BDVER2 from http://www.agner.org/
    { ISD::FADD,    MVT::v8f32,   {  2,  5, 1, 2 } }, // BDVER2 from http://www.agner.org/

    { ISD::FSUB,    MVT::f64,     {  1,  5, 1, 1 } }, // BDVER2 from http://www.agner.org/
    { ISD::FSUB,    MVT::f32,     {  1,  5, 1, 1 } }, // BDVER2 from http://www.agner.org/
    { ISD::FSUB,    MVT::v2f64,   {  1,  5, 1, 1 } }, // BDVER2 from http://www.agner.org/
    { ISD::FSUB,    MVT::v4f32,   {  1,  5, 1, 1 } }, // BDVER2 from http://www.agner.org/
    { ISD::FSUB,    MVT::v4f64,   {  2,  5, 1, 2 } }, // BDVER2 from http://www.agner.org/
    { ISD::FSUB,    MVT::v8f32,   {  2,  5, 1, 2 } }, // BDVER2 from http://www.agner.org/

    { ISD::FMUL,    MVT::f64,     {  2,  5, 1, 1 } }, // BTVER2 from http://www.agner.org/
    { ISD::FMUL,    MVT::f32,     {  1,  5, 1, 1 } }, // BTVER2 from http://www.agner.org/
    { ISD::FMUL,    MVT::v2f64,   {  2,  5, 1, 1 } }, // BTVER2 from http://www.agner.org/
    { ISD::FMUL,    MVT::v4f32,   {  1,  5, 1, 1 } }, // BTVER2 from http://www.agner.org/
    { ISD::FMUL,    MVT::v4f64,   {  4,  5, 1, 2 } }, // BTVER2 from http://www.agner.org/
    { ISD::FMUL,    MVT::v8f32,   {  2,  5, 1, 2 } }, // BTVER2 from http://www.agner.org/

    { ISD::FDIV,    MVT::f32,     { 14, 14, 1, 1 } }, // SNB from http://www.agner.org/
    { ISD::FDIV,    MVT::v4f32,   { 14, 14, 1, 1 } }, // SNB from http://www.agner.org/
    { ISD::FDIV,    MVT::v8f32,   { 28, 29, 1, 3 } }, // SNB from http://www.agner.org/
    { ISD::FDIV,    MVT::f64,     { 22, 22, 1, 1 } }, // SNB from http://www.agner.org/
    { ISD::FDIV,    MVT::v2f64,   { 22, 22, 1, 1 } }, // SNB from http://www.agner.org/
    { ISD::FDIV,    MVT::v4f64,   { 44, 45, 1, 3 } }, // SNB from http://www.agner.org/
  };

  if (ST->hasAVX())
    if (const auto *Entry = CostTableLookup(AVX1CostTable, ISD, LT.second))
      if (auto KindCost = Entry->Cost[CostKind])
        return LT.first * *KindCost;

  static const CostKindTblEntry SSE42CostTable[] = {
    { ISD::FADD, MVT::f64,    {  1,  3, 1, 1 } }, // Nehalem from http://www.agner.org/
    { ISD::FADD, MVT::f32,    {  1,  3, 1, 1 } }, // Nehalem from http://www.agner.org/
    { ISD::FADD, MVT::v2f64,  {  1,  3, 1, 1 } }, // Nehalem from http://www.agner.org/
    { ISD::FADD, MVT::v4f32,  {  1,  3, 1, 1 } }, // Nehalem from http://www.agner.org/

    { ISD::FSUB, MVT::f64,    {  1,  3, 1, 1 } }, // Nehalem from http://www.agner.org/
    { ISD::FSUB, MVT::f32 ,   {  1,  3, 1, 1 } }, // Nehalem from http://www.agner.org/
    { ISD::FSUB, MVT::v2f64,  {  1,  3, 1, 1 } }, // Nehalem from http://www.agner.org/
    { ISD::FSUB, MVT::v4f32,  {  1,  3, 1, 1 } }, // Nehalem from http://www.agner.org/

    { ISD::FMUL, MVT::f64,    {  1,  5, 1, 1 } }, // Nehalem from http://www.agner.org/
    { ISD::FMUL, MVT::f32,    {  1,  5, 1, 1 } }, // Nehalem from http://www.agner.org/
    { ISD::FMUL, MVT::v2f64,  {  1,  5, 1, 1 } }, // Nehalem from http://www.agner.org/
    { ISD::FMUL, MVT::v4f32,  {  1,  5, 1, 1 } }, // Nehalem from http://www.agner.org/

    { ISD::FDIV,  MVT::f32,   { 14, 14, 1, 1 } }, // Nehalem from http://www.agner.org/
    { ISD::FDIV,  MVT::v4f32, { 14, 14, 1, 1 } }, // Nehalem from http://www.agner.org/
    { ISD::FDIV,  MVT::f64,   { 22, 22, 1, 1 } }, // Nehalem from http://www.agner.org/
    { ISD::FDIV,  MVT::v2f64, { 22, 22, 1, 1 } }, // Nehalem from http://www.agner.org/

    { ISD::MUL,   MVT::v2i64, {  6, 10,10,10 } }  // 3*pmuludq/3*shift/2*add
  };

  if (ST->hasSSE42())
    if (const auto *Entry = CostTableLookup(SSE42CostTable, ISD, LT.second))
      if (auto KindCost = Entry->Cost[CostKind])
        return LT.first * *KindCost;

  static const CostKindTblEntry SSE41CostTable[] = {
    { ISD::SHL,  MVT::v16i8,  { 15, 24,17,22 } }, // pblendvb sequence.
    { ISD::SHL,  MVT::v8i16,  { 11, 14,11,11 } }, // pblendvb sequence.
    { ISD::SHL,  MVT::v4i32,  { 14, 20, 4,10 } }, // pslld/paddd/cvttps2dq/pmulld

    { ISD::SRL,  MVT::v16i8,  { 16, 27,18,24 } }, // pblendvb sequence.
    { ISD::SRL,  MVT::v8i16,  { 22, 26,23,27 } }, // pblendvb sequence.
    { ISD::SRL,  MVT::v4i32,  { 16, 17,15,19 } }, // Shift each lane + blend.
    { ISD::SRL,  MVT::v2i64,  {  4,  6, 5, 7 } }, // splat+shuffle sequence.

    { ISD::SRA,  MVT::v16i8,  { 38, 41,30,36 } }, // pblendvb sequence.
    { ISD::SRA,  MVT::v8i16,  { 22, 26,23,27 } }, // pblendvb sequence.
    { ISD::SRA,  MVT::v4i32,  { 16, 17,15,19 } }, // Shift each lane + blend.
    { ISD::SRA,  MVT::v2i64,  {  8, 17, 5, 7 } }, // splat+shuffle sequence.

    { ISD::MUL,  MVT::v16i8,  {  5, 18,10,12 } }, // 2*unpack/2*pmullw/2*and/pack
    { ISD::MUL,  MVT::v4i32,  {  2, 11, 1, 1 } }  // pmulld (Nehalem from agner.org)
  };

  if (ST->hasSSE41())
    if (const auto *Entry = CostTableLookup(SSE41CostTable, ISD, LT.second))
      if (auto KindCost = Entry->Cost[CostKind])
        return LT.first * *KindCost;

  static const CostKindTblEntry SSE2CostTable[] = {
    // We don't correctly identify costs of casts because they are marked as
    // custom.
    { ISD::SHL,  MVT::v16i8,  { 13, 21,26,28 } }, // cmpgtb sequence.
    { ISD::SHL,  MVT::v8i16,  { 24, 27,16,20 } }, // cmpgtw sequence.
    { ISD::SHL,  MVT::v4i32,  { 17, 19,10,12 } }, // pslld/paddd/cvttps2dq/pmuludq.
    { ISD::SHL,  MVT::v2i64,  {  4,  6, 5, 7 } }, // splat+shuffle sequence.

    { ISD::SRL,  MVT::v16i8,  { 14, 28,27,30 } }, // cmpgtb sequence.
    { ISD::SRL,  MVT::v8i16,  { 16, 19,31,31 } }, // cmpgtw sequence.
    { ISD::SRL,  MVT::v4i32,  { 12, 12,15,19 } }, // Shift each lane + blend.
    { ISD::SRL,  MVT::v2i64,  {  4,  6, 5, 7 } }, // splat+shuffle sequence.

    { ISD::SRA,  MVT::v16i8,  { 27, 30,54,54 } }, // unpacked cmpgtb sequence.
    { ISD::SRA,  MVT::v8i16,  { 16, 19,31,31 } }, // cmpgtw sequence.
    { ISD::SRA,  MVT::v4i32,  { 12, 12,15,19 } }, // Shift each lane + blend.
    { ISD::SRA,  MVT::v2i64,  {  8, 11,12,16 } }, // srl/xor/sub splat+shuffle sequence.

    { ISD::AND,  MVT::v16i8,  {  1,  1, 1, 1 } }, // pand
    { ISD::AND,  MVT::v8i16,  {  1,  1, 1, 1 } }, // pand
    { ISD::AND,  MVT::v4i32,  {  1,  1, 1, 1 } }, // pand
    { ISD::AND,  MVT::v2i64,  {  1,  1, 1, 1 } }, // pand

    { ISD::OR,   MVT::v16i8,  {  1,  1, 1, 1 } }, // por
    { ISD::OR,   MVT::v8i16,  {  1,  1, 1, 1 } }, // por
    { ISD::OR,   MVT::v4i32,  {  1,  1, 1, 1 } }, // por
    { ISD::OR,   MVT::v2i64,  {  1,  1, 1, 1 } }, // por

    { ISD::XOR,  MVT::v16i8,  {  1,  1, 1, 1 } }, // pxor
    { ISD::XOR,  MVT::v8i16,  {  1,  1, 1, 1 } }, // pxor
    { ISD::XOR,  MVT::v4i32,  {  1,  1, 1, 1 } }, // pxor
    { ISD::XOR,  MVT::v2i64,  {  1,  1, 1, 1 } }, // pxor

    { ISD::ADD,  MVT::v2i64,  {  1,  2, 1, 2 } }, // paddq
    { ISD::SUB,  MVT::v2i64,  {  1,  2, 1, 2 } }, // psubq

    { ISD::MUL,  MVT::v16i8,  {  5, 18,12,12 } }, // 2*unpack/2*pmullw/2*and/pack
    { ISD::MUL,  MVT::v8i16,  {  1,  5, 1, 1 } }, // pmullw
    { ISD::MUL,  MVT::v4i32,  {  6,  8, 7, 7 } }, // 3*pmuludq/4*shuffle
    { ISD::MUL,  MVT::v2i64,  {  7, 10,10,10 } }, // 3*pmuludq/3*shift/2*add

    { X86ISD::PMULUDQ, MVT::v2i64, { 1,  5, 1, 1 } },

    { ISD::FDIV, MVT::f32,    { 23, 23, 1, 1 } }, // Pentium IV from http://www.agner.org/
    { ISD::FDIV, MVT::v4f32,  { 39, 39, 1, 1 } }, // Pentium IV from http://www.agner.org/
    { ISD::FDIV, MVT::f64,    { 38, 38, 1, 1 } }, // Pentium IV from http://www.agner.org/
    { ISD::FDIV, MVT::v2f64,  { 69, 69, 1, 1 } }, // Pentium IV from http://www.agner.org/

    { ISD::FNEG, MVT::f32,    {  1,  1, 1, 1 } }, // Pentium IV from http://www.agner.org/
    { ISD::FNEG, MVT::f64,    {  1,  1, 1, 1 } }, // Pentium IV from http://www.agner.org/
    { ISD::FNEG, MVT::v4f32,  {  1,  1, 1, 1 } }, // Pentium IV from http://www.agner.org/
    { ISD::FNEG, MVT::v2f64,  {  1,  1, 1, 1 } }, // Pentium IV from http://www.agner.org/

    { ISD::FADD, MVT::f32,    {  2,  3, 1, 1 } }, // Pentium IV from http://www.agner.org/
    { ISD::FADD, MVT::f64,    {  2,  3, 1, 1 } }, // Pentium IV from http://www.agner.org/
    { ISD::FADD, MVT::v2f64,  {  2,  3, 1, 1 } }, // Pentium IV from http://www.agner.org/

    { ISD::FSUB, MVT::f32,    {  2,  3, 1, 1 } }, // Pentium IV from http://www.agner.org/
    { ISD::FSUB, MVT::f64,    {  2,  3, 1, 1 } }, // Pentium IV from http://www.agner.org/
    { ISD::FSUB, MVT::v2f64,  {  2,  3, 1, 1 } }, // Pentium IV from http://www.agner.org/

    { ISD::FMUL, MVT::f64,    {  2,  5, 1, 1 } }, // Pentium IV from http://www.agner.org/
    { ISD::FMUL, MVT::v2f64,  {  2,  5, 1, 1 } }, // Pentium IV from http://www.agner.org/
  };

  if (ST->hasSSE2())
    if (const auto *Entry = CostTableLookup(SSE2CostTable, ISD, LT.second))
      if (auto KindCost = Entry->Cost[CostKind])
        return LT.first * *KindCost;

  static const CostKindTblEntry SSE1CostTable[] = {
    { ISD::FDIV, MVT::f32,   { 17, 18, 1, 1 } }, // Pentium III from http://www.agner.org/
    { ISD::FDIV, MVT::v4f32, { 34, 48, 1, 1 } }, // Pentium III from http://www.agner.org/

    { ISD::FNEG, MVT::f32,   {  2,  2, 1, 2 } }, // Pentium III from http://www.agner.org/
    { ISD::FNEG, MVT::v4f32, {  2,  2, 1, 2 } }, // Pentium III from http://www.agner.org/

    { ISD::FADD, MVT::f32,   {  1,  3, 1, 1 } }, // Pentium III from http://www.agner.org/
    { ISD::FADD, MVT::v4f32, {  2,  3, 1, 1 } }, // Pentium III from http://www.agner.org/

    { ISD::FSUB, MVT::f32,   {  1,  3, 1, 1 } }, // Pentium III from http://www.agner.org/
    { ISD::FSUB, MVT::v4f32, {  2,  3, 1, 1 } }, // Pentium III from http://www.agner.org/

    { ISD::FMUL, MVT::f32,   {  2,  5, 1, 1 } }, // Pentium III from http://www.agner.org/
    { ISD::FMUL, MVT::v4f32, {  2,  5, 1, 1 } }, // Pentium III from http://www.agner.org/
  };

  if (ST->hasSSE1())
    if (const auto *Entry = CostTableLookup(SSE1CostTable, ISD, LT.second))
      if (auto KindCost = Entry->Cost[CostKind])
        return LT.first * *KindCost;

  static const CostKindTblEntry X64CostTbl[] = { // 64-bit targets
    { ISD::ADD,  MVT::i64,  {  1 } }, // Core (Merom) from http://www.agner.org/
    { ISD::SUB,  MVT::i64,  {  1 } }, // Core (Merom) from http://www.agner.org/
    { ISD::MUL,  MVT::i64,  {  2,  6,  1,  2 } },
  };

  if (ST->is64Bit())
    if (const auto *Entry = CostTableLookup(X64CostTbl, ISD, LT.second))
      if (auto KindCost = Entry->Cost[CostKind])
        return LT.first * *KindCost;

  static const CostKindTblEntry X86CostTbl[] = { // 32 or 64-bit targets
    { ISD::ADD,  MVT::i8,  {  1 } }, // Pentium III from http://www.agner.org/
    { ISD::ADD,  MVT::i16, {  1 } }, // Pentium III from http://www.agner.org/
    { ISD::ADD,  MVT::i32, {  1 } }, // Pentium III from http://www.agner.org/

    { ISD::SUB,  MVT::i8,  {  1 } }, // Pentium III from http://www.agner.org/
    { ISD::SUB,  MVT::i16, {  1 } }, // Pentium III from http://www.agner.org/
    { ISD::SUB,  MVT::i32, {  1 } }, // Pentium III from http://www.agner.org/

    { ISD::MUL,  MVT::i8,  {  3,  4, 1, 1 } },
    { ISD::MUL,  MVT::i16, {  2,  4, 1, 1 } },
    { ISD::MUL,  MVT::i32, {  1,  4, 1, 1 } },

    { ISD::FNEG, MVT::f64, {  2,  2, 1, 3 } }, // (x87)
    { ISD::FADD, MVT::f64, {  2,  3, 1, 1 } }, // (x87)
    { ISD::FSUB, MVT::f64, {  2,  3, 1, 1 } }, // (x87)
    { ISD::FMUL, MVT::f64, {  2,  5, 1, 1 } }, // (x87)
    { ISD::FDIV, MVT::f64, { 38, 38, 1, 1 } }, // (x87)
  };

  if (const auto *Entry = CostTableLookup(X86CostTbl, ISD, LT.second))
    if (auto KindCost = Entry->Cost[CostKind])
      return LT.first * *KindCost;

  // It is not a good idea to vectorize division. We have to scalarize it and
  // in the process we will often end up having to spilling regular
  // registers. The overhead of division is going to dominate most kernels
  // anyways so try hard to prevent vectorization of division - it is
  // generally a bad idea. Assume somewhat arbitrarily that we have to be able
  // to hide "20 cycles" for each lane.
  if (CostKind == TTI::TCK_RecipThroughput && LT.second.isVector() &&
      (ISD == ISD::SDIV || ISD == ISD::SREM || ISD == ISD::UDIV ||
       ISD == ISD::UREM)) {
    InstructionCost ScalarCost =
        getArithmeticInstrCost(Opcode, Ty->getScalarType(), CostKind,
                               Op1Info.getNoProps(), Op2Info.getNoProps());
    return 20 * LT.first * LT.second.getVectorNumElements() * ScalarCost;
  }

  // Handle some basic single instruction code size cases.
  if (CostKind == TTI::TCK_CodeSize) {
    switch (ISD) {
    case ISD::FADD:
    case ISD::FSUB:
    case ISD::FMUL:
    case ISD::FDIV:
    case ISD::FNEG:
    case ISD::AND:
    case ISD::OR:
    case ISD::XOR:
      return LT.first;
      break;
    }
  }

  // Fallback to the default implementation.
  return BaseT::getArithmeticInstrCost(Opcode, Ty, CostKind, Op1Info, Op2Info,
                                       Args, CxtI);
}

InstructionCost
X86TTIImpl::getAltInstrCost(VectorType *VecTy, unsigned Opcode0,
                            unsigned Opcode1, const SmallBitVector &OpcodeMask,
                            TTI::TargetCostKind CostKind) const {
  if (isLegalAltInstr(VecTy, Opcode0, Opcode1, OpcodeMask))
    return TTI::TCC_Basic;
  return InstructionCost::getInvalid();
}

InstructionCost X86TTIImpl::getShuffleCost(
    TTI::ShuffleKind Kind, VectorType *BaseTp, ArrayRef<int> Mask,
    TTI::TargetCostKind CostKind, int Index, VectorType *SubTp,
    ArrayRef<const Value *> Args, const Instruction *CxtI) {
  // 64-bit packed float vectors (v2f32) are widened to type v4f32.
  // 64-bit packed integer vectors (v2i32) are widened to type v4i32.
  std::pair<InstructionCost, MVT> LT = getTypeLegalizationCost(BaseTp);

  Kind = improveShuffleKindFromMask(Kind, Mask, BaseTp, Index, SubTp);

  // Recognize a basic concat_vector shuffle.
  if (Kind == TTI::SK_PermuteTwoSrc &&
      Mask.size() == (2 * BaseTp->getElementCount().getKnownMinValue()) &&
      ShuffleVectorInst::isIdentityMask(Mask, Mask.size()))
    return getShuffleCost(TTI::SK_InsertSubvector,
                          VectorType::getDoubleElementsVectorType(BaseTp), Mask,
                          CostKind, Mask.size() / 2, BaseTp);

  // Treat Transpose as 2-op shuffles - there's no difference in lowering.
  if (Kind == TTI::SK_Transpose)
    Kind = TTI::SK_PermuteTwoSrc;

  if (Kind == TTI::SK_Broadcast) {
    // For Broadcasts we are splatting the first element from the first input
    // register, so only need to reference that input and all the output
    // registers are the same.
    LT.first = 1;

    // If we're broadcasting a load then AVX/AVX2 can do this for free.
    using namespace PatternMatch;
    if (!Args.empty() && match(Args[0], m_OneUse(m_Load(m_Value()))) &&
        (ST->hasAVX2() ||
         (ST->hasAVX() && LT.second.getScalarSizeInBits() >= 32)))
      return TTI::TCC_Free;
  }

  // Treat <X x bfloat> shuffles as <X x half>.
  if (LT.second.isVector() && LT.second.getScalarType() == MVT::bf16)
    LT.second = LT.second.changeVectorElementType(MVT::f16);

  // Subvector extractions are free if they start at the beginning of a
  // vector and cheap if the subvectors are aligned.
  if (Kind == TTI::SK_ExtractSubvector && LT.second.isVector()) {
    int NumElts = LT.second.getVectorNumElements();
    if ((Index % NumElts) == 0)
      return 0;
    std::pair<InstructionCost, MVT> SubLT = getTypeLegalizationCost(SubTp);
    if (SubLT.second.isVector()) {
      int NumSubElts = SubLT.second.getVectorNumElements();
      if ((Index % NumSubElts) == 0 && (NumElts % NumSubElts) == 0)
        return SubLT.first;
      // Handle some cases for widening legalization. For now we only handle
      // cases where the original subvector was naturally aligned and evenly
      // fit in its legalized subvector type.
      // FIXME: Remove some of the alignment restrictions.
      // FIXME: We can use permq for 64-bit or larger extracts from 256-bit
      // vectors.
      int OrigSubElts = cast<FixedVectorType>(SubTp)->getNumElements();
      if (NumSubElts > OrigSubElts && (Index % OrigSubElts) == 0 &&
          (NumSubElts % OrigSubElts) == 0 &&
          LT.second.getVectorElementType() ==
              SubLT.second.getVectorElementType() &&
          LT.second.getVectorElementType().getSizeInBits() ==
              BaseTp->getElementType()->getPrimitiveSizeInBits()) {
        assert(NumElts >= NumSubElts && NumElts > OrigSubElts &&
               "Unexpected number of elements!");
        auto *VecTy = FixedVectorType::get(BaseTp->getElementType(),
                                           LT.second.getVectorNumElements());
        auto *SubTy = FixedVectorType::get(BaseTp->getElementType(),
                                           SubLT.second.getVectorNumElements());
        int ExtractIndex = alignDown((Index % NumElts), NumSubElts);
        InstructionCost ExtractCost =
            getShuffleCost(TTI::SK_ExtractSubvector, VecTy, std::nullopt,
                           CostKind, ExtractIndex, SubTy);

        // If the original size is 32-bits or more, we can use pshufd. Otherwise
        // if we have SSSE3 we can use pshufb.
        if (SubTp->getPrimitiveSizeInBits() >= 32 || ST->hasSSSE3())
          return ExtractCost + 1; // pshufd or pshufb

        assert(SubTp->getPrimitiveSizeInBits() == 16 &&
               "Unexpected vector size");

        return ExtractCost + 2; // worst case pshufhw + pshufd
      }
    }
    // If the extract subvector is not optimal, treat it as single op shuffle.
    Kind = TTI::SK_PermuteSingleSrc;
  }

  // Subvector insertions are cheap if the subvectors are aligned.
  // Note that in general, the insertion starting at the beginning of a vector
  // isn't free, because we need to preserve the rest of the wide vector.
  if (Kind == TTI::SK_InsertSubvector && LT.second.isVector()) {
    int NumElts = LT.second.getVectorNumElements();
    std::pair<InstructionCost, MVT> SubLT = getTypeLegalizationCost(SubTp);
    if (SubLT.second.isVector()) {
      int NumSubElts = SubLT.second.getVectorNumElements();
      if ((Index % NumSubElts) == 0 && (NumElts % NumSubElts) == 0)
        return SubLT.first;
    }

    // If the insertion isn't aligned, treat it like a 2-op shuffle.
    Kind = TTI::SK_PermuteTwoSrc;
  }

  // Handle some common (illegal) sub-vector types as they are often very cheap
  // to shuffle even on targets without PSHUFB.
  EVT VT = TLI->getValueType(DL, BaseTp);
  if (VT.isSimple() && VT.isVector() && VT.getSizeInBits() < 128 &&
      !ST->hasSSSE3()) {
     static const CostTblEntry SSE2SubVectorShuffleTbl[] = {
      {TTI::SK_Broadcast,        MVT::v4i16, 1}, // pshuflw
      {TTI::SK_Broadcast,        MVT::v2i16, 1}, // pshuflw
      {TTI::SK_Broadcast,        MVT::v8i8,  2}, // punpck/pshuflw
      {TTI::SK_Broadcast,        MVT::v4i8,  2}, // punpck/pshuflw
      {TTI::SK_Broadcast,        MVT::v2i8,  1}, // punpck

      {TTI::SK_Reverse,          MVT::v4i16, 1}, // pshuflw
      {TTI::SK_Reverse,          MVT::v2i16, 1}, // pshuflw
      {TTI::SK_Reverse,          MVT::v4i8,  3}, // punpck/pshuflw/packus
      {TTI::SK_Reverse,          MVT::v2i8,  1}, // punpck

      {TTI::SK_Splice,           MVT::v4i16, 2}, // punpck+psrldq
      {TTI::SK_Splice,           MVT::v2i16, 2}, // punpck+psrldq
      {TTI::SK_Splice,           MVT::v4i8,  2}, // punpck+psrldq
      {TTI::SK_Splice,           MVT::v2i8,  2}, // punpck+psrldq

      {TTI::SK_PermuteTwoSrc,    MVT::v4i16, 2}, // punpck/pshuflw
      {TTI::SK_PermuteTwoSrc,    MVT::v2i16, 2}, // punpck/pshuflw
      {TTI::SK_PermuteTwoSrc,    MVT::v8i8,  7}, // punpck/pshuflw
      {TTI::SK_PermuteTwoSrc,    MVT::v4i8,  4}, // punpck/pshuflw
      {TTI::SK_PermuteTwoSrc,    MVT::v2i8,  2}, // punpck

      {TTI::SK_PermuteSingleSrc, MVT::v4i16, 1}, // pshuflw
      {TTI::SK_PermuteSingleSrc, MVT::v2i16, 1}, // pshuflw
      {TTI::SK_PermuteSingleSrc, MVT::v8i8,  5}, // punpck/pshuflw
      {TTI::SK_PermuteSingleSrc, MVT::v4i8,  3}, // punpck/pshuflw
      {TTI::SK_PermuteSingleSrc, MVT::v2i8,  1}, // punpck
    };

    if (ST->hasSSE2())
      if (const auto *Entry =
              CostTableLookup(SSE2SubVectorShuffleTbl, Kind, VT.getSimpleVT()))
        return Entry->Cost;
  }

  // We are going to permute multiple sources and the result will be in multiple
  // destinations. Providing an accurate cost only for splits where the element
  // type remains the same.
  if (Kind == TTI::SK_PermuteSingleSrc && LT.first != 1) {
    MVT LegalVT = LT.second;
    if (LegalVT.isVector() &&
        LegalVT.getVectorElementType().getSizeInBits() ==
            BaseTp->getElementType()->getPrimitiveSizeInBits() &&
        LegalVT.getVectorNumElements() <
            cast<FixedVectorType>(BaseTp)->getNumElements()) {
      unsigned VecTySize = DL.getTypeStoreSize(BaseTp);
      unsigned LegalVTSize = LegalVT.getStoreSize();
      // Number of source vectors after legalization:
      unsigned NumOfSrcs = (VecTySize + LegalVTSize - 1) / LegalVTSize;
      // Number of destination vectors after legalization:
      InstructionCost NumOfDests = LT.first;

      auto *SingleOpTy = FixedVectorType::get(BaseTp->getElementType(),
                                              LegalVT.getVectorNumElements());

      if (!Mask.empty() && NumOfDests.isValid()) {
        // Try to perform better estimation of the permutation.
        // 1. Split the source/destination vectors into real registers.
        // 2. Do the mask analysis to identify which real registers are
        // permuted. If more than 1 source registers are used for the
        // destination register building, the cost for this destination register
        // is (Number_of_source_register - 1) * Cost_PermuteTwoSrc. If only one
        // source register is used, build mask and calculate the cost as a cost
        // of PermuteSingleSrc.
        // Also, for the single register permute we try to identify if the
        // destination register is just a copy of the source register or the
        // copy of the previous destination register (the cost is
        // TTI::TCC_Basic). If the source register is just reused, the cost for
        // this operation is 0.
        NumOfDests =
            getTypeLegalizationCost(
                FixedVectorType::get(BaseTp->getElementType(), Mask.size()))
                .first;
        unsigned E = *NumOfDests.getValue();
        unsigned NormalizedVF =
            LegalVT.getVectorNumElements() * std::max(NumOfSrcs, E);
        unsigned NumOfSrcRegs = NormalizedVF / LegalVT.getVectorNumElements();
        unsigned NumOfDestRegs = NormalizedVF / LegalVT.getVectorNumElements();
        SmallVector<int> NormalizedMask(NormalizedVF, PoisonMaskElem);
        copy(Mask, NormalizedMask.begin());
        unsigned PrevSrcReg = 0;
        ArrayRef<int> PrevRegMask;
        InstructionCost Cost = 0;
        processShuffleMasks(
            NormalizedMask, NumOfSrcRegs, NumOfDestRegs, NumOfDestRegs, []() {},
            [this, SingleOpTy, CostKind, &PrevSrcReg, &PrevRegMask,
             &Cost](ArrayRef<int> RegMask, unsigned SrcReg, unsigned DestReg) {
              if (!ShuffleVectorInst::isIdentityMask(RegMask, RegMask.size())) {
                // Check if the previous register can be just copied to the next
                // one.
                if (PrevRegMask.empty() || PrevSrcReg != SrcReg ||
                    PrevRegMask != RegMask)
                  Cost += getShuffleCost(TTI::SK_PermuteSingleSrc, SingleOpTy,
                                         RegMask, CostKind, 0, nullptr);
                else
                  // Just a copy of previous destination register.
                  Cost += TTI::TCC_Basic;
                return;
              }
              if (SrcReg != DestReg &&
                  any_of(RegMask, [](int I) { return I != PoisonMaskElem; })) {
                // Just a copy of the source register.
                Cost += TTI::TCC_Basic;
              }
              PrevSrcReg = SrcReg;
              PrevRegMask = RegMask;
            },
            [this, SingleOpTy, CostKind, &Cost](ArrayRef<int> RegMask,
                                                unsigned /*Unused*/,
                                                unsigned /*Unused*/) {
              Cost += getShuffleCost(TTI::SK_PermuteTwoSrc, SingleOpTy, RegMask,
                                     CostKind, 0, nullptr);
            });
        return Cost;
      }

      InstructionCost NumOfShuffles = (NumOfSrcs - 1) * NumOfDests;
      return NumOfShuffles * getShuffleCost(TTI::SK_PermuteTwoSrc, SingleOpTy,
                                            std::nullopt, CostKind, 0, nullptr);
    }

    return BaseT::getShuffleCost(Kind, BaseTp, Mask, CostKind, Index, SubTp);
  }

  // For 2-input shuffles, we must account for splitting the 2 inputs into many.
  if (Kind == TTI::SK_PermuteTwoSrc && LT.first != 1) {
    // We assume that source and destination have the same vector type.
    InstructionCost NumOfDests = LT.first;
    InstructionCost NumOfShufflesPerDest = LT.first * 2 - 1;
    LT.first = NumOfDests * NumOfShufflesPerDest;
  }

  static const CostTblEntry AVX512VBMIShuffleTbl[] = {
      {TTI::SK_Reverse, MVT::v64i8, 1}, // vpermb
      {TTI::SK_Reverse, MVT::v32i8, 1}, // vpermb

      {TTI::SK_PermuteSingleSrc, MVT::v64i8, 1}, // vpermb
      {TTI::SK_PermuteSingleSrc, MVT::v32i8, 1}, // vpermb

      {TTI::SK_PermuteTwoSrc, MVT::v64i8, 2}, // vpermt2b
      {TTI::SK_PermuteTwoSrc, MVT::v32i8, 2}, // vpermt2b
      {TTI::SK_PermuteTwoSrc, MVT::v16i8, 2}  // vpermt2b
  };

  if (ST->hasVBMI())
    if (const auto *Entry =
            CostTableLookup(AVX512VBMIShuffleTbl, Kind, LT.second))
      return LT.first * Entry->Cost;

  static const CostTblEntry AVX512BWShuffleTbl[] = {
      {TTI::SK_Broadcast, MVT::v32i16, 1}, // vpbroadcastw
      {TTI::SK_Broadcast, MVT::v32f16, 1}, // vpbroadcastw
      {TTI::SK_Broadcast, MVT::v64i8, 1},  // vpbroadcastb

      {TTI::SK_Reverse, MVT::v32i16, 2}, // vpermw
      {TTI::SK_Reverse, MVT::v32f16, 2}, // vpermw
      {TTI::SK_Reverse, MVT::v16i16, 2}, // vpermw
      {TTI::SK_Reverse, MVT::v64i8, 2},  // pshufb + vshufi64x2

      {TTI::SK_PermuteSingleSrc, MVT::v32i16, 2}, // vpermw
      {TTI::SK_PermuteSingleSrc, MVT::v32f16, 2}, // vpermw
      {TTI::SK_PermuteSingleSrc, MVT::v16i16, 2}, // vpermw
      {TTI::SK_PermuteSingleSrc, MVT::v16f16, 2}, // vpermw
      {TTI::SK_PermuteSingleSrc, MVT::v64i8, 8},  // extend to v32i16

      {TTI::SK_PermuteTwoSrc, MVT::v32i16, 2}, // vpermt2w
      {TTI::SK_PermuteTwoSrc, MVT::v32f16, 2}, // vpermt2w
      {TTI::SK_PermuteTwoSrc, MVT::v16i16, 2}, // vpermt2w
      {TTI::SK_PermuteTwoSrc, MVT::v8i16, 2},  // vpermt2w
      {TTI::SK_PermuteTwoSrc, MVT::v64i8, 19}, // 6 * v32i8 + 1

      {TTI::SK_Select, MVT::v32i16, 1}, // vblendmw
      {TTI::SK_Select, MVT::v64i8,  1}, // vblendmb

      {TTI::SK_Splice, MVT::v32i16, 2}, // vshufi64x2 + palignr
      {TTI::SK_Splice, MVT::v32f16, 2}, // vshufi64x2 + palignr
      {TTI::SK_Splice, MVT::v64i8,  2}, // vshufi64x2 + palignr
  };

  if (ST->hasBWI())
    if (const auto *Entry =
            CostTableLookup(AVX512BWShuffleTbl, Kind, LT.second))
      return LT.first * Entry->Cost;

  static const CostKindTblEntry AVX512ShuffleTbl[] = {
      {TTI::SK_Broadcast, MVT::v8f64,  { 1, 1, 1, 1 } }, // vbroadcastsd
      {TTI::SK_Broadcast, MVT::v16f32, { 1, 1, 1, 1 } }, // vbroadcastss
      {TTI::SK_Broadcast, MVT::v8i64,  { 1, 1, 1, 1 } }, // vpbroadcastq
      {TTI::SK_Broadcast, MVT::v16i32, { 1, 1, 1, 1 } }, // vpbroadcastd
      {TTI::SK_Broadcast, MVT::v32i16, { 1, 1, 1, 1 } }, // vpbroadcastw
      {TTI::SK_Broadcast, MVT::v32f16, { 1, 1, 1, 1 } }, // vpbroadcastw
      {TTI::SK_Broadcast, MVT::v64i8,  { 1, 1, 1, 1 } }, // vpbroadcastb

      {TTI::SK_Reverse, MVT::v8f64,  { 1, 3, 1, 1 } }, // vpermpd
      {TTI::SK_Reverse, MVT::v16f32, { 1, 3, 1, 1 } }, // vpermps
      {TTI::SK_Reverse, MVT::v8i64,  { 1, 3, 1, 1 } }, // vpermq
      {TTI::SK_Reverse, MVT::v16i32, { 1, 3, 1, 1 } }, // vpermd
      {TTI::SK_Reverse, MVT::v32i16, { 7, 7, 7, 7 } }, // per mca
      {TTI::SK_Reverse, MVT::v32f16, { 7, 7, 7, 7 } }, // per mca
      {TTI::SK_Reverse, MVT::v64i8,  { 7, 7, 7, 7 } }, // per mca

      {TTI::SK_Splice, MVT::v8f64,  { 1, 1, 1, 1 } }, // vpalignd
      {TTI::SK_Splice, MVT::v4f64,  { 1, 1, 1, 1 } }, // vpalignd
      {TTI::SK_Splice, MVT::v16f32, { 1, 1, 1, 1 } }, // vpalignd
      {TTI::SK_Splice, MVT::v8f32,  { 1, 1, 1, 1 } }, // vpalignd
      {TTI::SK_Splice, MVT::v8i64,  { 1, 1, 1, 1 } }, // vpalignd
      {TTI::SK_Splice, MVT::v4i64,  { 1, 1, 1, 1 } }, // vpalignd
      {TTI::SK_Splice, MVT::v16i32, { 1, 1, 1, 1 } }, // vpalignd
      {TTI::SK_Splice, MVT::v8i32,  { 1, 1, 1, 1 } }, // vpalignd
      {TTI::SK_Splice, MVT::v32i16, { 4, 4, 4, 4 } }, // split + palignr
      {TTI::SK_Splice, MVT::v32f16, { 4, 4, 4, 4 } }, // split + palignr
      {TTI::SK_Splice, MVT::v64i8,  { 4, 4, 4, 4 } }, // split + palignr

      {TTI::SK_PermuteSingleSrc, MVT::v8f64,  { 1, 3, 1, 1 } }, // vpermpd
      {TTI::SK_PermuteSingleSrc, MVT::v4f64,  { 1, 3, 1, 1 } }, // vpermpd
      {TTI::SK_PermuteSingleSrc, MVT::v2f64,  { 1, 3, 1, 1 } }, // vpermpd
      {TTI::SK_PermuteSingleSrc, MVT::v16f32, { 1, 3, 1, 1 } }, // vpermps
      {TTI::SK_PermuteSingleSrc, MVT::v8f32,  { 1, 3, 1, 1 } }, // vpermps
      {TTI::SK_PermuteSingleSrc, MVT::v4f32,  { 1, 3, 1, 1 } }, // vpermps
      {TTI::SK_PermuteSingleSrc, MVT::v8i64,  { 1, 3, 1, 1 } }, // vpermq
      {TTI::SK_PermuteSingleSrc, MVT::v4i64,  { 1, 3, 1, 1 } }, // vpermq
      {TTI::SK_PermuteSingleSrc, MVT::v2i64,  { 1, 3, 1, 1 } }, // vpermq
      {TTI::SK_PermuteSingleSrc, MVT::v16i32, { 1, 3, 1, 1 } }, // vpermd
      {TTI::SK_PermuteSingleSrc, MVT::v8i32,  { 1, 3, 1, 1 } }, // vpermd
      {TTI::SK_PermuteSingleSrc, MVT::v4i32,  { 1, 3, 1, 1 } }, // vpermd
      {TTI::SK_PermuteSingleSrc, MVT::v16i8,  { 1, 3, 1, 1 } }, // pshufb

      {TTI::SK_PermuteTwoSrc, MVT::v8f64,  { 1, 3, 1, 1 } }, // vpermt2pd
      {TTI::SK_PermuteTwoSrc, MVT::v16f32, { 1, 3, 1, 1 } }, // vpermt2ps
      {TTI::SK_PermuteTwoSrc, MVT::v8i64,  { 1, 3, 1, 1 } }, // vpermt2q
      {TTI::SK_PermuteTwoSrc, MVT::v16i32, { 1, 3, 1, 1 } }, // vpermt2d
      {TTI::SK_PermuteTwoSrc, MVT::v4f64,  { 1, 3, 1, 1 } }, // vpermt2pd
      {TTI::SK_PermuteTwoSrc, MVT::v8f32,  { 1, 3, 1, 1 } }, // vpermt2ps
      {TTI::SK_PermuteTwoSrc, MVT::v4i64,  { 1, 3, 1, 1 } }, // vpermt2q
      {TTI::SK_PermuteTwoSrc, MVT::v8i32,  { 1, 3, 1, 1 } }, // vpermt2d
      {TTI::SK_PermuteTwoSrc, MVT::v2f64,  { 1, 3, 1, 1 } }, // vpermt2pd
      {TTI::SK_PermuteTwoSrc, MVT::v4f32,  { 1, 3, 1, 1 } }, // vpermt2ps
      {TTI::SK_PermuteTwoSrc, MVT::v2i64,  { 1, 3, 1, 1 } }, // vpermt2q
      {TTI::SK_PermuteTwoSrc, MVT::v4i32,  { 1, 3, 1, 1 } }, // vpermt2d

      // FIXME: This just applies the type legalization cost rules above
      // assuming these completely split.
      {TTI::SK_PermuteSingleSrc, MVT::v32i16, { 14, 14, 14, 14 } },
      {TTI::SK_PermuteSingleSrc, MVT::v32f16, { 14, 14, 14, 14 } },
      {TTI::SK_PermuteSingleSrc, MVT::v64i8,  { 14, 14, 14, 14 } },
      {TTI::SK_PermuteTwoSrc,    MVT::v32i16, { 42, 42, 42, 42 } },
      {TTI::SK_PermuteTwoSrc,    MVT::v32f16, { 42, 42, 42, 42 } },
      {TTI::SK_PermuteTwoSrc,    MVT::v64i8,  { 42, 42, 42, 42 } },

      {TTI::SK_Select, MVT::v32i16, { 1, 1, 1, 1 } }, // vpternlogq
      {TTI::SK_Select, MVT::v32f16, { 1, 1, 1, 1 } }, // vpternlogq
      {TTI::SK_Select, MVT::v64i8,  { 1, 1, 1, 1 } }, // vpternlogq
      {TTI::SK_Select, MVT::v8f64,  { 1, 1, 1, 1 } }, // vblendmpd
      {TTI::SK_Select, MVT::v16f32, { 1, 1, 1, 1 } }, // vblendmps
      {TTI::SK_Select, MVT::v8i64,  { 1, 1, 1, 1 } }, // vblendmq
      {TTI::SK_Select, MVT::v16i32, { 1, 1, 1, 1 } }, // vblendmd
  };

  if (ST->hasAVX512())
    if (const auto *Entry = CostTableLookup(AVX512ShuffleTbl, Kind, LT.second))
      if (auto KindCost = Entry->Cost[CostKind])
        return LT.first * *KindCost;

  static const CostTblEntry AVX2ShuffleTbl[] = {
      {TTI::SK_Broadcast, MVT::v4f64, 1},  // vbroadcastpd
      {TTI::SK_Broadcast, MVT::v8f32, 1},  // vbroadcastps
      {TTI::SK_Broadcast, MVT::v4i64, 1},  // vpbroadcastq
      {TTI::SK_Broadcast, MVT::v8i32, 1},  // vpbroadcastd
      {TTI::SK_Broadcast, MVT::v16i16, 1}, // vpbroadcastw
      {TTI::SK_Broadcast, MVT::v16f16, 1}, // vpbroadcastw
      {TTI::SK_Broadcast, MVT::v32i8, 1},  // vpbroadcastb

      {TTI::SK_Reverse, MVT::v4f64, 1},  // vpermpd
      {TTI::SK_Reverse, MVT::v8f32, 1},  // vpermps
      {TTI::SK_Reverse, MVT::v4i64, 1},  // vpermq
      {TTI::SK_Reverse, MVT::v8i32, 1},  // vpermd
      {TTI::SK_Reverse, MVT::v16i16, 2}, // vperm2i128 + pshufb
      {TTI::SK_Reverse, MVT::v16f16, 2}, // vperm2i128 + pshufb
      {TTI::SK_Reverse, MVT::v32i8, 2},  // vperm2i128 + pshufb

      {TTI::SK_Select, MVT::v16i16, 1}, // vpblendvb
      {TTI::SK_Select, MVT::v16f16, 1}, // vpblendvb
      {TTI::SK_Select, MVT::v32i8,  1}, // vpblendvb

      {TTI::SK_Splice, MVT::v8i32,  2}, // vperm2i128 + vpalignr
      {TTI::SK_Splice, MVT::v8f32,  2}, // vperm2i128 + vpalignr
      {TTI::SK_Splice, MVT::v16i16, 2}, // vperm2i128 + vpalignr
      {TTI::SK_Splice, MVT::v16f16, 2}, // vperm2i128 + vpalignr
      {TTI::SK_Splice, MVT::v32i8,  2}, // vperm2i128 + vpalignr

      {TTI::SK_PermuteSingleSrc, MVT::v4f64, 1},  // vpermpd
      {TTI::SK_PermuteSingleSrc, MVT::v8f32, 1},  // vpermps
      {TTI::SK_PermuteSingleSrc, MVT::v4i64, 1},  // vpermq
      {TTI::SK_PermuteSingleSrc, MVT::v8i32, 1},  // vpermd
      {TTI::SK_PermuteSingleSrc, MVT::v16i16, 4}, // vperm2i128 + 2*vpshufb
                                                  // + vpblendvb
      {TTI::SK_PermuteSingleSrc, MVT::v16f16, 4}, // vperm2i128 + 2*vpshufb
                                                  // + vpblendvb
      {TTI::SK_PermuteSingleSrc, MVT::v32i8, 4},  // vperm2i128 + 2*vpshufb
                                                  // + vpblendvb

      {TTI::SK_PermuteTwoSrc, MVT::v4f64, 3},  // 2*vpermpd + vblendpd
      {TTI::SK_PermuteTwoSrc, MVT::v8f32, 3},  // 2*vpermps + vblendps
      {TTI::SK_PermuteTwoSrc, MVT::v4i64, 3},  // 2*vpermq + vpblendd
      {TTI::SK_PermuteTwoSrc, MVT::v8i32, 3},  // 2*vpermd + vpblendd
      {TTI::SK_PermuteTwoSrc, MVT::v16i16, 7}, // 2*vperm2i128 + 4*vpshufb
                                               // + vpblendvb
      {TTI::SK_PermuteTwoSrc, MVT::v16f16, 7}, // 2*vperm2i128 + 4*vpshufb
                                               // + vpblendvb
      {TTI::SK_PermuteTwoSrc, MVT::v32i8, 7},  // 2*vperm2i128 + 4*vpshufb
                                               // + vpblendvb
  };

  if (ST->hasAVX2())
    if (const auto *Entry = CostTableLookup(AVX2ShuffleTbl, Kind, LT.second))
      return LT.first * Entry->Cost;

  static const CostTblEntry XOPShuffleTbl[] = {
      {TTI::SK_PermuteSingleSrc, MVT::v4f64, 2},  // vperm2f128 + vpermil2pd
      {TTI::SK_PermuteSingleSrc, MVT::v8f32, 2},  // vperm2f128 + vpermil2ps
      {TTI::SK_PermuteSingleSrc, MVT::v4i64, 2},  // vperm2f128 + vpermil2pd
      {TTI::SK_PermuteSingleSrc, MVT::v8i32, 2},  // vperm2f128 + vpermil2ps
      {TTI::SK_PermuteSingleSrc, MVT::v16i16, 4}, // vextractf128 + 2*vpperm
                                                  // + vinsertf128
      {TTI::SK_PermuteSingleSrc, MVT::v32i8, 4},  // vextractf128 + 2*vpperm
                                                  // + vinsertf128

      {TTI::SK_PermuteTwoSrc, MVT::v16i16, 9}, // 2*vextractf128 + 6*vpperm
                                               // + vinsertf128
      {TTI::SK_PermuteTwoSrc, MVT::v8i16, 1},  // vpperm
      {TTI::SK_PermuteTwoSrc, MVT::v32i8, 9},  // 2*vextractf128 + 6*vpperm
                                               // + vinsertf128
      {TTI::SK_PermuteTwoSrc, MVT::v16i8, 1},  // vpperm
  };

  if (ST->hasXOP())
    if (const auto *Entry = CostTableLookup(XOPShuffleTbl, Kind, LT.second))
      return LT.first * Entry->Cost;

  static const CostTblEntry AVX1ShuffleTbl[] = {
      {TTI::SK_Broadcast, MVT::v4f64, 2},  // vperm2f128 + vpermilpd
      {TTI::SK_Broadcast, MVT::v8f32, 2},  // vperm2f128 + vpermilps
      {TTI::SK_Broadcast, MVT::v4i64, 2},  // vperm2f128 + vpermilpd
      {TTI::SK_Broadcast, MVT::v8i32, 2},  // vperm2f128 + vpermilps
      {TTI::SK_Broadcast, MVT::v16i16, 3}, // vpshuflw + vpshufd + vinsertf128
      {TTI::SK_Broadcast, MVT::v16f16, 3}, // vpshuflw + vpshufd + vinsertf128
      {TTI::SK_Broadcast, MVT::v32i8, 2},  // vpshufb + vinsertf128

      {TTI::SK_Reverse, MVT::v4f64, 2},  // vperm2f128 + vpermilpd
      {TTI::SK_Reverse, MVT::v8f32, 2},  // vperm2f128 + vpermilps
      {TTI::SK_Reverse, MVT::v4i64, 2},  // vperm2f128 + vpermilpd
      {TTI::SK_Reverse, MVT::v8i32, 2},  // vperm2f128 + vpermilps
      {TTI::SK_Reverse, MVT::v16i16, 4}, // vextractf128 + 2*pshufb
                                         // + vinsertf128
      {TTI::SK_Reverse, MVT::v16f16, 4}, // vextractf128 + 2*pshufb
                                         // + vinsertf128
      {TTI::SK_Reverse, MVT::v32i8, 4},  // vextractf128 + 2*pshufb
                                         // + vinsertf128

      {TTI::SK_Select, MVT::v4i64, 1},  // vblendpd
      {TTI::SK_Select, MVT::v4f64, 1},  // vblendpd
      {TTI::SK_Select, MVT::v8i32, 1},  // vblendps
      {TTI::SK_Select, MVT::v8f32, 1},  // vblendps
      {TTI::SK_Select, MVT::v16i16, 3}, // vpand + vpandn + vpor
      {TTI::SK_Select, MVT::v16f16, 3}, // vpand + vpandn + vpor
      {TTI::SK_Select, MVT::v32i8, 3},  // vpand + vpandn + vpor

      {TTI::SK_Splice, MVT::v4i64,  2}, // vperm2f128 + shufpd
      {TTI::SK_Splice, MVT::v4f64,  2}, // vperm2f128 + shufpd
      {TTI::SK_Splice, MVT::v8i32,  4}, // 2*vperm2f128 + 2*vshufps
      {TTI::SK_Splice, MVT::v8f32,  4}, // 2*vperm2f128 + 2*vshufps
      {TTI::SK_Splice, MVT::v16i16, 5}, // 2*vperm2f128 + 2*vpalignr + vinsertf128
      {TTI::SK_Splice, MVT::v16f16, 5}, // 2*vperm2f128 + 2*vpalignr + vinsertf128
      {TTI::SK_Splice, MVT::v32i8,  5}, // 2*vperm2f128 + 2*vpalignr + vinsertf128

      {TTI::SK_PermuteSingleSrc, MVT::v4f64, 2},  // vperm2f128 + vshufpd
      {TTI::SK_PermuteSingleSrc, MVT::v4i64, 2},  // vperm2f128 + vshufpd
      {TTI::SK_PermuteSingleSrc, MVT::v8f32, 4},  // 2*vperm2f128 + 2*vshufps
      {TTI::SK_PermuteSingleSrc, MVT::v8i32, 4},  // 2*vperm2f128 + 2*vshufps
      {TTI::SK_PermuteSingleSrc, MVT::v16i16, 8}, // vextractf128 + 4*pshufb
                                                  // + 2*por + vinsertf128
      {TTI::SK_PermuteSingleSrc, MVT::v16f16, 8}, // vextractf128 + 4*pshufb
                                                  // + 2*por + vinsertf128
      {TTI::SK_PermuteSingleSrc, MVT::v32i8, 8},  // vextractf128 + 4*pshufb
                                                  // + 2*por + vinsertf128

      {TTI::SK_PermuteTwoSrc, MVT::v4f64, 3},   // 2*vperm2f128 + vshufpd
      {TTI::SK_PermuteTwoSrc, MVT::v4i64, 3},   // 2*vperm2f128 + vshufpd
      {TTI::SK_PermuteTwoSrc, MVT::v8f32, 4},   // 2*vperm2f128 + 2*vshufps
      {TTI::SK_PermuteTwoSrc, MVT::v8i32, 4},   // 2*vperm2f128 + 2*vshufps
      {TTI::SK_PermuteTwoSrc, MVT::v16i16, 15}, // 2*vextractf128 + 8*pshufb
                                                // + 4*por + vinsertf128
      {TTI::SK_PermuteTwoSrc, MVT::v16f16, 15}, // 2*vextractf128 + 8*pshufb
                                                // + 4*por + vinsertf128
      {TTI::SK_PermuteTwoSrc, MVT::v32i8, 15},  // 2*vextractf128 + 8*pshufb
                                                // + 4*por + vinsertf128
  };

  if (ST->hasAVX())
    if (const auto *Entry = CostTableLookup(AVX1ShuffleTbl, Kind, LT.second))
      return LT.first * Entry->Cost;

  static const CostTblEntry SSE41ShuffleTbl[] = {
      {TTI::SK_Select, MVT::v2i64, 1}, // pblendw
      {TTI::SK_Select, MVT::v2f64, 1}, // movsd
      {TTI::SK_Select, MVT::v4i32, 1}, // pblendw
      {TTI::SK_Select, MVT::v4f32, 1}, // blendps
      {TTI::SK_Select, MVT::v8i16, 1}, // pblendw
      {TTI::SK_Select, MVT::v8f16, 1}, // pblendw
      {TTI::SK_Select, MVT::v16i8, 1}  // pblendvb
  };

  if (ST->hasSSE41())
    if (const auto *Entry = CostTableLookup(SSE41ShuffleTbl, Kind, LT.second))
      return LT.first * Entry->Cost;

  static const CostTblEntry SSSE3ShuffleTbl[] = {
      {TTI::SK_Broadcast, MVT::v8i16, 1}, // pshufb
      {TTI::SK_Broadcast, MVT::v8f16, 1}, // pshufb
      {TTI::SK_Broadcast, MVT::v16i8, 1}, // pshufb

      {TTI::SK_Reverse, MVT::v8i16, 1}, // pshufb
      {TTI::SK_Reverse, MVT::v8f16, 1}, // pshufb
      {TTI::SK_Reverse, MVT::v16i8, 1}, // pshufb

      {TTI::SK_Select, MVT::v8i16, 3}, // 2*pshufb + por
      {TTI::SK_Select, MVT::v8f16, 3}, // 2*pshufb + por
      {TTI::SK_Select, MVT::v16i8, 3}, // 2*pshufb + por

      {TTI::SK_Splice, MVT::v4i32, 1}, // palignr
      {TTI::SK_Splice, MVT::v4f32, 1}, // palignr
      {TTI::SK_Splice, MVT::v8i16, 1}, // palignr
      {TTI::SK_Splice, MVT::v8f16, 1}, // palignr
      {TTI::SK_Splice, MVT::v16i8, 1}, // palignr

      {TTI::SK_PermuteSingleSrc, MVT::v8i16, 1}, // pshufb
      {TTI::SK_PermuteSingleSrc, MVT::v8f16, 1}, // pshufb
      {TTI::SK_PermuteSingleSrc, MVT::v16i8, 1}, // pshufb

      {TTI::SK_PermuteTwoSrc, MVT::v8i16, 3}, // 2*pshufb + por
      {TTI::SK_PermuteTwoSrc, MVT::v8f16, 3}, // 2*pshufb + por
      {TTI::SK_PermuteTwoSrc, MVT::v16i8, 3}, // 2*pshufb + por
  };

  if (ST->hasSSSE3())
    if (const auto *Entry = CostTableLookup(SSSE3ShuffleTbl, Kind, LT.second))
      return LT.first * Entry->Cost;

  static const CostTblEntry SSE2ShuffleTbl[] = {
      {TTI::SK_Broadcast, MVT::v2f64, 1}, // shufpd
      {TTI::SK_Broadcast, MVT::v2i64, 1}, // pshufd
      {TTI::SK_Broadcast, MVT::v4i32, 1}, // pshufd
      {TTI::SK_Broadcast, MVT::v8i16, 2}, // pshuflw + pshufd
      {TTI::SK_Broadcast, MVT::v8f16, 2}, // pshuflw + pshufd
      {TTI::SK_Broadcast, MVT::v16i8, 3}, // unpck + pshuflw + pshufd

      {TTI::SK_Reverse, MVT::v2f64, 1}, // shufpd
      {TTI::SK_Reverse, MVT::v2i64, 1}, // pshufd
      {TTI::SK_Reverse, MVT::v4i32, 1}, // pshufd
      {TTI::SK_Reverse, MVT::v8i16, 3}, // pshuflw + pshufhw + pshufd
      {TTI::SK_Reverse, MVT::v8f16, 3}, // pshuflw + pshufhw + pshufd
      {TTI::SK_Reverse, MVT::v16i8, 9}, // 2*pshuflw + 2*pshufhw
                                        // + 2*pshufd + 2*unpck + packus

      {TTI::SK_Select, MVT::v2i64, 1}, // movsd
      {TTI::SK_Select, MVT::v2f64, 1}, // movsd
      {TTI::SK_Select, MVT::v4i32, 2}, // 2*shufps
      {TTI::SK_Select, MVT::v8i16, 3}, // pand + pandn + por
      {TTI::SK_Select, MVT::v8f16, 3}, // pand + pandn + por
      {TTI::SK_Select, MVT::v16i8, 3}, // pand + pandn + por

      {TTI::SK_Splice, MVT::v2i64, 1}, // shufpd
      {TTI::SK_Splice, MVT::v2f64, 1}, // shufpd
      {TTI::SK_Splice, MVT::v4i32, 2}, // 2*{unpck,movsd,pshufd}
      {TTI::SK_Splice, MVT::v8i16, 3}, // psrldq + psrlldq + por
      {TTI::SK_Splice, MVT::v8f16, 3}, // psrldq + psrlldq + por
      {TTI::SK_Splice, MVT::v16i8, 3}, // psrldq + psrlldq + por

      {TTI::SK_PermuteSingleSrc, MVT::v2f64, 1}, // shufpd
      {TTI::SK_PermuteSingleSrc, MVT::v2i64, 1}, // pshufd
      {TTI::SK_PermuteSingleSrc, MVT::v4i32, 1}, // pshufd
      {TTI::SK_PermuteSingleSrc, MVT::v8i16, 5}, // 2*pshuflw + 2*pshufhw
                                                  // + pshufd/unpck
      {TTI::SK_PermuteSingleSrc, MVT::v8f16, 5}, // 2*pshuflw + 2*pshufhw
                                                  // + pshufd/unpck
    { TTI::SK_PermuteSingleSrc, MVT::v16i8, 10 }, // 2*pshuflw + 2*pshufhw
                                                  // + 2*pshufd + 2*unpck + 2*packus

    { TTI::SK_PermuteTwoSrc,    MVT::v2f64,  1 }, // shufpd
    { TTI::SK_PermuteTwoSrc,    MVT::v2i64,  1 }, // shufpd
    { TTI::SK_PermuteTwoSrc,    MVT::v4i32,  2 }, // 2*{unpck,movsd,pshufd}
    { TTI::SK_PermuteTwoSrc,    MVT::v8i16,  8 }, // blend+permute
    { TTI::SK_PermuteTwoSrc,    MVT::v8f16,  8 }, // blend+permute
    { TTI::SK_PermuteTwoSrc,    MVT::v16i8, 13 }, // blend+permute
  };

  static const CostTblEntry SSE3BroadcastLoadTbl[] = {
      {TTI::SK_Broadcast, MVT::v2f64, 0}, // broadcast handled by movddup
  };

  if (ST->hasSSE2()) {
    bool IsLoad =
        llvm::any_of(Args, [](const auto &V) { return isa<LoadInst>(V); });
    if (ST->hasSSE3() && IsLoad)
      if (const auto *Entry =
              CostTableLookup(SSE3BroadcastLoadTbl, Kind, LT.second)) {
        assert(isLegalBroadcastLoad(BaseTp->getElementType(),
                                    LT.second.getVectorElementCount()) &&
               "Table entry missing from isLegalBroadcastLoad()");
        return LT.first * Entry->Cost;
      }

    if (const auto *Entry = CostTableLookup(SSE2ShuffleTbl, Kind, LT.second))
      return LT.first * Entry->Cost;
  }

  static const CostTblEntry SSE1ShuffleTbl[] = {
    { TTI::SK_Broadcast,        MVT::v4f32, 1 }, // shufps
    { TTI::SK_Reverse,          MVT::v4f32, 1 }, // shufps
    { TTI::SK_Select,           MVT::v4f32, 2 }, // 2*shufps
    { TTI::SK_Splice,           MVT::v4f32, 2 }, // 2*shufps
    { TTI::SK_PermuteSingleSrc, MVT::v4f32, 1 }, // shufps
    { TTI::SK_PermuteTwoSrc,    MVT::v4f32, 2 }, // 2*shufps
  };

  if (ST->hasSSE1())
    if (const auto *Entry = CostTableLookup(SSE1ShuffleTbl, Kind, LT.second))
      return LT.first * Entry->Cost;

  return BaseT::getShuffleCost(Kind, BaseTp, Mask, CostKind, Index, SubTp);
}

InstructionCost X86TTIImpl::getCastInstrCost(unsigned Opcode, Type *Dst,
                                             Type *Src,
                                             TTI::CastContextHint CCH,
                                             TTI::TargetCostKind CostKind,
                                             const Instruction *I) {
  int ISD = TLI->InstructionOpcodeToISD(Opcode);
  assert(ISD && "Invalid opcode");

  // The cost tables include both specific, custom (non-legal) src/dst type
  // conversions and generic, legalized types. We test for customs first, before
  // falling back to legalization.
  // FIXME: Need a better design of the cost table to handle non-simple types of
  // potential massive combinations (elem_num x src_type x dst_type).
  static const TypeConversionCostKindTblEntry AVX512BWConversionTbl[]{
    { ISD::SIGN_EXTEND, MVT::v32i16, MVT::v32i8,  { 1, 1, 1, 1 } },
    { ISD::ZERO_EXTEND, MVT::v32i16, MVT::v32i8,  { 1, 1, 1, 1 } },

    // Mask sign extend has an instruction.
    { ISD::SIGN_EXTEND, MVT::v2i8,   MVT::v2i1,   { 1, 1, 1, 1 } },
    { ISD::SIGN_EXTEND, MVT::v16i8,  MVT::v2i1,   { 1, 1, 1, 1 } },
    { ISD::SIGN_EXTEND, MVT::v2i16,  MVT::v2i1,   { 1, 1, 1, 1 } },
    { ISD::SIGN_EXTEND, MVT::v8i16,  MVT::v2i1,   { 1, 1, 1, 1 } },
    { ISD::SIGN_EXTEND, MVT::v4i8,   MVT::v4i1,   { 1, 1, 1, 1 } },
    { ISD::SIGN_EXTEND, MVT::v16i8,  MVT::v4i1,   { 1, 1, 1, 1 } },
    { ISD::SIGN_EXTEND, MVT::v4i16,  MVT::v4i1,   { 1, 1, 1, 1 } },
    { ISD::SIGN_EXTEND, MVT::v8i16,  MVT::v4i1,   { 1, 1, 1, 1 } },
    { ISD::SIGN_EXTEND, MVT::v8i8,   MVT::v8i1,   { 1, 1, 1, 1 } },
    { ISD::SIGN_EXTEND, MVT::v16i8,  MVT::v8i1,   { 1, 1, 1, 1 } },
    { ISD::SIGN_EXTEND, MVT::v8i16,  MVT::v8i1,   { 1, 1, 1, 1 } },
    { ISD::SIGN_EXTEND, MVT::v16i8,  MVT::v16i1,  { 1, 1, 1, 1 } },
    { ISD::SIGN_EXTEND, MVT::v16i16, MVT::v16i1,  { 1, 1, 1, 1 } },
    { ISD::SIGN_EXTEND, MVT::v32i8,  MVT::v32i1,  { 1, 1, 1, 1 } },
    { ISD::SIGN_EXTEND, MVT::v32i16, MVT::v32i1,  { 1, 1, 1, 1 } },
    { ISD::SIGN_EXTEND, MVT::v64i8,  MVT::v64i1,  { 1, 1, 1, 1 } },
    { ISD::SIGN_EXTEND, MVT::v32i16, MVT::v64i1,  { 1, 1, 1, 1 } },

    // Mask zero extend is a sext + shift.
    { ISD::ZERO_EXTEND, MVT::v2i8,   MVT::v2i1,   { 2, 1, 1, 1 } },
    { ISD::ZERO_EXTEND, MVT::v16i8,  MVT::v2i1,   { 2, 1, 1, 1 } },
    { ISD::ZERO_EXTEND, MVT::v2i16,  MVT::v2i1,   { 2, 1, 1, 1 } },
    { ISD::ZERO_EXTEND, MVT::v8i16,  MVT::v2i1,   { 2, 1, 1, 1 } },
    { ISD::ZERO_EXTEND, MVT::v4i8,   MVT::v4i1,   { 2, 1, 1, 1 } },
    { ISD::ZERO_EXTEND, MVT::v16i8,  MVT::v4i1,   { 2, 1, 1, 1 } },
    { ISD::ZERO_EXTEND, MVT::v4i16,  MVT::v4i1,   { 2, 1, 1, 1 } },
    { ISD::ZERO_EXTEND, MVT::v8i16,  MVT::v4i1,   { 2, 1, 1, 1 } },
    { ISD::ZERO_EXTEND, MVT::v8i8,   MVT::v8i1,   { 2, 1, 1, 1 } },
    { ISD::ZERO_EXTEND, MVT::v16i8,  MVT::v8i1,   { 2, 1, 1, 1 } },
    { ISD::ZERO_EXTEND, MVT::v8i16,  MVT::v8i1,   { 2, 1, 1, 1 } },
    { ISD::ZERO_EXTEND, MVT::v16i8,  MVT::v16i1,  { 2, 1, 1, 1 } },
    { ISD::ZERO_EXTEND, MVT::v16i16, MVT::v16i1,  { 2, 1, 1, 1 } },
    { ISD::ZERO_EXTEND, MVT::v32i8,  MVT::v32i1,  { 2, 1, 1, 1 } },
    { ISD::ZERO_EXTEND, MVT::v32i16, MVT::v32i1,  { 2, 1, 1, 1 } },
    { ISD::ZERO_EXTEND, MVT::v64i8,  MVT::v64i1,  { 2, 1, 1, 1 } },
    { ISD::ZERO_EXTEND, MVT::v32i16, MVT::v64i1,  { 2, 1, 1, 1 } },

    { ISD::TRUNCATE,    MVT::v2i1,   MVT::v2i8,   { 2, 1, 1, 1 } },
    { ISD::TRUNCATE,    MVT::v2i1,   MVT::v16i8,  { 2, 1, 1, 1 } },
    { ISD::TRUNCATE,    MVT::v2i1,   MVT::v2i16,  { 2, 1, 1, 1 } },
    { ISD::TRUNCATE,    MVT::v2i1,   MVT::v8i16,  { 2, 1, 1, 1 } },
    { ISD::TRUNCATE,    MVT::v4i1,   MVT::v4i8,   { 2, 1, 1, 1 } },
    { ISD::TRUNCATE,    MVT::v4i1,   MVT::v16i8,  { 2, 1, 1, 1 } },
    { ISD::TRUNCATE,    MVT::v4i1,   MVT::v4i16,  { 2, 1, 1, 1 } },
    { ISD::TRUNCATE,    MVT::v4i1,   MVT::v8i16,  { 2, 1, 1, 1 } },
    { ISD::TRUNCATE,    MVT::v8i1,   MVT::v8i8,   { 2, 1, 1, 1 } },
    { ISD::TRUNCATE,    MVT::v8i1,   MVT::v16i8,  { 2, 1, 1, 1 } },
    { ISD::TRUNCATE,    MVT::v8i1,   MVT::v8i16,  { 2, 1, 1, 1 } },
    { ISD::TRUNCATE,    MVT::v16i1,  MVT::v16i8,  { 2, 1, 1, 1 } },
    { ISD::TRUNCATE,    MVT::v16i1,  MVT::v16i16, { 2, 1, 1, 1 } },
    { ISD::TRUNCATE,    MVT::v32i1,  MVT::v32i8,  { 2, 1, 1, 1 } },
    { ISD::TRUNCATE,    MVT::v32i1,  MVT::v32i16, { 2, 1, 1, 1 } },
    { ISD::TRUNCATE,    MVT::v64i1,  MVT::v64i8,  { 2, 1, 1, 1 } },
    { ISD::TRUNCATE,    MVT::v64i1,  MVT::v32i16, { 2, 1, 1, 1 } },

    { ISD::TRUNCATE,    MVT::v32i8,  MVT::v32i16, { 2, 1, 1, 1 } },
    { ISD::TRUNCATE,    MVT::v16i8,  MVT::v16i16, { 2, 1, 1, 1 } }, // widen to zmm
    { ISD::TRUNCATE,    MVT::v2i8,   MVT::v2i16,  { 2, 1, 1, 1 } }, // vpmovwb
    { ISD::TRUNCATE,    MVT::v4i8,   MVT::v4i16,  { 2, 1, 1, 1 } }, // vpmovwb
    { ISD::TRUNCATE,    MVT::v8i8,   MVT::v8i16,  { 2, 1, 1, 1 } }, // vpmovwb
  };

  static const TypeConversionCostKindTblEntry AVX512DQConversionTbl[] = {
    // Mask sign extend has an instruction.
    { ISD::SIGN_EXTEND, MVT::v2i64,  MVT::v2i1,   { 1, 1, 1, 1 } },
    { ISD::SIGN_EXTEND, MVT::v4i32,  MVT::v2i1,   { 1, 1, 1, 1 } },
    { ISD::SIGN_EXTEND, MVT::v4i32,  MVT::v4i1,   { 1, 1, 1, 1 } },
    { ISD::SIGN_EXTEND, MVT::v4i64,  MVT::v4i1,   { 1, 1, 1, 1 } },
    { ISD::SIGN_EXTEND, MVT::v8i32,  MVT::v8i1,   { 1, 1, 1, 1 } },
    { ISD::SIGN_EXTEND, MVT::v8i64,  MVT::v16i1,  { 1, 1, 1, 1 } },
    { ISD::SIGN_EXTEND, MVT::v8i64,  MVT::v8i1,   { 1, 1, 1, 1 } },
    { ISD::SIGN_EXTEND, MVT::v16i32, MVT::v16i1,  { 1, 1, 1, 1 } },

    // Mask zero extend is a sext + shift.
    { ISD::ZERO_EXTEND, MVT::v2i64,  MVT::v2i1,   { 2, 1, 1, 1, } },
    { ISD::ZERO_EXTEND, MVT::v4i32,  MVT::v2i1,   { 2, 1, 1, 1, } },
    { ISD::ZERO_EXTEND, MVT::v4i32,  MVT::v4i1,   { 2, 1, 1, 1, } },
    { ISD::ZERO_EXTEND, MVT::v4i64,  MVT::v4i1,   { 2, 1, 1, 1, } },
    { ISD::ZERO_EXTEND, MVT::v8i32,  MVT::v8i1,   { 2, 1, 1, 1, } },
    { ISD::ZERO_EXTEND, MVT::v8i64,  MVT::v16i1,  { 2, 1, 1, 1, } },
    { ISD::ZERO_EXTEND, MVT::v8i64,  MVT::v8i1,   { 2, 1, 1, 1, } },
    { ISD::ZERO_EXTEND, MVT::v16i32, MVT::v16i1,  { 2, 1, 1, 1, } },

    { ISD::TRUNCATE,    MVT::v2i1,   MVT::v2i64,  { 2, 1, 1, 1 } },
    { ISD::TRUNCATE,    MVT::v2i1,   MVT::v4i32,  { 2, 1, 1, 1 } },
    { ISD::TRUNCATE,    MVT::v4i1,   MVT::v4i32,  { 2, 1, 1, 1 } },
    { ISD::TRUNCATE,    MVT::v4i1,   MVT::v4i64,  { 2, 1, 1, 1 } },
    { ISD::TRUNCATE,    MVT::v8i1,   MVT::v8i32,  { 2, 1, 1, 1 } },
    { ISD::TRUNCATE,    MVT::v8i1,   MVT::v8i64,  { 2, 1, 1, 1 } },
    { ISD::TRUNCATE,    MVT::v16i1,  MVT::v16i32, { 2, 1, 1, 1 } },
    { ISD::TRUNCATE,    MVT::v16i1,  MVT::v8i64,  { 2, 1, 1, 1 } },

    { ISD::SINT_TO_FP,  MVT::v8f32,  MVT::v8i64,  { 1, 1, 1, 1 } },
    { ISD::SINT_TO_FP,  MVT::v8f64,  MVT::v8i64,  { 1, 1, 1, 1 } },

    { ISD::UINT_TO_FP,  MVT::v8f32,  MVT::v8i64,  { 1, 1, 1, 1 } },
    { ISD::UINT_TO_FP,  MVT::v8f64,  MVT::v8i64,  { 1, 1, 1, 1 } },

    { ISD::FP_TO_SINT,  MVT::v8i64,  MVT::v8f32,  { 1, 1, 1, 1 } },
    { ISD::FP_TO_SINT,  MVT::v8i64,  MVT::v8f64,  { 1, 1, 1, 1 } },

    { ISD::FP_TO_UINT,  MVT::v8i64,  MVT::v8f32,  { 1, 1, 1, 1 } },
    { ISD::FP_TO_UINT,  MVT::v8i64,  MVT::v8f64,  { 1, 1, 1, 1 } },
  };

  // TODO: For AVX512DQ + AVX512VL, we also have cheap casts for 128-bit and
  // 256-bit wide vectors.

  static const TypeConversionCostKindTblEntry AVX512FConversionTbl[] = {
    { ISD::FP_EXTEND, MVT::v8f64,   MVT::v8f32,   { 1, 1, 1, 1 } },
    { ISD::FP_EXTEND, MVT::v8f64,   MVT::v16f32,  { 3, 1, 1, 1 } },
    { ISD::FP_EXTEND, MVT::v16f64,  MVT::v16f32,  { 4, 1, 1, 1 } }, // 2*vcvtps2pd+vextractf64x4
    { ISD::FP_ROUND,  MVT::v8f32,   MVT::v8f64,   { 1, 1, 1, 1 } },

    { ISD::TRUNCATE,  MVT::v2i1,    MVT::v2i8,    { 3, 1, 1, 1 } }, // sext+vpslld+vptestmd
    { ISD::TRUNCATE,  MVT::v4i1,    MVT::v4i8,    { 3, 1, 1, 1 } }, // sext+vpslld+vptestmd
    { ISD::TRUNCATE,  MVT::v8i1,    MVT::v8i8,    { 3, 1, 1, 1 } }, // sext+vpslld+vptestmd
    { ISD::TRUNCATE,  MVT::v16i1,   MVT::v16i8,   { 3, 1, 1, 1 } }, // sext+vpslld+vptestmd
    { ISD::TRUNCATE,  MVT::v2i1,    MVT::v2i16,   { 3, 1, 1, 1 } }, // sext+vpsllq+vptestmq
    { ISD::TRUNCATE,  MVT::v4i1,    MVT::v4i16,   { 3, 1, 1, 1 } }, // sext+vpsllq+vptestmq
    { ISD::TRUNCATE,  MVT::v8i1,    MVT::v8i16,   { 3, 1, 1, 1 } }, // sext+vpsllq+vptestmq
    { ISD::TRUNCATE,  MVT::v16i1,   MVT::v16i16,  { 3, 1, 1, 1 } }, // sext+vpslld+vptestmd
    { ISD::TRUNCATE,  MVT::v2i1,    MVT::v2i32,   { 2, 1, 1, 1 } }, // zmm vpslld+vptestmd
    { ISD::TRUNCATE,  MVT::v4i1,    MVT::v4i32,   { 2, 1, 1, 1 } }, // zmm vpslld+vptestmd
    { ISD::TRUNCATE,  MVT::v8i1,    MVT::v8i32,   { 2, 1, 1, 1 } }, // zmm vpslld+vptestmd
    { ISD::TRUNCATE,  MVT::v16i1,   MVT::v16i32,  { 2, 1, 1, 1 } }, // vpslld+vptestmd
    { ISD::TRUNCATE,  MVT::v2i1,    MVT::v2i64,   { 2, 1, 1, 1 } }, // zmm vpsllq+vptestmq
    { ISD::TRUNCATE,  MVT::v4i1,    MVT::v4i64,   { 2, 1, 1, 1 } }, // zmm vpsllq+vptestmq
    { ISD::TRUNCATE,  MVT::v8i1,    MVT::v8i64,   { 2, 1, 1, 1 } }, // vpsllq+vptestmq
    { ISD::TRUNCATE,  MVT::v2i8,    MVT::v2i32,   { 2, 1, 1, 1 } }, // vpmovdb
    { ISD::TRUNCATE,  MVT::v4i8,    MVT::v4i32,   { 2, 1, 1, 1 } }, // vpmovdb
    { ISD::TRUNCATE,  MVT::v16i8,   MVT::v16i32,  { 2, 1, 1, 1 } }, // vpmovdb
    { ISD::TRUNCATE,  MVT::v32i8,   MVT::v16i32,  { 2, 1, 1, 1 } }, // vpmovdb
    { ISD::TRUNCATE,  MVT::v64i8,   MVT::v16i32,  { 2, 1, 1, 1 } }, // vpmovdb
    { ISD::TRUNCATE,  MVT::v16i16,  MVT::v16i32,  { 2, 1, 1, 1 } }, // vpmovdw
    { ISD::TRUNCATE,  MVT::v32i16,  MVT::v16i32,  { 2, 1, 1, 1 } }, // vpmovdw
    { ISD::TRUNCATE,  MVT::v2i8,    MVT::v2i64,   { 2, 1, 1, 1 } }, // vpmovqb
    { ISD::TRUNCATE,  MVT::v2i16,   MVT::v2i64,   { 1, 1, 1, 1 } }, // vpshufb
    { ISD::TRUNCATE,  MVT::v8i8,    MVT::v8i64,   { 2, 1, 1, 1 } }, // vpmovqb
    { ISD::TRUNCATE,  MVT::v16i8,   MVT::v8i64,   { 2, 1, 1, 1 } }, // vpmovqb
    { ISD::TRUNCATE,  MVT::v32i8,   MVT::v8i64,   { 2, 1, 1, 1 } }, // vpmovqb
    { ISD::TRUNCATE,  MVT::v64i8,   MVT::v8i64,   { 2, 1, 1, 1 } }, // vpmovqb
    { ISD::TRUNCATE,  MVT::v8i16,   MVT::v8i64,   { 2, 1, 1, 1 } }, // vpmovqw
    { ISD::TRUNCATE,  MVT::v16i16,  MVT::v8i64,   { 2, 1, 1, 1 } }, // vpmovqw
    { ISD::TRUNCATE,  MVT::v32i16,  MVT::v8i64,   { 2, 1, 1, 1 } }, // vpmovqw
    { ISD::TRUNCATE,  MVT::v8i32,   MVT::v8i64,   { 1, 1, 1, 1 } }, // vpmovqd
    { ISD::TRUNCATE,  MVT::v4i32,   MVT::v4i64,   { 1, 1, 1, 1 } }, // zmm vpmovqd
    { ISD::TRUNCATE,  MVT::v16i8,   MVT::v16i64,  { 5, 1, 1, 1 } },// 2*vpmovqd+concat+vpmovdb

    { ISD::TRUNCATE,  MVT::v16i8,  MVT::v16i16,   { 3, 1, 1, 1 } }, // extend to v16i32
    { ISD::TRUNCATE,  MVT::v32i8,  MVT::v32i16,   { 8, 1, 1, 1 } },
    { ISD::TRUNCATE,  MVT::v64i8,  MVT::v32i16,   { 8, 1, 1, 1 } },

    // Sign extend is zmm vpternlogd+vptruncdb.
    // Zero extend is zmm broadcast load+vptruncdw.
    { ISD::SIGN_EXTEND, MVT::v2i8,   MVT::v2i1,   { 3, 1, 1, 1 } },
    { ISD::ZERO_EXTEND, MVT::v2i8,   MVT::v2i1,   { 4, 1, 1, 1 } },
    { ISD::SIGN_EXTEND, MVT::v4i8,   MVT::v4i1,   { 3, 1, 1, 1 } },
    { ISD::ZERO_EXTEND, MVT::v4i8,   MVT::v4i1,   { 4, 1, 1, 1 } },
    { ISD::SIGN_EXTEND, MVT::v8i8,   MVT::v8i1,   { 3, 1, 1, 1 } },
    { ISD::ZERO_EXTEND, MVT::v8i8,   MVT::v8i1,   { 4, 1, 1, 1 } },
    { ISD::SIGN_EXTEND, MVT::v16i8,  MVT::v16i1,  { 3, 1, 1, 1 } },
    { ISD::ZERO_EXTEND, MVT::v16i8,  MVT::v16i1,  { 4, 1, 1, 1 } },

    // Sign extend is zmm vpternlogd+vptruncdw.
    // Zero extend is zmm vpternlogd+vptruncdw+vpsrlw.
    { ISD::SIGN_EXTEND, MVT::v2i16,  MVT::v2i1,   { 3, 1, 1, 1 } },
    { ISD::ZERO_EXTEND, MVT::v2i16,  MVT::v2i1,   { 4, 1, 1, 1 } },
    { ISD::SIGN_EXTEND, MVT::v4i16,  MVT::v4i1,   { 3, 1, 1, 1 } },
    { ISD::ZERO_EXTEND, MVT::v4i16,  MVT::v4i1,   { 4, 1, 1, 1 } },
    { ISD::SIGN_EXTEND, MVT::v8i16,  MVT::v8i1,   { 3, 1, 1, 1 } },
    { ISD::ZERO_EXTEND, MVT::v8i16,  MVT::v8i1,   { 4, 1, 1, 1 } },
    { ISD::SIGN_EXTEND, MVT::v16i16, MVT::v16i1,  { 3, 1, 1, 1 } },
    { ISD::ZERO_EXTEND, MVT::v16i16, MVT::v16i1,  { 4, 1, 1, 1 } },

    { ISD::SIGN_EXTEND, MVT::v2i32,  MVT::v2i1,   { 1, 1, 1, 1 } }, // zmm vpternlogd
    { ISD::ZERO_EXTEND, MVT::v2i32,  MVT::v2i1,   { 2, 1, 1, 1 } }, // zmm vpternlogd+psrld
    { ISD::SIGN_EXTEND, MVT::v4i32,  MVT::v4i1,   { 1, 1, 1, 1 } }, // zmm vpternlogd
    { ISD::ZERO_EXTEND, MVT::v4i32,  MVT::v4i1,   { 2, 1, 1, 1 } }, // zmm vpternlogd+psrld
    { ISD::SIGN_EXTEND, MVT::v8i32,  MVT::v8i1,   { 1, 1, 1, 1 } }, // zmm vpternlogd
    { ISD::ZERO_EXTEND, MVT::v8i32,  MVT::v8i1,   { 2, 1, 1, 1 } }, // zmm vpternlogd+psrld
    { ISD::SIGN_EXTEND, MVT::v2i64,  MVT::v2i1,   { 1, 1, 1, 1 } }, // zmm vpternlogq
    { ISD::ZERO_EXTEND, MVT::v2i64,  MVT::v2i1,   { 2, 1, 1, 1 } }, // zmm vpternlogq+psrlq
    { ISD::SIGN_EXTEND, MVT::v4i64,  MVT::v4i1,   { 1, 1, 1, 1 } }, // zmm vpternlogq
    { ISD::ZERO_EXTEND, MVT::v4i64,  MVT::v4i1,   { 2, 1, 1, 1 } }, // zmm vpternlogq+psrlq

    { ISD::SIGN_EXTEND, MVT::v16i32, MVT::v16i1,  { 1, 1, 1, 1 } }, // vpternlogd
    { ISD::ZERO_EXTEND, MVT::v16i32, MVT::v16i1,  { 2, 1, 1, 1 } }, // vpternlogd+psrld
    { ISD::SIGN_EXTEND, MVT::v8i64,  MVT::v8i1,   { 1, 1, 1, 1 } }, // vpternlogq
    { ISD::ZERO_EXTEND, MVT::v8i64,  MVT::v8i1,   { 2, 1, 1, 1 } }, // vpternlogq+psrlq

    { ISD::SIGN_EXTEND, MVT::v16i32, MVT::v16i8,  { 1, 1, 1, 1 } },
    { ISD::ZERO_EXTEND, MVT::v16i32, MVT::v16i8,  { 1, 1, 1, 1 } },
    { ISD::SIGN_EXTEND, MVT::v16i32, MVT::v16i16, { 1, 1, 1, 1 } },
    { ISD::ZERO_EXTEND, MVT::v16i32, MVT::v16i16, { 1, 1, 1, 1 } },
    { ISD::SIGN_EXTEND, MVT::v8i64,  MVT::v8i8,   { 1, 1, 1, 1 } },
    { ISD::ZERO_EXTEND, MVT::v8i64,  MVT::v8i8,   { 1, 1, 1, 1 } },
    { ISD::SIGN_EXTEND, MVT::v8i64,  MVT::v8i16,  { 1, 1, 1, 1 } },
    { ISD::ZERO_EXTEND, MVT::v8i64,  MVT::v8i16,  { 1, 1, 1, 1 } },
    { ISD::SIGN_EXTEND, MVT::v8i64,  MVT::v8i32,  { 1, 1, 1, 1 } },
    { ISD::ZERO_EXTEND, MVT::v8i64,  MVT::v8i32,  { 1, 1, 1, 1 } },

    { ISD::SIGN_EXTEND, MVT::v32i16, MVT::v32i8,  { 3, 1, 1, 1 } }, // FIXME: May not be right
    { ISD::ZERO_EXTEND, MVT::v32i16, MVT::v32i8,  { 3, 1, 1, 1 } }, // FIXME: May not be right

    { ISD::SINT_TO_FP,  MVT::v8f64,  MVT::v8i1,   { 4, 1, 1, 1 } },
    { ISD::SINT_TO_FP,  MVT::v16f32, MVT::v16i1,  { 3, 1, 1, 1 } },
    { ISD::SINT_TO_FP,  MVT::v8f64,  MVT::v16i8,  { 2, 1, 1, 1 } },
    { ISD::SINT_TO_FP,  MVT::v16f32, MVT::v16i8,  { 1, 1, 1, 1 } },
    { ISD::SINT_TO_FP,  MVT::v8f64,  MVT::v8i16,  { 2, 1, 1, 1 } },
    { ISD::SINT_TO_FP,  MVT::v16f32, MVT::v16i16, { 1, 1, 1, 1 } },
    { ISD::SINT_TO_FP,  MVT::v8f64,  MVT::v8i32,  { 1, 1, 1, 1 } },
    { ISD::SINT_TO_FP,  MVT::v16f32, MVT::v16i32, { 1, 1, 1, 1 } },

    { ISD::UINT_TO_FP,  MVT::v8f64,  MVT::v8i1,   { 4, 1, 1, 1 } },
    { ISD::UINT_TO_FP,  MVT::v16f32, MVT::v16i1,  { 3, 1, 1, 1 } },
    { ISD::UINT_TO_FP,  MVT::v8f64,  MVT::v16i8,  { 2, 1, 1, 1 } },
    { ISD::UINT_TO_FP,  MVT::v16f32, MVT::v16i8,  { 1, 1, 1, 1 } },
    { ISD::UINT_TO_FP,  MVT::v8f64,  MVT::v8i16,  { 2, 1, 1, 1 } },
    { ISD::UINT_TO_FP,  MVT::v16f32, MVT::v16i16, { 1, 1, 1, 1 } },
    { ISD::UINT_TO_FP,  MVT::v8f64,  MVT::v8i32,  { 1, 1, 1, 1 } },
    { ISD::UINT_TO_FP,  MVT::v16f32, MVT::v16i32, { 1, 1, 1, 1 } },
    { ISD::UINT_TO_FP,  MVT::v8f32,  MVT::v8i64,  {26, 1, 1, 1 } },
    { ISD::UINT_TO_FP,  MVT::v8f64,  MVT::v8i64,  { 5, 1, 1, 1 } },

    { ISD::FP_TO_SINT,  MVT::v16i8,  MVT::v16f32, { 2, 1, 1, 1 } },
    { ISD::FP_TO_SINT,  MVT::v16i8,  MVT::v16f64, { 7, 1, 1, 1 } },
    { ISD::FP_TO_SINT,  MVT::v32i8,  MVT::v32f64, {15, 1, 1, 1 } },
    { ISD::FP_TO_SINT,  MVT::v64i8,  MVT::v64f32, {11, 1, 1, 1 } },
    { ISD::FP_TO_SINT,  MVT::v64i8,  MVT::v64f64, {31, 1, 1, 1 } },
    { ISD::FP_TO_SINT,  MVT::v8i16,  MVT::v8f64,  { 3, 1, 1, 1 } },
    { ISD::FP_TO_SINT,  MVT::v16i16, MVT::v16f64, { 7, 1, 1, 1 } },
    { ISD::FP_TO_SINT,  MVT::v32i16, MVT::v32f32, { 5, 1, 1, 1 } },
    { ISD::FP_TO_SINT,  MVT::v32i16, MVT::v32f64, {15, 1, 1, 1 } },
    { ISD::FP_TO_SINT,  MVT::v8i32,  MVT::v8f64,  { 1, 1, 1, 1 } },
    { ISD::FP_TO_SINT,  MVT::v16i32, MVT::v16f64, { 3, 1, 1, 1 } },

    { ISD::FP_TO_UINT,  MVT::v8i32,  MVT::v8f64,  { 1, 1, 1, 1 } },
    { ISD::FP_TO_UINT,  MVT::v8i16,  MVT::v8f64,  { 3, 1, 1, 1 } },
    { ISD::FP_TO_UINT,  MVT::v8i8,   MVT::v8f64,  { 3, 1, 1, 1 } },
    { ISD::FP_TO_UINT,  MVT::v16i32, MVT::v16f32, { 1, 1, 1, 1 } },
    { ISD::FP_TO_UINT,  MVT::v16i16, MVT::v16f32, { 3, 1, 1, 1 } },
    { ISD::FP_TO_UINT,  MVT::v16i8,  MVT::v16f32, { 3, 1, 1, 1 } },
  };

  static const TypeConversionCostKindTblEntry AVX512BWVLConversionTbl[] {
    // Mask sign extend has an instruction.
    { ISD::SIGN_EXTEND, MVT::v2i8,   MVT::v2i1,   { 1, 1, 1, 1 } },
    { ISD::SIGN_EXTEND, MVT::v16i8,  MVT::v2i1,   { 1, 1, 1, 1 } },
    { ISD::SIGN_EXTEND, MVT::v2i16,  MVT::v2i1,   { 1, 1, 1, 1 } },
    { ISD::SIGN_EXTEND, MVT::v8i16,  MVT::v2i1,   { 1, 1, 1, 1 } },
    { ISD::SIGN_EXTEND, MVT::v4i16,  MVT::v4i1,   { 1, 1, 1, 1 } },
    { ISD::SIGN_EXTEND, MVT::v16i8,  MVT::v4i1,   { 1, 1, 1, 1 } },
    { ISD::SIGN_EXTEND, MVT::v4i8,   MVT::v4i1,   { 1, 1, 1, 1 } },
    { ISD::SIGN_EXTEND, MVT::v8i16,  MVT::v4i1,   { 1, 1, 1, 1 } },
    { ISD::SIGN_EXTEND, MVT::v8i8,   MVT::v8i1,   { 1, 1, 1, 1 } },
    { ISD::SIGN_EXTEND, MVT::v16i8,  MVT::v8i1,   { 1, 1, 1, 1 } },
    { ISD::SIGN_EXTEND, MVT::v8i16,  MVT::v8i1,   { 1, 1, 1, 1 } },
    { ISD::SIGN_EXTEND, MVT::v16i8,  MVT::v16i1,  { 1, 1, 1, 1 } },
    { ISD::SIGN_EXTEND, MVT::v16i16, MVT::v16i1,  { 1, 1, 1, 1 } },
    { ISD::SIGN_EXTEND, MVT::v32i8,  MVT::v32i1,  { 1, 1, 1, 1 } },
    { ISD::SIGN_EXTEND, MVT::v16i16, MVT::v32i1,  { 1, 1, 1, 1 } },
    { ISD::SIGN_EXTEND, MVT::v32i8,  MVT::v64i1,  { 1, 1, 1, 1 } },
    { ISD::SIGN_EXTEND, MVT::v16i16, MVT::v64i1,  { 1, 1, 1, 1 } },

    // Mask zero extend is a sext + shift.
    { ISD::ZERO_EXTEND, MVT::v2i8,   MVT::v2i1,   { 2, 1, 1, 1 } },
    { ISD::ZERO_EXTEND, MVT::v16i8,  MVT::v2i1,   { 2, 1, 1, 1 } },
    { ISD::ZERO_EXTEND, MVT::v2i16,  MVT::v2i1,   { 2, 1, 1, 1 } },
    { ISD::ZERO_EXTEND, MVT::v8i16,  MVT::v2i1,   { 2, 1, 1, 1 } },
    { ISD::ZERO_EXTEND, MVT::v4i8,   MVT::v4i1,   { 2, 1, 1, 1 } },
    { ISD::ZERO_EXTEND, MVT::v16i8,  MVT::v4i1,   { 2, 1, 1, 1 } },
    { ISD::ZERO_EXTEND, MVT::v4i16,  MVT::v4i1,   { 2, 1, 1, 1 } },
    { ISD::ZERO_EXTEND, MVT::v8i16,  MVT::v4i1,   { 2, 1, 1, 1 } },
    { ISD::ZERO_EXTEND, MVT::v8i8,   MVT::v8i1,   { 2, 1, 1, 1 } },
    { ISD::ZERO_EXTEND, MVT::v16i8,  MVT::v8i1,   { 2, 1, 1, 1 } },
    { ISD::ZERO_EXTEND, MVT::v8i16,  MVT::v8i1,   { 2, 1, 1, 1 } },
    { ISD::ZERO_EXTEND, MVT::v16i8,  MVT::v16i1,  { 2, 1, 1, 1 } },
    { ISD::ZERO_EXTEND, MVT::v16i16, MVT::v16i1,  { 2, 1, 1, 1 } },
    { ISD::ZERO_EXTEND, MVT::v32i8,  MVT::v32i1,  { 2, 1, 1, 1 } },
    { ISD::ZERO_EXTEND, MVT::v16i16, MVT::v32i1,  { 2, 1, 1, 1 } },
    { ISD::ZERO_EXTEND, MVT::v32i8,  MVT::v64i1,  { 2, 1, 1, 1 } },
    { ISD::ZERO_EXTEND, MVT::v16i16, MVT::v64i1,  { 2, 1, 1, 1 } },

    { ISD::TRUNCATE,    MVT::v2i1,   MVT::v2i8,   { 2, 1, 1, 1 } },
    { ISD::TRUNCATE,    MVT::v2i1,   MVT::v16i8,  { 2, 1, 1, 1 } },
    { ISD::TRUNCATE,    MVT::v2i1,   MVT::v2i16,  { 2, 1, 1, 1 } },
    { ISD::TRUNCATE,    MVT::v2i1,   MVT::v8i16,  { 2, 1, 1, 1 } },
    { ISD::TRUNCATE,    MVT::v4i1,   MVT::v4i8,   { 2, 1, 1, 1 } },
    { ISD::TRUNCATE,    MVT::v4i1,   MVT::v16i8,  { 2, 1, 1, 1 } },
    { ISD::TRUNCATE,    MVT::v4i1,   MVT::v4i16,  { 2, 1, 1, 1 } },
    { ISD::TRUNCATE,    MVT::v4i1,   MVT::v8i16,  { 2, 1, 1, 1 } },
    { ISD::TRUNCATE,    MVT::v8i1,   MVT::v8i8,   { 2, 1, 1, 1 } },
    { ISD::TRUNCATE,    MVT::v8i1,   MVT::v16i8,  { 2, 1, 1, 1 } },
    { ISD::TRUNCATE,    MVT::v8i1,   MVT::v8i16,  { 2, 1, 1, 1 } },
    { ISD::TRUNCATE,    MVT::v16i1,  MVT::v16i8,  { 2, 1, 1, 1 } },
    { ISD::TRUNCATE,    MVT::v16i1,  MVT::v16i16, { 2, 1, 1, 1 } },
    { ISD::TRUNCATE,    MVT::v32i1,  MVT::v32i8,  { 2, 1, 1, 1 } },
    { ISD::TRUNCATE,    MVT::v32i1,  MVT::v16i16, { 2, 1, 1, 1 } },
    { ISD::TRUNCATE,    MVT::v64i1,  MVT::v32i8,  { 2, 1, 1, 1 } },
    { ISD::TRUNCATE,    MVT::v64i1,  MVT::v16i16, { 2, 1, 1, 1 } },

    { ISD::TRUNCATE,    MVT::v16i8,  MVT::v16i16, { 2, 1, 1, 1 } },
  };

  static const TypeConversionCostKindTblEntry AVX512DQVLConversionTbl[] = {
    // Mask sign extend has an instruction.
    { ISD::SIGN_EXTEND, MVT::v2i64,  MVT::v2i1,   { 1, 1, 1, 1 } },
    { ISD::SIGN_EXTEND, MVT::v4i32,  MVT::v2i1,   { 1, 1, 1, 1 } },
    { ISD::SIGN_EXTEND, MVT::v4i32,  MVT::v4i1,   { 1, 1, 1, 1 } },
    { ISD::SIGN_EXTEND, MVT::v4i64,  MVT::v16i1,  { 1, 1, 1, 1 } },
    { ISD::SIGN_EXTEND, MVT::v4i64,  MVT::v4i1,   { 1, 1, 1, 1 } },
    { ISD::SIGN_EXTEND, MVT::v4i64,  MVT::v8i1,   { 1, 1, 1, 1 } },
    { ISD::SIGN_EXTEND, MVT::v8i32,  MVT::v16i1,  { 1, 1, 1, 1 } },
    { ISD::SIGN_EXTEND, MVT::v8i32,  MVT::v8i1,   { 1, 1, 1, 1 } },

    // Mask zero extend is a sext + shift.
    { ISD::ZERO_EXTEND, MVT::v2i64,  MVT::v2i1,   { 2, 1, 1, 1 } },
    { ISD::ZERO_EXTEND, MVT::v4i32,  MVT::v2i1,   { 2, 1, 1, 1 } },
    { ISD::ZERO_EXTEND, MVT::v4i32,  MVT::v4i1,   { 2, 1, 1, 1 } },
    { ISD::ZERO_EXTEND, MVT::v4i64,  MVT::v16i1,  { 2, 1, 1, 1 } },
    { ISD::ZERO_EXTEND, MVT::v4i64,  MVT::v4i1,   { 2, 1, 1, 1 } },
    { ISD::ZERO_EXTEND, MVT::v4i64,  MVT::v8i1,   { 2, 1, 1, 1 } },
    { ISD::ZERO_EXTEND, MVT::v8i32,  MVT::v16i1,  { 2, 1, 1, 1 } },
    { ISD::ZERO_EXTEND, MVT::v8i32,  MVT::v8i1,   { 2, 1, 1, 1 } },

    { ISD::TRUNCATE,    MVT::v16i1,  MVT::v4i64,  { 2, 1, 1, 1 } },
    { ISD::TRUNCATE,    MVT::v16i1,  MVT::v8i32,  { 2, 1, 1, 1 } },
    { ISD::TRUNCATE,    MVT::v2i1,   MVT::v2i64,  { 2, 1, 1, 1 } },
    { ISD::TRUNCATE,    MVT::v2i1,   MVT::v4i32,  { 2, 1, 1, 1 } },
    { ISD::TRUNCATE,    MVT::v4i1,   MVT::v4i32,  { 2, 1, 1, 1 } },
    { ISD::TRUNCATE,    MVT::v4i1,   MVT::v4i64,  { 2, 1, 1, 1 } },
    { ISD::TRUNCATE,    MVT::v8i1,   MVT::v4i64,  { 2, 1, 1, 1 } },
    { ISD::TRUNCATE,    MVT::v8i1,   MVT::v8i32,  { 2, 1, 1, 1 } },

    { ISD::SINT_TO_FP,  MVT::v2f32,  MVT::v2i64,  { 1, 1, 1, 1 } },
    { ISD::SINT_TO_FP,  MVT::v2f64,  MVT::v2i64,  { 1, 1, 1, 1 } },
    { ISD::SINT_TO_FP,  MVT::v4f32,  MVT::v4i64,  { 1, 1, 1, 1 } },
    { ISD::SINT_TO_FP,  MVT::v4f64,  MVT::v4i64,  { 1, 1, 1, 1 } },

    { ISD::UINT_TO_FP,  MVT::v2f32,  MVT::v2i64,  { 1, 1, 1, 1 } },
    { ISD::UINT_TO_FP,  MVT::v2f64,  MVT::v2i64,  { 1, 1, 1, 1 } },
    { ISD::UINT_TO_FP,  MVT::v4f32,  MVT::v4i64,  { 1, 1, 1, 1 } },
    { ISD::UINT_TO_FP,  MVT::v4f64,  MVT::v4i64,  { 1, 1, 1, 1 } },

    { ISD::FP_TO_SINT,  MVT::v2i64,  MVT::v4f32,  { 1, 1, 1, 1 } },
    { ISD::FP_TO_SINT,  MVT::v4i64,  MVT::v4f32,  { 1, 1, 1, 1 } },
    { ISD::FP_TO_SINT,  MVT::v2i64,  MVT::v2f64,  { 1, 1, 1, 1 } },
    { ISD::FP_TO_SINT,  MVT::v4i64,  MVT::v4f64,  { 1, 1, 1, 1 } },

    { ISD::FP_TO_UINT,  MVT::v2i64,  MVT::v4f32,  { 1, 1, 1, 1 } },
    { ISD::FP_TO_UINT,  MVT::v4i64,  MVT::v4f32,  { 1, 1, 1, 1 } },
    { ISD::FP_TO_UINT,  MVT::v2i64,  MVT::v2f64,  { 1, 1, 1, 1 } },
    { ISD::FP_TO_UINT,  MVT::v4i64,  MVT::v4f64,  { 1, 1, 1, 1 } },
  };

  static const TypeConversionCostKindTblEntry AVX512VLConversionTbl[] = {
    { ISD::TRUNCATE,  MVT::v2i1,    MVT::v2i8,    { 3, 1, 1, 1 } }, // sext+vpslld+vptestmd
    { ISD::TRUNCATE,  MVT::v4i1,    MVT::v4i8,    { 3, 1, 1, 1 } }, // sext+vpslld+vptestmd
    { ISD::TRUNCATE,  MVT::v8i1,    MVT::v8i8,    { 3, 1, 1, 1 } }, // sext+vpslld+vptestmd
    { ISD::TRUNCATE,  MVT::v16i1,   MVT::v16i8,   { 8, 1, 1, 1 } }, // split+2*v8i8
    { ISD::TRUNCATE,  MVT::v2i1,    MVT::v2i16,   { 3, 1, 1, 1 } }, // sext+vpsllq+vptestmq
    { ISD::TRUNCATE,  MVT::v4i1,    MVT::v4i16,   { 3, 1, 1, 1 } }, // sext+vpsllq+vptestmq
    { ISD::TRUNCATE,  MVT::v8i1,    MVT::v8i16,   { 3, 1, 1, 1 } }, // sext+vpsllq+vptestmq
    { ISD::TRUNCATE,  MVT::v16i1,   MVT::v16i16,  { 8, 1, 1, 1 } }, // split+2*v8i16
    { ISD::TRUNCATE,  MVT::v2i1,    MVT::v2i32,   { 2, 1, 1, 1 } }, // vpslld+vptestmd
    { ISD::TRUNCATE,  MVT::v4i1,    MVT::v4i32,   { 2, 1, 1, 1 } }, // vpslld+vptestmd
    { ISD::TRUNCATE,  MVT::v8i1,    MVT::v8i32,   { 2, 1, 1, 1 } }, // vpslld+vptestmd
    { ISD::TRUNCATE,  MVT::v16i1,   MVT::v8i32,   { 2, 1, 1, 1 } }, // vpslld+vptestmd
    { ISD::TRUNCATE,  MVT::v2i1,    MVT::v2i64,   { 2, 1, 1, 1 } }, // vpsllq+vptestmq
    { ISD::TRUNCATE,  MVT::v4i1,    MVT::v4i64,   { 2, 1, 1, 1 } }, // vpsllq+vptestmq
    { ISD::TRUNCATE,  MVT::v4i32,   MVT::v4i64,   { 1, 1, 1, 1 } }, // vpmovqd
    { ISD::TRUNCATE,  MVT::v4i8,    MVT::v4i64,   { 2, 1, 1, 1 } }, // vpmovqb
    { ISD::TRUNCATE,  MVT::v4i16,   MVT::v4i64,   { 2, 1, 1, 1 } }, // vpmovqw
    { ISD::TRUNCATE,  MVT::v8i8,    MVT::v8i32,   { 2, 1, 1, 1 } }, // vpmovwb

    // sign extend is vpcmpeq+maskedmove+vpmovdw+vpacksswb
    // zero extend is vpcmpeq+maskedmove+vpmovdw+vpsrlw+vpackuswb
    { ISD::SIGN_EXTEND, MVT::v2i8,   MVT::v2i1,   { 5, 1, 1, 1 } },
    { ISD::ZERO_EXTEND, MVT::v2i8,   MVT::v2i1,   { 6, 1, 1, 1 } },
    { ISD::SIGN_EXTEND, MVT::v4i8,   MVT::v4i1,   { 5, 1, 1, 1 } },
    { ISD::ZERO_EXTEND, MVT::v4i8,   MVT::v4i1,   { 6, 1, 1, 1 } },
    { ISD::SIGN_EXTEND, MVT::v8i8,   MVT::v8i1,   { 5, 1, 1, 1 } },
    { ISD::ZERO_EXTEND, MVT::v8i8,   MVT::v8i1,   { 6, 1, 1, 1 } },
    { ISD::SIGN_EXTEND, MVT::v16i8,  MVT::v16i1,  {10, 1, 1, 1 } },
    { ISD::ZERO_EXTEND, MVT::v16i8,  MVT::v16i1,  {12, 1, 1, 1 } },

    // sign extend is vpcmpeq+maskedmove+vpmovdw
    // zero extend is vpcmpeq+maskedmove+vpmovdw+vpsrlw
    { ISD::SIGN_EXTEND, MVT::v2i16,  MVT::v2i1,   { 4, 1, 1, 1 } },
    { ISD::ZERO_EXTEND, MVT::v2i16,  MVT::v2i1,   { 5, 1, 1, 1 } },
    { ISD::SIGN_EXTEND, MVT::v4i16,  MVT::v4i1,   { 4, 1, 1, 1 } },
    { ISD::ZERO_EXTEND, MVT::v4i16,  MVT::v4i1,   { 5, 1, 1, 1 } },
    { ISD::SIGN_EXTEND, MVT::v8i16,  MVT::v8i1,   { 4, 1, 1, 1 } },
    { ISD::ZERO_EXTEND, MVT::v8i16,  MVT::v8i1,   { 5, 1, 1, 1 } },
    { ISD::SIGN_EXTEND, MVT::v16i16, MVT::v16i1,  {10, 1, 1, 1 } },
    { ISD::ZERO_EXTEND, MVT::v16i16, MVT::v16i1,  {12, 1, 1, 1 } },

    { ISD::SIGN_EXTEND, MVT::v2i32,  MVT::v2i1,   { 1, 1, 1, 1 } }, // vpternlogd
    { ISD::ZERO_EXTEND, MVT::v2i32,  MVT::v2i1,   { 2, 1, 1, 1 } }, // vpternlogd+psrld
    { ISD::SIGN_EXTEND, MVT::v4i32,  MVT::v4i1,   { 1, 1, 1, 1 } }, // vpternlogd
    { ISD::ZERO_EXTEND, MVT::v4i32,  MVT::v4i1,   { 2, 1, 1, 1 } }, // vpternlogd+psrld
    { ISD::SIGN_EXTEND, MVT::v8i32,  MVT::v8i1,   { 1, 1, 1, 1 } }, // vpternlogd
    { ISD::ZERO_EXTEND, MVT::v8i32,  MVT::v8i1,   { 2, 1, 1, 1 } }, // vpternlogd+psrld
    { ISD::SIGN_EXTEND, MVT::v8i32,  MVT::v16i1,  { 1, 1, 1, 1 } }, // vpternlogd
    { ISD::ZERO_EXTEND, MVT::v8i32,  MVT::v16i1,  { 2, 1, 1, 1 } }, // vpternlogd+psrld

    { ISD::SIGN_EXTEND, MVT::v2i64,  MVT::v2i1,   { 1, 1, 1, 1 } }, // vpternlogq
    { ISD::ZERO_EXTEND, MVT::v2i64,  MVT::v2i1,   { 2, 1, 1, 1 } }, // vpternlogq+psrlq
    { ISD::SIGN_EXTEND, MVT::v4i64,  MVT::v4i1,   { 1, 1, 1, 1 } }, // vpternlogq
    { ISD::ZERO_EXTEND, MVT::v4i64,  MVT::v4i1,   { 2, 1, 1, 1 } }, // vpternlogq+psrlq

    { ISD::SIGN_EXTEND, MVT::v4i64,  MVT::v16i8,  { 1, 1, 1, 1 } },
    { ISD::ZERO_EXTEND, MVT::v4i64,  MVT::v16i8,  { 1, 1, 1, 1 } },
    { ISD::SIGN_EXTEND, MVT::v8i32,  MVT::v16i8,  { 1, 1, 1, 1 } },
    { ISD::ZERO_EXTEND, MVT::v8i32,  MVT::v16i8,  { 1, 1, 1, 1 } },
    { ISD::SIGN_EXTEND, MVT::v16i16, MVT::v16i8,  { 1, 1, 1, 1 } },
    { ISD::ZERO_EXTEND, MVT::v16i16, MVT::v16i8,  { 1, 1, 1, 1 } },
    { ISD::SIGN_EXTEND, MVT::v4i64,  MVT::v8i16,  { 1, 1, 1, 1 } },
    { ISD::ZERO_EXTEND, MVT::v4i64,  MVT::v8i16,  { 1, 1, 1, 1 } },
    { ISD::SIGN_EXTEND, MVT::v8i32,  MVT::v8i16,  { 1, 1, 1, 1 } },
    { ISD::ZERO_EXTEND, MVT::v8i32,  MVT::v8i16,  { 1, 1, 1, 1 } },
    { ISD::SIGN_EXTEND, MVT::v4i64,  MVT::v4i32,  { 1, 1, 1, 1 } },
    { ISD::ZERO_EXTEND, MVT::v4i64,  MVT::v4i32,  { 1, 1, 1, 1 } },

    { ISD::SINT_TO_FP,  MVT::v2f64,  MVT::v16i8,  { 1, 1, 1, 1 } },
    { ISD::SINT_TO_FP,  MVT::v8f32,  MVT::v16i8,  { 1, 1, 1, 1 } },
    { ISD::SINT_TO_FP,  MVT::v2f64,  MVT::v8i16,  { 1, 1, 1, 1 } },
    { ISD::SINT_TO_FP,  MVT::v8f32,  MVT::v8i16,  { 1, 1, 1, 1 } },

    { ISD::UINT_TO_FP,  MVT::f32,    MVT::i64,    { 1, 1, 1, 1 } },
    { ISD::UINT_TO_FP,  MVT::f64,    MVT::i64,    { 1, 1, 1, 1 } },
    { ISD::UINT_TO_FP,  MVT::v2f64,  MVT::v16i8,  { 1, 1, 1, 1 } },
    { ISD::UINT_TO_FP,  MVT::v8f32,  MVT::v16i8,  { 1, 1, 1, 1 } },
    { ISD::UINT_TO_FP,  MVT::v2f64,  MVT::v8i16,  { 1, 1, 1, 1 } },
    { ISD::UINT_TO_FP,  MVT::v8f32,  MVT::v8i16,  { 1, 1, 1, 1 } },
    { ISD::UINT_TO_FP,  MVT::v2f32,  MVT::v2i32,  { 1, 1, 1, 1 } },
    { ISD::UINT_TO_FP,  MVT::v4f32,  MVT::v4i32,  { 1, 1, 1, 1 } },
    { ISD::UINT_TO_FP,  MVT::v4f64,  MVT::v4i32,  { 1, 1, 1, 1 } },
    { ISD::UINT_TO_FP,  MVT::v8f32,  MVT::v8i32,  { 1, 1, 1, 1 } },
    { ISD::UINT_TO_FP,  MVT::v2f32,  MVT::v2i64,  { 5, 1, 1, 1 } },
    { ISD::UINT_TO_FP,  MVT::v2f64,  MVT::v2i64,  { 5, 1, 1, 1 } },
    { ISD::UINT_TO_FP,  MVT::v4f64,  MVT::v4i64,  { 5, 1, 1, 1 } },

    { ISD::FP_TO_SINT,  MVT::v16i8,  MVT::v8f32,  { 2, 1, 1, 1 } },
    { ISD::FP_TO_SINT,  MVT::v16i8,  MVT::v16f32, { 2, 1, 1, 1 } },
    { ISD::FP_TO_SINT,  MVT::v32i8,  MVT::v32f32, { 5, 1, 1, 1 } },

    { ISD::FP_TO_UINT,  MVT::i64,    MVT::f32,    { 1, 1, 1, 1 } },
    { ISD::FP_TO_UINT,  MVT::i64,    MVT::f64,    { 1, 1, 1, 1 } },
    { ISD::FP_TO_UINT,  MVT::v4i32,  MVT::v4f32,  { 1, 1, 1, 1 } },
    { ISD::FP_TO_UINT,  MVT::v4i32,  MVT::v2f64,  { 1, 1, 1, 1 } },
    { ISD::FP_TO_UINT,  MVT::v4i32,  MVT::v4f64,  { 1, 1, 1, 1 } },
    { ISD::FP_TO_UINT,  MVT::v8i32,  MVT::v8f32,  { 1, 1, 1, 1 } },
    { ISD::FP_TO_UINT,  MVT::v8i32,  MVT::v8f64,  { 1, 1, 1, 1 } },
  };

  static const TypeConversionCostKindTblEntry AVX2ConversionTbl[] = {
    { ISD::SIGN_EXTEND, MVT::v4i64,  MVT::v4i1,   { 3, 1, 1, 1 } },
    { ISD::ZERO_EXTEND, MVT::v4i64,  MVT::v4i1,   { 3, 1, 1, 1 } },
    { ISD::SIGN_EXTEND, MVT::v8i32,  MVT::v8i1,   { 3, 1, 1, 1 } },
    { ISD::ZERO_EXTEND, MVT::v8i32,  MVT::v8i1,   { 3, 1, 1, 1 } },
    { ISD::SIGN_EXTEND, MVT::v16i16, MVT::v16i1,  { 1, 1, 1, 1 } },
    { ISD::ZERO_EXTEND, MVT::v16i16, MVT::v16i1,  { 1, 1, 1, 1 } },

    { ISD::SIGN_EXTEND, MVT::v4i64,  MVT::v16i8,  { 2, 1, 1, 1 } },
    { ISD::ZERO_EXTEND, MVT::v4i64,  MVT::v16i8,  { 2, 1, 1, 1 } },
    { ISD::SIGN_EXTEND, MVT::v8i32,  MVT::v16i8,  { 2, 1, 1, 1 } },
    { ISD::ZERO_EXTEND, MVT::v8i32,  MVT::v16i8,  { 2, 1, 1, 1 } },
    { ISD::SIGN_EXTEND, MVT::v16i16, MVT::v16i8,  { 2, 1, 1, 1 } },
    { ISD::ZERO_EXTEND, MVT::v16i16, MVT::v16i8,  { 2, 1, 1, 1 } },
    { ISD::SIGN_EXTEND, MVT::v4i64,  MVT::v8i16,  { 2, 1, 1, 1 } },
    { ISD::ZERO_EXTEND, MVT::v4i64,  MVT::v8i16,  { 2, 1, 1, 1 } },
    { ISD::SIGN_EXTEND, MVT::v8i32,  MVT::v8i16,  { 2, 1, 1, 1 } },
    { ISD::ZERO_EXTEND, MVT::v8i32,  MVT::v8i16,  { 2, 1, 1, 1 } },
    { ISD::ZERO_EXTEND, MVT::v16i32, MVT::v16i16, { 3, 1, 1, 1 } },
    { ISD::SIGN_EXTEND, MVT::v16i32, MVT::v16i16, { 3, 1, 1, 1 } },
    { ISD::SIGN_EXTEND, MVT::v4i64,  MVT::v4i32,  { 2, 1, 1, 1 } },
    { ISD::ZERO_EXTEND, MVT::v4i64,  MVT::v4i32,  { 2, 1, 1, 1 } },

    { ISD::TRUNCATE,    MVT::v8i1,   MVT::v8i32,  { 2, 1, 1, 1 } },

    { ISD::TRUNCATE,    MVT::v16i16, MVT::v16i32, { 4, 1, 1, 1 } },
    { ISD::TRUNCATE,    MVT::v16i8,  MVT::v16i32, { 4, 1, 1, 1 } },
    { ISD::TRUNCATE,    MVT::v16i8,  MVT::v8i16,  { 1, 1, 1, 1 } },
    { ISD::TRUNCATE,    MVT::v16i8,  MVT::v4i32,  { 1, 1, 1, 1 } },
    { ISD::TRUNCATE,    MVT::v16i8,  MVT::v2i64,  { 1, 1, 1, 1 } },
    { ISD::TRUNCATE,    MVT::v16i8,  MVT::v8i32,  { 4, 1, 1, 1 } },
    { ISD::TRUNCATE,    MVT::v16i8,  MVT::v4i64,  { 4, 1, 1, 1 } },
    { ISD::TRUNCATE,    MVT::v8i16,  MVT::v4i32,  { 1, 1, 1, 1 } },
    { ISD::TRUNCATE,    MVT::v8i16,  MVT::v2i64,  { 1, 1, 1, 1 } },
    { ISD::TRUNCATE,    MVT::v8i16,  MVT::v4i64,  { 5, 1, 1, 1 } },
    { ISD::TRUNCATE,    MVT::v4i32,  MVT::v4i64,  { 1, 1, 1, 1 } },
    { ISD::TRUNCATE,    MVT::v8i16,  MVT::v8i32,  { 2, 1, 1, 1 } },

    { ISD::FP_EXTEND,   MVT::v8f64,  MVT::v8f32,  { 3, 1, 1, 1 } },
    { ISD::FP_ROUND,    MVT::v8f32,  MVT::v8f64,  { 3, 1, 1, 1 } },

    { ISD::FP_TO_SINT,  MVT::v16i16, MVT::v8f32,  { 1, 1, 1, 1 } },
    { ISD::FP_TO_SINT,  MVT::v4i32,  MVT::v4f64,  { 1, 1, 1, 1 } },
    { ISD::FP_TO_SINT,  MVT::v8i32,  MVT::v8f32,  { 1, 1, 1, 1 } },
    { ISD::FP_TO_SINT,  MVT::v8i32,  MVT::v8f64,  { 3, 1, 1, 1 } },

    { ISD::FP_TO_UINT,  MVT::i64,    MVT::f32,    { 3, 1, 1, 1 } },
    { ISD::FP_TO_UINT,  MVT::i64,    MVT::f64,    { 3, 1, 1, 1 } },
    { ISD::FP_TO_UINT,  MVT::v16i16, MVT::v8f32,  { 1, 1, 1, 1 } },
    { ISD::FP_TO_UINT,  MVT::v4i32,  MVT::v4f32,  { 3, 1, 1, 1 } },
    { ISD::FP_TO_UINT,  MVT::v4i32,  MVT::v2f64,  { 4, 1, 1, 1 } },
    { ISD::FP_TO_UINT,  MVT::v4i32,  MVT::v4f64,  { 4, 1, 1, 1 } },
    { ISD::FP_TO_UINT,  MVT::v8i32,  MVT::v8f32,  { 3, 1, 1, 1 } },
    { ISD::FP_TO_UINT,  MVT::v8i32,  MVT::v4f64,  { 4, 1, 1, 1 } },

    { ISD::SINT_TO_FP,  MVT::v2f64,  MVT::v16i8,  { 2, 1, 1, 1 } },
    { ISD::SINT_TO_FP,  MVT::v8f32,  MVT::v16i8,  { 2, 1, 1, 1 } },
    { ISD::SINT_TO_FP,  MVT::v2f64,  MVT::v8i16,  { 2, 1, 1, 1 } },
    { ISD::SINT_TO_FP,  MVT::v8f32,  MVT::v8i16,  { 2, 1, 1, 1 } },
    { ISD::SINT_TO_FP,  MVT::v4f64,  MVT::v4i32,  { 1, 1, 1, 1 } },
    { ISD::SINT_TO_FP,  MVT::v8f32,  MVT::v8i32,  { 1, 1, 1, 1 } },
    { ISD::SINT_TO_FP,  MVT::v8f64,  MVT::v8i32,  { 3, 1, 1, 1 } },

    { ISD::UINT_TO_FP,  MVT::v2f64,  MVT::v16i8,  { 2, 1, 1, 1 } },
    { ISD::UINT_TO_FP,  MVT::v8f32,  MVT::v16i8,  { 2, 1, 1, 1 } },
    { ISD::UINT_TO_FP,  MVT::v2f64,  MVT::v8i16,  { 2, 1, 1, 1 } },
    { ISD::UINT_TO_FP,  MVT::v8f32,  MVT::v8i16,  { 2, 1, 1, 1 } },
    { ISD::UINT_TO_FP,  MVT::v2f32,  MVT::v2i32,  { 2, 1, 1, 1 } },
    { ISD::UINT_TO_FP,  MVT::v2f64,  MVT::v2i32,  { 1, 1, 1, 1 } },
    { ISD::UINT_TO_FP,  MVT::v4f32,  MVT::v4i32,  { 2, 1, 1, 1 } },
    { ISD::UINT_TO_FP,  MVT::v4f64,  MVT::v4i32,  { 2, 1, 1, 1 } },
    { ISD::UINT_TO_FP,  MVT::v8f32,  MVT::v8i32,  { 2, 1, 1, 1 } },
    { ISD::UINT_TO_FP,  MVT::v8f64,  MVT::v8i32,  { 4, 1, 1, 1 } },
  };

  static const TypeConversionCostKindTblEntry AVXConversionTbl[] = {
    { ISD::SIGN_EXTEND, MVT::v4i64,  MVT::v4i1,   { 4, 1, 1, 1 } },
    { ISD::ZERO_EXTEND, MVT::v4i64,  MVT::v4i1,   { 4, 1, 1, 1 } },
    { ISD::SIGN_EXTEND, MVT::v8i32,  MVT::v8i1,   { 4, 1, 1, 1 } },
    { ISD::ZERO_EXTEND, MVT::v8i32,  MVT::v8i1,   { 4, 1, 1, 1 } },
    { ISD::SIGN_EXTEND, MVT::v16i16, MVT::v16i1,  { 4, 1, 1, 1 } },
    { ISD::ZERO_EXTEND, MVT::v16i16, MVT::v16i1,  { 4, 1, 1, 1 } },

    { ISD::SIGN_EXTEND, MVT::v4i64,  MVT::v16i8,  { 3, 1, 1, 1 } },
    { ISD::ZERO_EXTEND, MVT::v4i64,  MVT::v16i8,  { 3, 1, 1, 1 } },
    { ISD::SIGN_EXTEND, MVT::v8i32,  MVT::v16i8,  { 3, 1, 1, 1 } },
    { ISD::ZERO_EXTEND, MVT::v8i32,  MVT::v16i8,  { 3, 1, 1, 1 } },
    { ISD::SIGN_EXTEND, MVT::v16i16, MVT::v16i8,  { 3, 1, 1, 1 } },
    { ISD::ZERO_EXTEND, MVT::v16i16, MVT::v16i8,  { 3, 1, 1, 1 } },
    { ISD::SIGN_EXTEND, MVT::v4i64,  MVT::v8i16,  { 3, 1, 1, 1 } },
    { ISD::ZERO_EXTEND, MVT::v4i64,  MVT::v8i16,  { 3, 1, 1, 1 } },
    { ISD::SIGN_EXTEND, MVT::v8i32,  MVT::v8i16,  { 3, 1, 1, 1 } },
    { ISD::ZERO_EXTEND, MVT::v8i32,  MVT::v8i16,  { 3, 1, 1, 1 } },
    { ISD::SIGN_EXTEND, MVT::v4i64,  MVT::v4i32,  { 3, 1, 1, 1 } },
    { ISD::ZERO_EXTEND, MVT::v4i64,  MVT::v4i32,  { 3, 1, 1, 1 } },

    { ISD::TRUNCATE,    MVT::v4i1,   MVT::v4i64,  { 4, 1, 1, 1 } },
    { ISD::TRUNCATE,    MVT::v8i1,   MVT::v8i32,  { 5, 1, 1, 1 } },
    { ISD::TRUNCATE,    MVT::v16i1,  MVT::v16i16, { 4, 1, 1, 1 } },
    { ISD::TRUNCATE,    MVT::v8i1,   MVT::v8i64,  { 9, 1, 1, 1 } },
    { ISD::TRUNCATE,    MVT::v16i1,  MVT::v16i64, {11, 1, 1, 1 } },

    { ISD::TRUNCATE,    MVT::v16i16, MVT::v16i32, { 6, 1, 1, 1 } },
    { ISD::TRUNCATE,    MVT::v16i8,  MVT::v16i32, { 6, 1, 1, 1 } },
    { ISD::TRUNCATE,    MVT::v16i8,  MVT::v16i16, { 2, 1, 1, 1 } }, // and+extract+packuswb
    { ISD::TRUNCATE,    MVT::v16i8,  MVT::v8i32,  { 5, 1, 1, 1 } },
    { ISD::TRUNCATE,    MVT::v8i16,  MVT::v8i32,  { 5, 1, 1, 1 } },
    { ISD::TRUNCATE,    MVT::v16i8,  MVT::v4i64,  { 5, 1, 1, 1 } },
    { ISD::TRUNCATE,    MVT::v8i16,  MVT::v4i64,  { 3, 1, 1, 1 } }, // and+extract+2*packusdw
    { ISD::TRUNCATE,    MVT::v4i32,  MVT::v4i64,  { 2, 1, 1, 1 } },

    { ISD::SINT_TO_FP,  MVT::v4f32,  MVT::v4i1,   { 3, 1, 1, 1 } },
    { ISD::SINT_TO_FP,  MVT::v4f64,  MVT::v4i1,   { 3, 1, 1, 1 } },
    { ISD::SINT_TO_FP,  MVT::v8f32,  MVT::v8i1,   { 8, 1, 1, 1 } },
    { ISD::SINT_TO_FP,  MVT::v8f32,  MVT::v16i8,  { 4, 1, 1, 1 } },
    { ISD::SINT_TO_FP,  MVT::v4f64,  MVT::v16i8,  { 2, 1, 1, 1 } },
    { ISD::SINT_TO_FP,  MVT::v8f32,  MVT::v8i16,  { 4, 1, 1, 1 } },
    { ISD::SINT_TO_FP,  MVT::v4f64,  MVT::v8i16,  { 2, 1, 1, 1 } },
    { ISD::SINT_TO_FP,  MVT::v4f64,  MVT::v4i32,  { 2, 1, 1, 1 } },
    { ISD::SINT_TO_FP,  MVT::v8f32,  MVT::v8i32,  { 2, 1, 1, 1 } },
    { ISD::SINT_TO_FP,  MVT::v8f64,  MVT::v8i32,  { 4, 1, 1, 1 } },
    { ISD::SINT_TO_FP,  MVT::v4f32,  MVT::v2i64,  { 5, 1, 1, 1 } },
    { ISD::SINT_TO_FP,  MVT::v4f32,  MVT::v4i64,  { 8, 1, 1, 1 } },

    { ISD::UINT_TO_FP,  MVT::v4f32,  MVT::v4i1,   { 7, 1, 1, 1 } },
    { ISD::UINT_TO_FP,  MVT::v4f64,  MVT::v4i1,   { 7, 1, 1, 1 } },
    { ISD::UINT_TO_FP,  MVT::v8f32,  MVT::v8i1,   { 6, 1, 1, 1 } },
    { ISD::UINT_TO_FP,  MVT::v8f32,  MVT::v16i8,  { 4, 1, 1, 1 } },
    { ISD::UINT_TO_FP,  MVT::v4f64,  MVT::v16i8,  { 2, 1, 1, 1 } },
    { ISD::UINT_TO_FP,  MVT::v8f32,  MVT::v8i16,  { 4, 1, 1, 1 } },
    { ISD::UINT_TO_FP,  MVT::v4f64,  MVT::v8i16,  { 2, 1, 1, 1 } },
    { ISD::UINT_TO_FP,  MVT::v2f32,  MVT::v2i32,  { 4, 1, 1, 1 } },
    { ISD::UINT_TO_FP,  MVT::v2f64,  MVT::v2i32,  { 4, 1, 1, 1 } },
    { ISD::UINT_TO_FP,  MVT::v4f32,  MVT::v4i32,  { 5, 1, 1, 1 } },
    { ISD::UINT_TO_FP,  MVT::v4f64,  MVT::v4i32,  { 6, 1, 1, 1 } },
    { ISD::UINT_TO_FP,  MVT::v8f32,  MVT::v8i32,  { 8, 1, 1, 1 } },
    { ISD::UINT_TO_FP,  MVT::v8f64,  MVT::v8i32,  {10, 1, 1, 1 } },
    { ISD::UINT_TO_FP,  MVT::v2f32,  MVT::v2i64,  {10, 1, 1, 1 } },
    { ISD::UINT_TO_FP,  MVT::v4f32,  MVT::v4i64,  {18, 1, 1, 1 } },
    { ISD::UINT_TO_FP,  MVT::v2f64,  MVT::v2i64,  { 5, 1, 1, 1 } },
    { ISD::UINT_TO_FP,  MVT::v4f64,  MVT::v4i64,  {10, 1, 1, 1 } },

    { ISD::FP_TO_SINT,  MVT::v16i8,  MVT::v8f32,  { 2, 1, 1, 1 } },
    { ISD::FP_TO_SINT,  MVT::v16i8,  MVT::v4f64,  { 2, 1, 1, 1 } },
    { ISD::FP_TO_SINT,  MVT::v32i8,  MVT::v8f32,  { 2, 1, 1, 1 } },
    { ISD::FP_TO_SINT,  MVT::v32i8,  MVT::v4f64,  { 2, 1, 1, 1 } },
    { ISD::FP_TO_SINT,  MVT::v8i16,  MVT::v8f32,  { 2, 1, 1, 1 } },
    { ISD::FP_TO_SINT,  MVT::v8i16,  MVT::v4f64,  { 2, 1, 1, 1 } },
    { ISD::FP_TO_SINT,  MVT::v16i16, MVT::v8f32,  { 2, 1, 1, 1 } },
    { ISD::FP_TO_SINT,  MVT::v16i16, MVT::v4f64,  { 2, 1, 1, 1 } },
    { ISD::FP_TO_SINT,  MVT::v4i32,  MVT::v4f64,  { 2, 1, 1, 1 } },
    { ISD::FP_TO_SINT,  MVT::v8i32,  MVT::v8f32,  { 2, 1, 1, 1 } },
    { ISD::FP_TO_SINT,  MVT::v8i32,  MVT::v8f64,  { 5, 1, 1, 1 } },

    { ISD::FP_TO_UINT,  MVT::v16i8,  MVT::v8f32,  { 2, 1, 1, 1 } },
    { ISD::FP_TO_UINT,  MVT::v16i8,  MVT::v4f64,  { 2, 1, 1, 1 } },
    { ISD::FP_TO_UINT,  MVT::v32i8,  MVT::v8f32,  { 2, 1, 1, 1 } },
    { ISD::FP_TO_UINT,  MVT::v32i8,  MVT::v4f64,  { 2, 1, 1, 1 } },
    { ISD::FP_TO_UINT,  MVT::v8i16,  MVT::v8f32,  { 2, 1, 1, 1 } },
    { ISD::FP_TO_UINT,  MVT::v8i16,  MVT::v4f64,  { 2, 1, 1, 1 } },
    { ISD::FP_TO_UINT,  MVT::v16i16, MVT::v8f32,  { 2, 1, 1, 1 } },
    { ISD::FP_TO_UINT,  MVT::v16i16, MVT::v4f64,  { 2, 1, 1, 1 } },
    { ISD::FP_TO_UINT,  MVT::v4i32,  MVT::v4f32,  { 3, 1, 1, 1 } },
    { ISD::FP_TO_UINT,  MVT::v4i32,  MVT::v2f64,  { 4, 1, 1, 1 } },
    { ISD::FP_TO_UINT,  MVT::v4i32,  MVT::v4f64,  { 6, 1, 1, 1 } },
    { ISD::FP_TO_UINT,  MVT::v8i32,  MVT::v8f32,  { 7, 1, 1, 1 } },
    { ISD::FP_TO_UINT,  MVT::v8i32,  MVT::v4f64,  { 7, 1, 1, 1 } },

    { ISD::FP_EXTEND,   MVT::v4f64,  MVT::v4f32,  { 1, 1, 1, 1 } },
    { ISD::FP_ROUND,    MVT::v4f32,  MVT::v4f64,  { 1, 1, 1, 1 } },
  };

  static const TypeConversionCostKindTblEntry SSE41ConversionTbl[] = {
    { ISD::ZERO_EXTEND, MVT::v2i64, MVT::v16i8,   { 1, 1, 1, 1 } },
    { ISD::SIGN_EXTEND, MVT::v2i64, MVT::v16i8,   { 1, 1, 1, 1 } },
    { ISD::ZERO_EXTEND, MVT::v4i32, MVT::v16i8,   { 1, 1, 1, 1 } },
    { ISD::SIGN_EXTEND, MVT::v4i32, MVT::v16i8,   { 1, 1, 1, 1 } },
    { ISD::ZERO_EXTEND, MVT::v8i16, MVT::v16i8,   { 1, 1, 1, 1 } },
    { ISD::SIGN_EXTEND, MVT::v8i16, MVT::v16i8,   { 1, 1, 1, 1 } },
    { ISD::ZERO_EXTEND, MVT::v2i64, MVT::v8i16,   { 1, 1, 1, 1 } },
    { ISD::SIGN_EXTEND, MVT::v2i64, MVT::v8i16,   { 1, 1, 1, 1 } },
    { ISD::ZERO_EXTEND, MVT::v4i32, MVT::v8i16,   { 1, 1, 1, 1 } },
    { ISD::SIGN_EXTEND, MVT::v4i32, MVT::v8i16,   { 1, 1, 1, 1 } },
    { ISD::ZERO_EXTEND, MVT::v2i64, MVT::v4i32,   { 1, 1, 1, 1 } },
    { ISD::SIGN_EXTEND, MVT::v2i64, MVT::v4i32,   { 1, 1, 1, 1 } },

    // These truncates end up widening elements.
    { ISD::TRUNCATE,    MVT::v2i1,   MVT::v2i8,   { 1, 1, 1, 1 } }, // PMOVXZBQ
    { ISD::TRUNCATE,    MVT::v2i1,   MVT::v2i16,  { 1, 1, 1, 1 } }, // PMOVXZWQ
    { ISD::TRUNCATE,    MVT::v4i1,   MVT::v4i8,   { 1, 1, 1, 1 } }, // PMOVXZBD

    { ISD::TRUNCATE,    MVT::v16i8,  MVT::v4i32,  { 2, 1, 1, 1 } },
    { ISD::TRUNCATE,    MVT::v8i16,  MVT::v4i32,  { 2, 1, 1, 1 } },
    { ISD::TRUNCATE,    MVT::v16i8,  MVT::v2i64,  { 2, 1, 1, 1 } },

    { ISD::SINT_TO_FP,  MVT::f32,    MVT::i32,    { 1, 1, 1, 1 } },
    { ISD::SINT_TO_FP,  MVT::f64,    MVT::i32,    { 1, 1, 1, 1 } },
    { ISD::SINT_TO_FP,  MVT::f32,    MVT::i64,    { 1, 1, 1, 1 } },
    { ISD::SINT_TO_FP,  MVT::f64,    MVT::i64,    { 1, 1, 1, 1 } },
    { ISD::SINT_TO_FP,  MVT::v4f32,  MVT::v16i8,  { 1, 1, 1, 1 } },
    { ISD::SINT_TO_FP,  MVT::v2f64,  MVT::v16i8,  { 1, 1, 1, 1 } },
    { ISD::SINT_TO_FP,  MVT::v4f32,  MVT::v8i16,  { 1, 1, 1, 1 } },
    { ISD::SINT_TO_FP,  MVT::v2f64,  MVT::v8i16,  { 1, 1, 1, 1 } },
    { ISD::SINT_TO_FP,  MVT::v4f32,  MVT::v4i32,  { 1, 1, 1, 1 } },
    { ISD::SINT_TO_FP,  MVT::v2f64,  MVT::v4i32,  { 1, 1, 1, 1 } },
    { ISD::SINT_TO_FP,  MVT::v4f64,  MVT::v4i32,  { 2, 1, 1, 1 } },

    { ISD::UINT_TO_FP,  MVT::f32,    MVT::i32,    { 1, 1, 1, 1 } },
    { ISD::UINT_TO_FP,  MVT::f64,    MVT::i32,    { 1, 1, 1, 1 } },
    { ISD::UINT_TO_FP,  MVT::f32,    MVT::i64,    { 4, 1, 1, 1 } },
    { ISD::UINT_TO_FP,  MVT::f64,    MVT::i64,    { 4, 1, 1, 1 } },
    { ISD::UINT_TO_FP,  MVT::v4f32,  MVT::v16i8,  { 1, 1, 1, 1 } },
    { ISD::UINT_TO_FP,  MVT::v2f64,  MVT::v16i8,  { 1, 1, 1, 1 } },
    { ISD::UINT_TO_FP,  MVT::v4f32,  MVT::v8i16,  { 1, 1, 1, 1 } },
    { ISD::UINT_TO_FP,  MVT::v2f64,  MVT::v8i16,  { 1, 1, 1, 1 } },
    { ISD::UINT_TO_FP,  MVT::v2f32,  MVT::v2i32,  { 3, 1, 1, 1 } },
    { ISD::UINT_TO_FP,  MVT::v4f32,  MVT::v4i32,  { 3, 1, 1, 1 } },
    { ISD::UINT_TO_FP,  MVT::v2f64,  MVT::v4i32,  { 2, 1, 1, 1 } },
    { ISD::UINT_TO_FP,  MVT::v4f32,  MVT::v2i64,  {12, 1, 1, 1 } },
    { ISD::UINT_TO_FP,  MVT::v4f32,  MVT::v4i64,  {22, 1, 1, 1 } },
    { ISD::UINT_TO_FP,  MVT::v2f64,  MVT::v2i64,  { 4, 1, 1, 1 } },

    { ISD::FP_TO_SINT,  MVT::i32,    MVT::f32,    { 1, 1, 1, 1 } },
    { ISD::FP_TO_SINT,  MVT::i64,    MVT::f32,    { 1, 1, 1, 1 } },
    { ISD::FP_TO_SINT,  MVT::i32,    MVT::f64,    { 1, 1, 1, 1 } },
    { ISD::FP_TO_SINT,  MVT::i64,    MVT::f64,    { 1, 1, 1, 1 } },
    { ISD::FP_TO_SINT,  MVT::v16i8,  MVT::v4f32,  { 2, 1, 1, 1 } },
    { ISD::FP_TO_SINT,  MVT::v16i8,  MVT::v2f64,  { 2, 1, 1, 1 } },
    { ISD::FP_TO_SINT,  MVT::v8i16,  MVT::v4f32,  { 1, 1, 1, 1 } },
    { ISD::FP_TO_SINT,  MVT::v8i16,  MVT::v2f64,  { 1, 1, 1, 1 } },
    { ISD::FP_TO_SINT,  MVT::v4i32,  MVT::v4f32,  { 1, 1, 1, 1 } },
    { ISD::FP_TO_SINT,  MVT::v4i32,  MVT::v2f64,  { 1, 1, 1, 1 } },

    { ISD::FP_TO_UINT,  MVT::i32,    MVT::f32,    { 1, 1, 1, 1 } },
    { ISD::FP_TO_UINT,  MVT::i64,    MVT::f32,    { 4, 1, 1, 1 } },
    { ISD::FP_TO_UINT,  MVT::i32,    MVT::f64,    { 1, 1, 1, 1 } },
    { ISD::FP_TO_UINT,  MVT::i64,    MVT::f64,    { 4, 1, 1, 1 } },
    { ISD::FP_TO_UINT,  MVT::v16i8,  MVT::v4f32,  { 2, 1, 1, 1 } },
    { ISD::FP_TO_UINT,  MVT::v16i8,  MVT::v2f64,  { 2, 1, 1, 1 } },
    { ISD::FP_TO_UINT,  MVT::v8i16,  MVT::v4f32,  { 1, 1, 1, 1 } },
    { ISD::FP_TO_UINT,  MVT::v8i16,  MVT::v2f64,  { 1, 1, 1, 1 } },
    { ISD::FP_TO_UINT,  MVT::v4i32,  MVT::v4f32,  { 4, 1, 1, 1 } },
    { ISD::FP_TO_UINT,  MVT::v4i32,  MVT::v2f64,  { 4, 1, 1, 1 } },
  };

  static const TypeConversionCostKindTblEntry SSE2ConversionTbl[] = {
    // These are somewhat magic numbers justified by comparing the
    // output of llvm-mca for our various supported scheduler models
    // and basing it off the worst case scenario.
    { ISD::SINT_TO_FP,  MVT::f32,    MVT::i32,    { 3, 1, 1, 1 } },
    { ISD::SINT_TO_FP,  MVT::f64,    MVT::i32,    { 3, 1, 1, 1 } },
    { ISD::SINT_TO_FP,  MVT::f32,    MVT::i64,    { 3, 1, 1, 1 } },
    { ISD::SINT_TO_FP,  MVT::f64,    MVT::i64,    { 3, 1, 1, 1 } },
    { ISD::SINT_TO_FP,  MVT::v4f32,  MVT::v16i8,  { 3, 1, 1, 1 } },
    { ISD::SINT_TO_FP,  MVT::v2f64,  MVT::v16i8,  { 4, 1, 1, 1 } },
    { ISD::SINT_TO_FP,  MVT::v4f32,  MVT::v8i16,  { 3, 1, 1, 1 } },
    { ISD::SINT_TO_FP,  MVT::v2f64,  MVT::v8i16,  { 4, 1, 1, 1 } },
    { ISD::SINT_TO_FP,  MVT::v4f32,  MVT::v4i32,  { 3, 1, 1, 1 } },
    { ISD::SINT_TO_FP,  MVT::v2f64,  MVT::v4i32,  { 4, 1, 1, 1 } },
    { ISD::SINT_TO_FP,  MVT::v4f32,  MVT::v2i64,  { 8, 1, 1, 1 } },
    { ISD::SINT_TO_FP,  MVT::v2f64,  MVT::v2i64,  { 8, 1, 1, 1 } },

    { ISD::UINT_TO_FP,  MVT::f32,    MVT::i32,    { 3, 1, 1, 1 } },
    { ISD::UINT_TO_FP,  MVT::f64,    MVT::i32,    { 3, 1, 1, 1 } },
    { ISD::UINT_TO_FP,  MVT::f32,    MVT::i64,    { 8, 1, 1, 1 } },
    { ISD::UINT_TO_FP,  MVT::f64,    MVT::i64,    { 9, 1, 1, 1 } },
    { ISD::UINT_TO_FP,  MVT::v2f64,  MVT::v16i8,  { 4, 1, 1, 1 } },
    { ISD::UINT_TO_FP,  MVT::v4f32,  MVT::v16i8,  { 4, 1, 1, 1 } },
    { ISD::UINT_TO_FP,  MVT::v4f32,  MVT::v8i16,  { 4, 1, 1, 1 } },
    { ISD::UINT_TO_FP,  MVT::v2f64,  MVT::v8i16,  { 4, 1, 1, 1 } },
    { ISD::UINT_TO_FP,  MVT::v2f32,  MVT::v2i32,  { 7, 1, 1, 1 } },
    { ISD::UINT_TO_FP,  MVT::v2f64,  MVT::v4i32,  { 7, 1, 1, 1 } },
    { ISD::UINT_TO_FP,  MVT::v4f32,  MVT::v4i32,  { 5, 1, 1, 1 } },
    { ISD::UINT_TO_FP,  MVT::v2f64,  MVT::v2i64,  {15, 1, 1, 1 } },
    { ISD::UINT_TO_FP,  MVT::v4f32,  MVT::v2i64,  {18, 1, 1, 1 } },

    { ISD::FP_TO_SINT,  MVT::i32,    MVT::f32,    { 4, 1, 1, 1 } },
    { ISD::FP_TO_SINT,  MVT::i64,    MVT::f32,    { 4, 1, 1, 1 } },
    { ISD::FP_TO_SINT,  MVT::i32,    MVT::f64,    { 4, 1, 1, 1 } },
    { ISD::FP_TO_SINT,  MVT::i64,    MVT::f64,    { 4, 1, 1, 1 } },
    { ISD::FP_TO_SINT,  MVT::v16i8,  MVT::v4f32,  { 6, 1, 1, 1 } },
    { ISD::FP_TO_SINT,  MVT::v16i8,  MVT::v2f64,  { 6, 1, 1, 1 } },
    { ISD::FP_TO_SINT,  MVT::v8i16,  MVT::v4f32,  { 5, 1, 1, 1 } },
    { ISD::FP_TO_SINT,  MVT::v8i16,  MVT::v2f64,  { 5, 1, 1, 1 } },
    { ISD::FP_TO_SINT,  MVT::v4i32,  MVT::v4f32,  { 4, 1, 1, 1 } },
    { ISD::FP_TO_SINT,  MVT::v4i32,  MVT::v2f64,  { 4, 1, 1, 1 } },

    { ISD::FP_TO_UINT,  MVT::i32,    MVT::f32,    { 4, 1, 1, 1 } },
    { ISD::FP_TO_UINT,  MVT::i64,    MVT::f32,    { 4, 1, 1, 1 } },
    { ISD::FP_TO_UINT,  MVT::i32,    MVT::f64,    { 4, 1, 1, 1 } },
    { ISD::FP_TO_UINT,  MVT::i64,    MVT::f64,    {15, 1, 1, 1 } },
    { ISD::FP_TO_UINT,  MVT::v16i8,  MVT::v4f32,  { 6, 1, 1, 1 } },
    { ISD::FP_TO_UINT,  MVT::v16i8,  MVT::v2f64,  { 6, 1, 1, 1 } },
    { ISD::FP_TO_UINT,  MVT::v8i16,  MVT::v4f32,  { 5, 1, 1, 1 } },
    { ISD::FP_TO_UINT,  MVT::v8i16,  MVT::v2f64,  { 5, 1, 1, 1 } },
    { ISD::FP_TO_UINT,  MVT::v4i32,  MVT::v4f32,  { 8, 1, 1, 1 } },
    { ISD::FP_TO_UINT,  MVT::v4i32,  MVT::v2f64,  { 8, 1, 1, 1 } },

    { ISD::ZERO_EXTEND, MVT::v2i64,  MVT::v16i8,  { 4, 1, 1, 1 } },
    { ISD::SIGN_EXTEND, MVT::v2i64,  MVT::v16i8,  { 4, 1, 1, 1 } },
    { ISD::ZERO_EXTEND, MVT::v4i32,  MVT::v16i8,  { 2, 1, 1, 1 } },
    { ISD::SIGN_EXTEND, MVT::v4i32,  MVT::v16i8,  { 3, 1, 1, 1 } },
    { ISD::ZERO_EXTEND, MVT::v8i16,  MVT::v16i8,  { 1, 1, 1, 1 } },
    { ISD::SIGN_EXTEND, MVT::v8i16,  MVT::v16i8,  { 2, 1, 1, 1 } },
    { ISD::ZERO_EXTEND, MVT::v2i64,  MVT::v8i16,  { 2, 1, 1, 1 } },
    { ISD::SIGN_EXTEND, MVT::v2i64,  MVT::v8i16,  { 3, 1, 1, 1 } },
    { ISD::ZERO_EXTEND, MVT::v4i32,  MVT::v8i16,  { 1, 1, 1, 1 } },
    { ISD::SIGN_EXTEND, MVT::v4i32,  MVT::v8i16,  { 2, 1, 1, 1 } },
    { ISD::ZERO_EXTEND, MVT::v2i64,  MVT::v4i32,  { 1, 1, 1, 1 } },
    { ISD::SIGN_EXTEND, MVT::v2i64,  MVT::v4i32,  { 2, 1, 1, 1 } },

    // These truncates are really widening elements.
    { ISD::TRUNCATE,    MVT::v2i1,   MVT::v2i32,  { 1, 1, 1, 1 } }, // PSHUFD
    { ISD::TRUNCATE,    MVT::v2i1,   MVT::v2i16,  { 2, 1, 1, 1 } }, // PUNPCKLWD+DQ
    { ISD::TRUNCATE,    MVT::v2i1,   MVT::v2i8,   { 3, 1, 1, 1 } }, // PUNPCKLBW+WD+PSHUFD
    { ISD::TRUNCATE,    MVT::v4i1,   MVT::v4i16,  { 1, 1, 1, 1 } }, // PUNPCKLWD
    { ISD::TRUNCATE,    MVT::v4i1,   MVT::v4i8,   { 2, 1, 1, 1 } }, // PUNPCKLBW+WD
    { ISD::TRUNCATE,    MVT::v8i1,   MVT::v8i8,   { 1, 1, 1, 1 } }, // PUNPCKLBW

    { ISD::TRUNCATE,    MVT::v16i8,  MVT::v8i16,  { 2, 1, 1, 1 } }, // PAND+PACKUSWB
    { ISD::TRUNCATE,    MVT::v16i8,  MVT::v16i16, { 3, 1, 1, 1 } },
    { ISD::TRUNCATE,    MVT::v16i8,  MVT::v4i32,  { 3, 1, 1, 1 } }, // PAND+2*PACKUSWB
    { ISD::TRUNCATE,    MVT::v16i8,  MVT::v16i32, { 7, 1, 1, 1 } },
    { ISD::TRUNCATE,    MVT::v2i16,  MVT::v2i32,  { 1, 1, 1, 1 } },
    { ISD::TRUNCATE,    MVT::v8i16,  MVT::v4i32,  { 3, 1, 1, 1 } },
    { ISD::TRUNCATE,    MVT::v8i16,  MVT::v8i32,  { 5, 1, 1, 1 } },
    { ISD::TRUNCATE,    MVT::v16i16, MVT::v16i32, {10, 1, 1, 1 } },
    { ISD::TRUNCATE,    MVT::v16i8,  MVT::v2i64,  { 4, 1, 1, 1 } }, // PAND+3*PACKUSWB
    { ISD::TRUNCATE,    MVT::v8i16,  MVT::v2i64,  { 2, 1, 1, 1 } }, // PSHUFD+PSHUFLW
    { ISD::TRUNCATE,    MVT::v4i32,  MVT::v2i64,  { 1, 1, 1, 1 } }, // PSHUFD
  };

  // Attempt to map directly to (simple) MVT types to let us match custom entries.
  EVT SrcTy = TLI->getValueType(DL, Src);
  EVT DstTy = TLI->getValueType(DL, Dst);

  // The function getSimpleVT only handles simple value types.
  if (SrcTy.isSimple() && DstTy.isSimple()) {
    MVT SimpleSrcTy = SrcTy.getSimpleVT();
    MVT SimpleDstTy = DstTy.getSimpleVT();

    if (ST->useAVX512Regs()) {
      if (ST->hasBWI())
        if (const auto *Entry = ConvertCostTableLookup(
                AVX512BWConversionTbl, ISD, SimpleDstTy, SimpleSrcTy))
          if (auto KindCost = Entry->Cost[CostKind])
            return *KindCost;

      if (ST->hasDQI())
        if (const auto *Entry = ConvertCostTableLookup(
                AVX512DQConversionTbl, ISD, SimpleDstTy, SimpleSrcTy))
          if (auto KindCost = Entry->Cost[CostKind])
            return *KindCost;

      if (ST->hasAVX512())
        if (const auto *Entry = ConvertCostTableLookup(
                AVX512FConversionTbl, ISD, SimpleDstTy, SimpleSrcTy))
          if (auto KindCost = Entry->Cost[CostKind])
            return *KindCost;
    }

    if (ST->hasBWI())
      if (const auto *Entry = ConvertCostTableLookup(
              AVX512BWVLConversionTbl, ISD, SimpleDstTy, SimpleSrcTy))
        if (auto KindCost = Entry->Cost[CostKind])
          return *KindCost;

    if (ST->hasDQI())
      if (const auto *Entry = ConvertCostTableLookup(
              AVX512DQVLConversionTbl, ISD, SimpleDstTy, SimpleSrcTy))
        if (auto KindCost = Entry->Cost[CostKind])
          return *KindCost;

    if (ST->hasAVX512())
      if (const auto *Entry = ConvertCostTableLookup(AVX512VLConversionTbl, ISD,
                                                     SimpleDstTy, SimpleSrcTy))
        if (auto KindCost = Entry->Cost[CostKind])
          return *KindCost;

    if (ST->hasAVX2()) {
      if (const auto *Entry = ConvertCostTableLookup(AVX2ConversionTbl, ISD,
                                                     SimpleDstTy, SimpleSrcTy))
        if (auto KindCost = Entry->Cost[CostKind])
          return *KindCost;
    }

    if (ST->hasAVX()) {
      if (const auto *Entry = ConvertCostTableLookup(AVXConversionTbl, ISD,
                                                     SimpleDstTy, SimpleSrcTy))
        if (auto KindCost = Entry->Cost[CostKind])
          return *KindCost;
    }

    if (ST->hasSSE41()) {
      if (const auto *Entry = ConvertCostTableLookup(SSE41ConversionTbl, ISD,
                                                     SimpleDstTy, SimpleSrcTy))
        if (auto KindCost = Entry->Cost[CostKind])
          return *KindCost;
    }

    if (ST->hasSSE2()) {
      if (const auto *Entry = ConvertCostTableLookup(SSE2ConversionTbl, ISD,
                                                     SimpleDstTy, SimpleSrcTy))
        if (auto KindCost = Entry->Cost[CostKind])
          return *KindCost;
    }
  }

  // Fall back to legalized types.
  std::pair<InstructionCost, MVT> LTSrc = getTypeLegalizationCost(Src);
  std::pair<InstructionCost, MVT> LTDest = getTypeLegalizationCost(Dst);

  // If we're truncating to the same legalized type - just assume its free.
  if (ISD == ISD::TRUNCATE && LTSrc.second == LTDest.second)
    return TTI::TCC_Free;

  if (ST->useAVX512Regs()) {
    if (ST->hasBWI())
      if (const auto *Entry = ConvertCostTableLookup(
              AVX512BWConversionTbl, ISD, LTDest.second, LTSrc.second))
        if (auto KindCost = Entry->Cost[CostKind])
          return std::max(LTSrc.first, LTDest.first) * *KindCost;

    if (ST->hasDQI())
      if (const auto *Entry = ConvertCostTableLookup(
              AVX512DQConversionTbl, ISD, LTDest.second, LTSrc.second))
        if (auto KindCost = Entry->Cost[CostKind])
          return std::max(LTSrc.first, LTDest.first) * *KindCost;

    if (ST->hasAVX512())
      if (const auto *Entry = ConvertCostTableLookup(
              AVX512FConversionTbl, ISD, LTDest.second, LTSrc.second))
        if (auto KindCost = Entry->Cost[CostKind])
          return std::max(LTSrc.first, LTDest.first) * *KindCost;
  }

  if (ST->hasBWI())
    if (const auto *Entry = ConvertCostTableLookup(AVX512BWVLConversionTbl, ISD,
                                                   LTDest.second, LTSrc.second))
      if (auto KindCost = Entry->Cost[CostKind])
        return std::max(LTSrc.first, LTDest.first) * *KindCost;

  if (ST->hasDQI())
    if (const auto *Entry = ConvertCostTableLookup(AVX512DQVLConversionTbl, ISD,
                                                   LTDest.second, LTSrc.second))
      if (auto KindCost = Entry->Cost[CostKind])
        return std::max(LTSrc.first, LTDest.first) * *KindCost;

  if (ST->hasAVX512())
    if (const auto *Entry = ConvertCostTableLookup(AVX512VLConversionTbl, ISD,
                                                   LTDest.second, LTSrc.second))
      if (auto KindCost = Entry->Cost[CostKind])
        return std::max(LTSrc.first, LTDest.first) * *KindCost;

  if (ST->hasAVX2())
    if (const auto *Entry = ConvertCostTableLookup(AVX2ConversionTbl, ISD,
                                                   LTDest.second, LTSrc.second))
      if (auto KindCost = Entry->Cost[CostKind])
        return std::max(LTSrc.first, LTDest.first) * *KindCost;

  if (ST->hasAVX())
    if (const auto *Entry = ConvertCostTableLookup(AVXConversionTbl, ISD,
                                                   LTDest.second, LTSrc.second))
      if (auto KindCost = Entry->Cost[CostKind])
        return std::max(LTSrc.first, LTDest.first) * *KindCost;

  if (ST->hasSSE41())
    if (const auto *Entry = ConvertCostTableLookup(SSE41ConversionTbl, ISD,
                                                   LTDest.second, LTSrc.second))
      if (auto KindCost = Entry->Cost[CostKind])
        return std::max(LTSrc.first, LTDest.first) * *KindCost;

  if (ST->hasSSE2())
    if (const auto *Entry = ConvertCostTableLookup(SSE2ConversionTbl, ISD,
                                                   LTDest.second, LTSrc.second))
      if (auto KindCost = Entry->Cost[CostKind])
        return std::max(LTSrc.first, LTDest.first) * *KindCost;

  // Fallback, for i8/i16 sitofp/uitofp cases we need to extend to i32 for
  // sitofp.
  if ((ISD == ISD::SINT_TO_FP || ISD == ISD::UINT_TO_FP) &&
      1 < Src->getScalarSizeInBits() && Src->getScalarSizeInBits() < 32) {
    Type *ExtSrc = Src->getWithNewBitWidth(32);
    unsigned ExtOpc =
        (ISD == ISD::SINT_TO_FP) ? Instruction::SExt : Instruction::ZExt;

    // For scalar loads the extend would be free.
    InstructionCost ExtCost = 0;
    if (!(Src->isIntegerTy() && I && isa<LoadInst>(I->getOperand(0))))
      ExtCost = getCastInstrCost(ExtOpc, ExtSrc, Src, CCH, CostKind);

    return ExtCost + getCastInstrCost(Instruction::SIToFP, Dst, ExtSrc,
                                      TTI::CastContextHint::None, CostKind);
  }

  // Fallback for fptosi/fptoui i8/i16 cases we need to truncate from fptosi
  // i32.
  if ((ISD == ISD::FP_TO_SINT || ISD == ISD::FP_TO_UINT) &&
      1 < Dst->getScalarSizeInBits() && Dst->getScalarSizeInBits() < 32) {
    Type *TruncDst = Dst->getWithNewBitWidth(32);
    return getCastInstrCost(Instruction::FPToSI, TruncDst, Src, CCH, CostKind) +
           getCastInstrCost(Instruction::Trunc, Dst, TruncDst,
                            TTI::CastContextHint::None, CostKind);
  }

  // TODO: Allow non-throughput costs that aren't binary.
  auto AdjustCost = [&CostKind](InstructionCost Cost,
                                InstructionCost N = 1) -> InstructionCost {
    if (CostKind != TTI::TCK_RecipThroughput)
      return Cost == 0 ? 0 : N;
    return Cost * N;
  };
  return AdjustCost(
      BaseT::getCastInstrCost(Opcode, Dst, Src, CCH, CostKind, I));
}

InstructionCost X86TTIImpl::getCmpSelInstrCost(unsigned Opcode, Type *ValTy,
                                               Type *CondTy,
                                               CmpInst::Predicate VecPred,
                                               TTI::TargetCostKind CostKind,
                                               const Instruction *I) {
  // Early out if this type isn't scalar/vector integer/float.
  if (!(ValTy->isIntOrIntVectorTy() || ValTy->isFPOrFPVectorTy()))
    return BaseT::getCmpSelInstrCost(Opcode, ValTy, CondTy, VecPred, CostKind,
                                     I);

  // Legalize the type.
  std::pair<InstructionCost, MVT> LT = getTypeLegalizationCost(ValTy);

  MVT MTy = LT.second;

  int ISD = TLI->InstructionOpcodeToISD(Opcode);
  assert(ISD && "Invalid opcode");

  InstructionCost ExtraCost = 0;
  if (Opcode == Instruction::ICmp || Opcode == Instruction::FCmp) {
    // Some vector comparison predicates cost extra instructions.
    // TODO: Adjust ExtraCost based on CostKind?
    // TODO: Should we invert this and assume worst case cmp costs
    // and reduce for particular predicates?
    if (MTy.isVector() &&
        !((ST->hasXOP() && (!ST->hasAVX2() || MTy.is128BitVector())) ||
          (ST->hasAVX512() && 32 <= MTy.getScalarSizeInBits()) ||
          ST->hasBWI())) {
      // Fallback to I if a specific predicate wasn't specified.
      CmpInst::Predicate Pred = VecPred;
      if (I && (Pred == CmpInst::BAD_ICMP_PREDICATE ||
                Pred == CmpInst::BAD_FCMP_PREDICATE))
        Pred = cast<CmpInst>(I)->getPredicate();

      bool CmpWithConstant = false;
      if (auto *CmpInstr = dyn_cast_or_null<CmpInst>(I))
        CmpWithConstant = isa<Constant>(CmpInstr->getOperand(1));

      switch (Pred) {
      case CmpInst::Predicate::ICMP_NE:
        // xor(cmpeq(x,y),-1)
        ExtraCost = CmpWithConstant ? 0 : 1;
        break;
      case CmpInst::Predicate::ICMP_SGE:
      case CmpInst::Predicate::ICMP_SLE:
        // xor(cmpgt(x,y),-1)
        ExtraCost = CmpWithConstant ? 0 : 1;
        break;
      case CmpInst::Predicate::ICMP_ULT:
      case CmpInst::Predicate::ICMP_UGT:
        // cmpgt(xor(x,signbit),xor(y,signbit))
        // xor(cmpeq(pmaxu(x,y),x),-1)
        ExtraCost = CmpWithConstant ? 1 : 2;
        break;
      case CmpInst::Predicate::ICMP_ULE:
      case CmpInst::Predicate::ICMP_UGE:
        if ((ST->hasSSE41() && MTy.getScalarSizeInBits() == 32) ||
            (ST->hasSSE2() && MTy.getScalarSizeInBits() < 32)) {
          // cmpeq(psubus(x,y),0)
          // cmpeq(pminu(x,y),x)
          ExtraCost = 1;
        } else {
          // xor(cmpgt(xor(x,signbit),xor(y,signbit)),-1)
          ExtraCost = CmpWithConstant ? 2 : 3;
        }
        break;
      case CmpInst::Predicate::FCMP_ONE:
      case CmpInst::Predicate::FCMP_UEQ:
        // Without AVX we need to expand FCMP_ONE/FCMP_UEQ cases.
        // Use FCMP_UEQ expansion - FCMP_ONE should be the same.
        if (CondTy && !ST->hasAVX())
          return getCmpSelInstrCost(Opcode, ValTy, CondTy,
                                    CmpInst::Predicate::FCMP_UNO, CostKind) +
                 getCmpSelInstrCost(Opcode, ValTy, CondTy,
                                    CmpInst::Predicate::FCMP_OEQ, CostKind) +
                 getArithmeticInstrCost(Instruction::Or, CondTy, CostKind);

        break;
      case CmpInst::Predicate::BAD_ICMP_PREDICATE:
      case CmpInst::Predicate::BAD_FCMP_PREDICATE:
        // Assume worst case scenario and add the maximum extra cost.
        ExtraCost = 3;
        break;
      default:
        break;
      }
    }
  }

  static const CostKindTblEntry SLMCostTbl[] = {
    // slm pcmpeq/pcmpgt throughput is 2
    { ISD::SETCC,   MVT::v2i64,   { 2, 5, 1, 2 } },
    // slm pblendvb/blendvpd/blendvps throughput is 4
    { ISD::SELECT,  MVT::v2f64,   { 4, 4, 1, 3 } }, // vblendvpd
    { ISD::SELECT,  MVT::v4f32,   { 4, 4, 1, 3 } }, // vblendvps
    { ISD::SELECT,  MVT::v2i64,   { 4, 4, 1, 3 } }, // pblendvb
    { ISD::SELECT,  MVT::v8i32,   { 4, 4, 1, 3 } }, // pblendvb
    { ISD::SELECT,  MVT::v8i16,   { 4, 4, 1, 3 } }, // pblendvb
    { ISD::SELECT,  MVT::v16i8,   { 4, 4, 1, 3 } }, // pblendvb
  };

  static const CostKindTblEntry AVX512BWCostTbl[] = {
    { ISD::SETCC,   MVT::v32i16,  { 1, 1, 1, 1 } },
    { ISD::SETCC,   MVT::v16i16,  { 1, 1, 1, 1 } },
    { ISD::SETCC,   MVT::v64i8,   { 1, 1, 1, 1 } },
    { ISD::SETCC,   MVT::v32i8,   { 1, 1, 1, 1 } },

    { ISD::SELECT,  MVT::v32i16,  { 1, 1, 1, 1 } },
    { ISD::SELECT,  MVT::v64i8,   { 1, 1, 1, 1 } },
  };

  static const CostKindTblEntry AVX512CostTbl[] = {
    { ISD::SETCC,   MVT::v8f64,   { 1, 4, 1, 1 } },
    { ISD::SETCC,   MVT::v4f64,   { 1, 4, 1, 1 } },
    { ISD::SETCC,   MVT::v16f32,  { 1, 4, 1, 1 } },
    { ISD::SETCC,   MVT::v8f32,   { 1, 4, 1, 1 } },

    { ISD::SETCC,   MVT::v8i64,   { 1, 1, 1, 1 } },
    { ISD::SETCC,   MVT::v4i64,   { 1, 1, 1, 1 } },
    { ISD::SETCC,   MVT::v2i64,   { 1, 1, 1, 1 } },
    { ISD::SETCC,   MVT::v16i32,  { 1, 1, 1, 1 } },
    { ISD::SETCC,   MVT::v8i32,   { 1, 1, 1, 1 } },
    { ISD::SETCC,   MVT::v32i16,  { 3, 7, 5, 5 } },
    { ISD::SETCC,   MVT::v64i8,   { 3, 7, 5, 5 } },

    { ISD::SELECT,  MVT::v8i64,   { 1, 1, 1, 1 } },
    { ISD::SELECT,  MVT::v4i64,   { 1, 1, 1, 1 } },
    { ISD::SELECT,  MVT::v2i64,   { 1, 1, 1, 1 } },
    { ISD::SELECT,  MVT::v16i32,  { 1, 1, 1, 1 } },
    { ISD::SELECT,  MVT::v8i32,   { 1, 1, 1, 1 } },
    { ISD::SELECT,  MVT::v4i32,   { 1, 1, 1, 1 } },
    { ISD::SELECT,  MVT::v8f64,   { 1, 1, 1, 1 } },
    { ISD::SELECT,  MVT::v4f64,   { 1, 1, 1, 1 } },
    { ISD::SELECT,  MVT::v2f64,   { 1, 1, 1, 1 } },
    { ISD::SELECT,  MVT::f64,     { 1, 1, 1, 1 } },
    { ISD::SELECT,  MVT::v16f32,  { 1, 1, 1, 1 } },
    { ISD::SELECT,  MVT::v8f32 ,  { 1, 1, 1, 1 } },
    { ISD::SELECT,  MVT::v4f32,   { 1, 1, 1, 1 } },
    { ISD::SELECT,  MVT::f32  ,   { 1, 1, 1, 1 } },

    { ISD::SELECT,  MVT::v32i16,  { 2, 2, 4, 4 } },
    { ISD::SELECT,  MVT::v16i16,  { 1, 1, 1, 1 } },
    { ISD::SELECT,  MVT::v8i16,   { 1, 1, 1, 1 } },
    { ISD::SELECT,  MVT::v64i8,   { 2, 2, 4, 4 } },
    { ISD::SELECT,  MVT::v32i8,   { 1, 1, 1, 1 } },
    { ISD::SELECT,  MVT::v16i8,   { 1, 1, 1, 1 } },
  };

  static const CostKindTblEntry AVX2CostTbl[] = {
    { ISD::SETCC,   MVT::v4f64,   { 1, 4, 1, 2 } },
    { ISD::SETCC,   MVT::v2f64,   { 1, 4, 1, 1 } },
    { ISD::SETCC,   MVT::f64,     { 1, 4, 1, 1 } },
    { ISD::SETCC,   MVT::v8f32,   { 1, 4, 1, 2 } },
    { ISD::SETCC,   MVT::v4f32,   { 1, 4, 1, 1 } },
    { ISD::SETCC,   MVT::f32,     { 1, 4, 1, 1 } },

    { ISD::SETCC,   MVT::v4i64,   { 1, 1, 1, 2 } },
    { ISD::SETCC,   MVT::v8i32,   { 1, 1, 1, 2 } },
    { ISD::SETCC,   MVT::v16i16,  { 1, 1, 1, 2 } },
    { ISD::SETCC,   MVT::v32i8,   { 1, 1, 1, 2 } },

    { ISD::SELECT,  MVT::v4f64,   { 2, 2, 1, 2 } }, // vblendvpd
    { ISD::SELECT,  MVT::v8f32,   { 2, 2, 1, 2 } }, // vblendvps
    { ISD::SELECT,  MVT::v4i64,   { 2, 2, 1, 2 } }, // pblendvb
    { ISD::SELECT,  MVT::v8i32,   { 2, 2, 1, 2 } }, // pblendvb
    { ISD::SELECT,  MVT::v16i16,  { 2, 2, 1, 2 } }, // pblendvb
    { ISD::SELECT,  MVT::v32i8,   { 2, 2, 1, 2 } }, // pblendvb
  };

  static const CostKindTblEntry XOPCostTbl[] = {
    { ISD::SETCC,   MVT::v4i64,   { 4, 2, 5, 6 } },
    { ISD::SETCC,   MVT::v2i64,   { 1, 1, 1, 1 } },
  };

  static const CostKindTblEntry AVX1CostTbl[] = {
    { ISD::SETCC,   MVT::v4f64,   { 2, 3, 1, 2 } },
    { ISD::SETCC,   MVT::v2f64,   { 1, 3, 1, 1 } },
    { ISD::SETCC,   MVT::f64,     { 1, 3, 1, 1 } },
    { ISD::SETCC,   MVT::v8f32,   { 2, 3, 1, 2 } },
    { ISD::SETCC,   MVT::v4f32,   { 1, 3, 1, 1 } },
    { ISD::SETCC,   MVT::f32,     { 1, 3, 1, 1 } },

    // AVX1 does not support 8-wide integer compare.
    { ISD::SETCC,   MVT::v4i64,   { 4, 2, 5, 6 } },
    { ISD::SETCC,   MVT::v8i32,   { 4, 2, 5, 6 } },
    { ISD::SETCC,   MVT::v16i16,  { 4, 2, 5, 6 } },
    { ISD::SETCC,   MVT::v32i8,   { 4, 2, 5, 6 } },

    { ISD::SELECT,  MVT::v4f64,   { 3, 3, 1, 2 } }, // vblendvpd
    { ISD::SELECT,  MVT::v8f32,   { 3, 3, 1, 2 } }, // vblendvps
    { ISD::SELECT,  MVT::v4i64,   { 3, 3, 1, 2 } }, // vblendvpd
    { ISD::SELECT,  MVT::v8i32,   { 3, 3, 1, 2 } }, // vblendvps
    { ISD::SELECT,  MVT::v16i16,  { 3, 3, 3, 3 } }, // vandps + vandnps + vorps
    { ISD::SELECT,  MVT::v32i8,   { 3, 3, 3, 3 } }, // vandps + vandnps + vorps
  };

  static const CostKindTblEntry SSE42CostTbl[] = {
    { ISD::SETCC,   MVT::v2i64,   { 1, 2, 1, 2 } },
  };

  static const CostKindTblEntry SSE41CostTbl[] = {
    { ISD::SETCC,   MVT::v2f64,   { 1, 5, 1, 1 } },
    { ISD::SETCC,   MVT::v4f32,   { 1, 5, 1, 1 } },

    { ISD::SELECT,  MVT::v2f64,   { 2, 2, 1, 2 } }, // blendvpd
    { ISD::SELECT,  MVT::f64,     { 2, 2, 1, 2 } }, // blendvpd
    { ISD::SELECT,  MVT::v4f32,   { 2, 2, 1, 2 } }, // blendvps
    { ISD::SELECT,  MVT::f32  ,   { 2, 2, 1, 2 } }, // blendvps
    { ISD::SELECT,  MVT::v2i64,   { 2, 2, 1, 2 } }, // pblendvb
    { ISD::SELECT,  MVT::v4i32,   { 2, 2, 1, 2 } }, // pblendvb
    { ISD::SELECT,  MVT::v8i16,   { 2, 2, 1, 2 } }, // pblendvb
    { ISD::SELECT,  MVT::v16i8,   { 2, 2, 1, 2 } }, // pblendvb
  };

  static const CostKindTblEntry SSE2CostTbl[] = {
    { ISD::SETCC,   MVT::v2f64,   { 2, 5, 1, 1 } },
    { ISD::SETCC,   MVT::f64,     { 1, 5, 1, 1 } },

    { ISD::SETCC,   MVT::v2i64,   { 5, 4, 5, 5 } }, // pcmpeqd/pcmpgtd expansion
    { ISD::SETCC,   MVT::v4i32,   { 1, 1, 1, 1 } },
    { ISD::SETCC,   MVT::v8i16,   { 1, 1, 1, 1 } },
    { ISD::SETCC,   MVT::v16i8,   { 1, 1, 1, 1 } },

    { ISD::SELECT,  MVT::v2f64,   { 2, 2, 3, 3 } }, // andpd + andnpd + orpd
    { ISD::SELECT,  MVT::f64,     { 2, 2, 3, 3 } }, // andpd + andnpd + orpd
    { ISD::SELECT,  MVT::v2i64,   { 2, 2, 3, 3 } }, // pand + pandn + por
    { ISD::SELECT,  MVT::v4i32,   { 2, 2, 3, 3 } }, // pand + pandn + por
    { ISD::SELECT,  MVT::v8i16,   { 2, 2, 3, 3 } }, // pand + pandn + por
    { ISD::SELECT,  MVT::v16i8,   { 2, 2, 3, 3 } }, // pand + pandn + por
  };

  static const CostKindTblEntry SSE1CostTbl[] = {
    { ISD::SETCC,   MVT::v4f32,   { 2, 5, 1, 1 } },
    { ISD::SETCC,   MVT::f32,     { 1, 5, 1, 1 } },

    { ISD::SELECT,  MVT::v4f32,   { 2, 2, 3, 3 } }, // andps + andnps + orps
    { ISD::SELECT,  MVT::f32,     { 2, 2, 3, 3 } }, // andps + andnps + orps
  };

  if (ST->useSLMArithCosts())
    if (const auto *Entry = CostTableLookup(SLMCostTbl, ISD, MTy))
      if (auto KindCost = Entry->Cost[CostKind])
        return LT.first * (ExtraCost + *KindCost);

  if (ST->hasBWI())
    if (const auto *Entry = CostTableLookup(AVX512BWCostTbl, ISD, MTy))
      if (auto KindCost = Entry->Cost[CostKind])
        return LT.first * (ExtraCost + *KindCost);

  if (ST->hasAVX512())
    if (const auto *Entry = CostTableLookup(AVX512CostTbl, ISD, MTy))
      if (auto KindCost = Entry->Cost[CostKind])
        return LT.first * (ExtraCost + *KindCost);

  if (ST->hasAVX2())
    if (const auto *Entry = CostTableLookup(AVX2CostTbl, ISD, MTy))
      if (auto KindCost = Entry->Cost[CostKind])
        return LT.first * (ExtraCost + *KindCost);

  if (ST->hasXOP())
    if (const auto *Entry = CostTableLookup(XOPCostTbl, ISD, MTy))
      if (auto KindCost = Entry->Cost[CostKind])
        return LT.first * (ExtraCost + *KindCost);

  if (ST->hasAVX())
    if (const auto *Entry = CostTableLookup(AVX1CostTbl, ISD, MTy))
      if (auto KindCost = Entry->Cost[CostKind])
        return LT.first * (ExtraCost + *KindCost);

  if (ST->hasSSE42())
    if (const auto *Entry = CostTableLookup(SSE42CostTbl, ISD, MTy))
      if (auto KindCost = Entry->Cost[CostKind])
        return LT.first * (ExtraCost + *KindCost);

  if (ST->hasSSE41())
    if (const auto *Entry = CostTableLookup(SSE41CostTbl, ISD, MTy))
      if (auto KindCost = Entry->Cost[CostKind])
        return LT.first * (ExtraCost + *KindCost);

  if (ST->hasSSE2())
    if (const auto *Entry = CostTableLookup(SSE2CostTbl, ISD, MTy))
      if (auto KindCost = Entry->Cost[CostKind])
        return LT.first * (ExtraCost + *KindCost);

  if (ST->hasSSE1())
    if (const auto *Entry = CostTableLookup(SSE1CostTbl, ISD, MTy))
      if (auto KindCost = Entry->Cost[CostKind])
        return LT.first * (ExtraCost + *KindCost);

  // Assume a 3cy latency for fp select ops.
  if (CostKind == TTI::TCK_Latency && Opcode == Instruction::Select)
    if (ValTy->getScalarType()->isFloatingPointTy())
      return 3;

  return BaseT::getCmpSelInstrCost(Opcode, ValTy, CondTy, VecPred, CostKind, I);
}

unsigned X86TTIImpl::getAtomicMemIntrinsicMaxElementSize() const { return 16; }

InstructionCost
X86TTIImpl::getIntrinsicInstrCost(const IntrinsicCostAttributes &ICA,
                                  TTI::TargetCostKind CostKind) {
  // Costs should match the codegen from:
  // BITREVERSE: llvm\test\CodeGen\X86\vector-bitreverse.ll
  // BSWAP: llvm\test\CodeGen\X86\bswap-vector.ll
  // CTLZ: llvm\test\CodeGen\X86\vector-lzcnt-*.ll
  // CTPOP: llvm\test\CodeGen\X86\vector-popcnt-*.ll
  // CTTZ: llvm\test\CodeGen\X86\vector-tzcnt-*.ll

  // TODO: Overflow intrinsics (*ADDO, *SUBO, *MULO) with vector types are not
  //       specialized in these tables yet.
  static const CostKindTblEntry AVX512VBMI2CostTbl[] = {
    { ISD::FSHL,       MVT::v8i64,   {  1,  1,  1,  1 } },
    { ISD::FSHL,       MVT::v4i64,   {  1,  1,  1,  1 } },
    { ISD::FSHL,       MVT::v2i64,   {  1,  1,  1,  1 } },
    { ISD::FSHL,       MVT::v16i32,  {  1,  1,  1,  1 } },
    { ISD::FSHL,       MVT::v8i32,   {  1,  1,  1,  1 } },
    { ISD::FSHL,       MVT::v4i32,   {  1,  1,  1,  1 } },
    { ISD::FSHL,       MVT::v32i16,  {  1,  1,  1,  1 } },
    { ISD::FSHL,       MVT::v16i16,  {  1,  1,  1,  1 } },
    { ISD::FSHL,       MVT::v8i16,   {  1,  1,  1,  1 } },
    { ISD::ROTL,       MVT::v32i16,  {  1,  1,  1,  1 } },
    { ISD::ROTL,       MVT::v16i16,  {  1,  1,  1,  1 } },
    { ISD::ROTL,       MVT::v8i16,   {  1,  1,  1,  1 } },
    { ISD::ROTR,       MVT::v32i16,  {  1,  1,  1,  1 } },
    { ISD::ROTR,       MVT::v16i16,  {  1,  1,  1,  1 } },
    { ISD::ROTR,       MVT::v8i16,   {  1,  1,  1,  1 } },
    { X86ISD::VROTLI,  MVT::v32i16,  {  1,  1,  1,  1 } },
    { X86ISD::VROTLI,  MVT::v16i16,  {  1,  1,  1,  1 } },
    { X86ISD::VROTLI,  MVT::v8i16,   {  1,  1,  1,  1 } },
  };
  static const CostKindTblEntry AVX512BITALGCostTbl[] = {
    { ISD::CTPOP,      MVT::v32i16,  {  1,  1,  1,  1 } },
    { ISD::CTPOP,      MVT::v64i8,   {  1,  1,  1,  1 } },
    { ISD::CTPOP,      MVT::v16i16,  {  1,  1,  1,  1 } },
    { ISD::CTPOP,      MVT::v32i8,   {  1,  1,  1,  1 } },
    { ISD::CTPOP,      MVT::v8i16,   {  1,  1,  1,  1 } },
    { ISD::CTPOP,      MVT::v16i8,   {  1,  1,  1,  1 } },
  };
  static const CostKindTblEntry AVX512VPOPCNTDQCostTbl[] = {
    { ISD::CTPOP,      MVT::v8i64,   {  1,  1,  1,  1 } },
    { ISD::CTPOP,      MVT::v16i32,  {  1,  1,  1,  1 } },
    { ISD::CTPOP,      MVT::v4i64,   {  1,  1,  1,  1 } },
    { ISD::CTPOP,      MVT::v8i32,   {  1,  1,  1,  1 } },
    { ISD::CTPOP,      MVT::v2i64,   {  1,  1,  1,  1 } },
    { ISD::CTPOP,      MVT::v4i32,   {  1,  1,  1,  1 } },
  };
  static const CostKindTblEntry AVX512CDCostTbl[] = {
    { ISD::CTLZ,       MVT::v8i64,   {  1,  5,  1,  1 } },
    { ISD::CTLZ,       MVT::v16i32,  {  1,  5,  1,  1 } },
    { ISD::CTLZ,       MVT::v32i16,  { 18, 27, 23, 27 } },
    { ISD::CTLZ,       MVT::v64i8,   {  3, 16,  9, 11 } },
    { ISD::CTLZ,       MVT::v4i64,   {  1,  5,  1,  1 } },
    { ISD::CTLZ,       MVT::v8i32,   {  1,  5,  1,  1 } },
    { ISD::CTLZ,       MVT::v16i16,  {  8, 19, 11, 13 } },
    { ISD::CTLZ,       MVT::v32i8,   {  2, 11,  9, 10 } },
    { ISD::CTLZ,       MVT::v2i64,   {  1,  5,  1,  1 } },
    { ISD::CTLZ,       MVT::v4i32,   {  1,  5,  1,  1 } },
    { ISD::CTLZ,       MVT::v8i16,   {  3, 15,  4,  6 } },
    { ISD::CTLZ,       MVT::v16i8,   {  2, 10,  9, 10 } },

    { ISD::CTTZ,       MVT::v8i64,   {  2,  8,  6,  7 } },
    { ISD::CTTZ,       MVT::v16i32,  {  2,  8,  6,  7 } },
    { ISD::CTTZ,       MVT::v4i64,   {  1,  8,  6,  6 } },
    { ISD::CTTZ,       MVT::v8i32,   {  1,  8,  6,  6 } },
    { ISD::CTTZ,       MVT::v2i64,   {  1,  8,  6,  6 } },
    { ISD::CTTZ,       MVT::v4i32,   {  1,  8,  6,  6 } },
  };
  static const CostKindTblEntry AVX512BWCostTbl[] = {
    { ISD::ABS,        MVT::v32i16,  {  1,  1,  1,  1 } },
    { ISD::ABS,        MVT::v64i8,   {  1,  1,  1,  1 } },
    { ISD::BITREVERSE, MVT::v2i64,   {  3, 10, 10, 11 } },
    { ISD::BITREVERSE, MVT::v4i64,   {  3, 11, 10, 11 } },
    { ISD::BITREVERSE, MVT::v8i64,   {  3, 12, 10, 14 } },
    { ISD::BITREVERSE, MVT::v4i32,   {  3, 10, 10, 11 } },
    { ISD::BITREVERSE, MVT::v8i32,   {  3, 11, 10, 11 } },
    { ISD::BITREVERSE, MVT::v16i32,  {  3, 12, 10, 14 } },
    { ISD::BITREVERSE, MVT::v8i16,   {  3, 10, 10, 11 } },
    { ISD::BITREVERSE, MVT::v16i16,  {  3, 11, 10, 11 } },
    { ISD::BITREVERSE, MVT::v32i16,  {  3, 12, 10, 14 } },
    { ISD::BITREVERSE, MVT::v16i8,   {  2,  5,  9,  9 } },
    { ISD::BITREVERSE, MVT::v32i8,   {  2,  5,  9,  9 } },
    { ISD::BITREVERSE, MVT::v64i8,   {  2,  5,  9, 12 } },
    { ISD::BSWAP,      MVT::v2i64,   {  1,  1,  1,  2 } },
    { ISD::BSWAP,      MVT::v4i64,   {  1,  1,  1,  2 } },
    { ISD::BSWAP,      MVT::v8i64,   {  1,  1,  1,  2 } },
    { ISD::BSWAP,      MVT::v4i32,   {  1,  1,  1,  2 } },
    { ISD::BSWAP,      MVT::v8i32,   {  1,  1,  1,  2 } },
    { ISD::BSWAP,      MVT::v16i32,  {  1,  1,  1,  2 } },
    { ISD::BSWAP,      MVT::v8i16,   {  1,  1,  1,  2 } },
    { ISD::BSWAP,      MVT::v16i16,  {  1,  1,  1,  2 } },
    { ISD::BSWAP,      MVT::v32i16,  {  1,  1,  1,  2 } },
    { ISD::CTLZ,       MVT::v8i64,   {  8, 22, 23, 23 } },
    { ISD::CTLZ,       MVT::v16i32,  {  8, 23, 25, 25 } },
    { ISD::CTLZ,       MVT::v32i16,  {  4, 15, 15, 16 } },
    { ISD::CTLZ,       MVT::v64i8,   {  3, 12, 10,  9 } },
    { ISD::CTPOP,      MVT::v2i64,   {  3,  7, 10, 10 } },
    { ISD::CTPOP,      MVT::v4i64,   {  3,  7, 10, 10 } },
    { ISD::CTPOP,      MVT::v8i64,   {  3,  8, 10, 12 } },
    { ISD::CTPOP,      MVT::v4i32,   {  7, 11, 14, 14 } },
    { ISD::CTPOP,      MVT::v8i32,   {  7, 11, 14, 14 } },
    { ISD::CTPOP,      MVT::v16i32,  {  7, 12, 14, 16 } },
    { ISD::CTPOP,      MVT::v8i16,   {  2,  7, 11, 11 } },
    { ISD::CTPOP,      MVT::v16i16,  {  2,  7, 11, 11 } },
    { ISD::CTPOP,      MVT::v32i16,  {  3,  7, 11, 13 } },
    { ISD::CTPOP,      MVT::v16i8,   {  2,  4,  8,  8 } },
    { ISD::CTPOP,      MVT::v32i8,   {  2,  4,  8,  8 } },
    { ISD::CTPOP,      MVT::v64i8,   {  2,  5,  8, 10 } },
    { ISD::CTTZ,       MVT::v8i16,   {  3,  9, 14, 14 } },
    { ISD::CTTZ,       MVT::v16i16,  {  3,  9, 14, 14 } },
    { ISD::CTTZ,       MVT::v32i16,  {  3, 10, 14, 16 } },
    { ISD::CTTZ,       MVT::v16i8,   {  2,  6, 11, 11 } },
    { ISD::CTTZ,       MVT::v32i8,   {  2,  6, 11, 11 } },
    { ISD::CTTZ,       MVT::v64i8,   {  3,  7, 11, 13 } },
    { ISD::ROTL,       MVT::v32i16,  {  2,  8,  6,  8 } },
    { ISD::ROTL,       MVT::v16i16,  {  2,  8,  6,  7 } },
    { ISD::ROTL,       MVT::v8i16,   {  2,  7,  6,  7 } },
    { ISD::ROTL,       MVT::v64i8,   {  5,  6, 11, 12 } },
    { ISD::ROTL,       MVT::v32i8,   {  5, 15,  7, 10 } },
    { ISD::ROTL,       MVT::v16i8,   {  5, 15,  7, 10 } },
    { ISD::ROTR,       MVT::v32i16,  {  2,  8,  6,  8 } },
    { ISD::ROTR,       MVT::v16i16,  {  2,  8,  6,  7 } },
    { ISD::ROTR,       MVT::v8i16,   {  2,  7,  6,  7 } },
    { ISD::ROTR,       MVT::v64i8,   {  5,  6, 12, 14 } },
    { ISD::ROTR,       MVT::v32i8,   {  5, 14,  6,  9 } },
    { ISD::ROTR,       MVT::v16i8,   {  5, 14,  6,  9 } },
    { X86ISD::VROTLI,  MVT::v32i16,  {  2,  5,  3,  3 } },
    { X86ISD::VROTLI,  MVT::v16i16,  {  1,  5,  3,  3 } },
    { X86ISD::VROTLI,  MVT::v8i16,   {  1,  5,  3,  3 } },
    { X86ISD::VROTLI,  MVT::v64i8,   {  2,  9,  3,  4 } },
    { X86ISD::VROTLI,  MVT::v32i8,   {  1,  9,  3,  4 } },
    { X86ISD::VROTLI,  MVT::v16i8,   {  1,  8,  3,  4 } },
    { ISD::SADDSAT,    MVT::v32i16,  {  1 } },
    { ISD::SADDSAT,    MVT::v64i8,   {  1 } },
    { ISD::SMAX,       MVT::v32i16,  {  1,  1,  1,  1 } },
    { ISD::SMAX,       MVT::v64i8,   {  1,  1,  1,  1 } },
    { ISD::SMIN,       MVT::v32i16,  {  1,  1,  1,  1 } },
    { ISD::SMIN,       MVT::v64i8,   {  1,  1,  1,  1 } },
    { ISD::SSUBSAT,    MVT::v32i16,  {  1 } },
    { ISD::SSUBSAT,    MVT::v64i8,   {  1 } },
    { ISD::UADDSAT,    MVT::v32i16,  {  1 } },
    { ISD::UADDSAT,    MVT::v64i8,   {  1 } },
    { ISD::UMAX,       MVT::v32i16,  {  1,  1,  1,  1 } },
    { ISD::UMAX,       MVT::v64i8,   {  1,  1,  1,  1 } },
    { ISD::UMIN,       MVT::v32i16,  {  1,  1,  1,  1 } },
    { ISD::UMIN,       MVT::v64i8,   {  1,  1,  1,  1 } },
    { ISD::USUBSAT,    MVT::v32i16,  {  1 } },
    { ISD::USUBSAT,    MVT::v64i8,   {  1 } },
  };
  static const CostKindTblEntry AVX512CostTbl[] = {
    { ISD::ABS,        MVT::v8i64,   {  1,  1,  1,  1 } },
    { ISD::ABS,        MVT::v4i64,   {  1,  1,  1,  1 } },
    { ISD::ABS,        MVT::v2i64,   {  1,  1,  1,  1 } },
    { ISD::ABS,        MVT::v16i32,  {  1,  1,  1,  1 } },
    { ISD::ABS,        MVT::v8i32,   {  1,  1,  1,  1 } },
    { ISD::ABS,        MVT::v32i16,  {  2,  7,  4,  4 } },
    { ISD::ABS,        MVT::v16i16,  {  1,  1,  1,  1 } },
    { ISD::ABS,        MVT::v64i8,   {  2,  7,  4,  4 } },
    { ISD::ABS,        MVT::v32i8,   {  1,  1,  1,  1 } },
    { ISD::BITREVERSE, MVT::v8i64,   {  9, 13, 20, 20 } },
    { ISD::BITREVERSE, MVT::v16i32,  {  9, 13, 20, 20 } },
    { ISD::BITREVERSE, MVT::v32i16,  {  9, 13, 20, 20 } },
    { ISD::BITREVERSE, MVT::v64i8,   {  6, 11, 17, 17 } },
    { ISD::BSWAP,      MVT::v8i64,   {  4,  7,  5,  5 } },
    { ISD::BSWAP,      MVT::v16i32,  {  4,  7,  5,  5 } },
    { ISD::BSWAP,      MVT::v32i16,  {  4,  7,  5,  5 } },
    { ISD::CTLZ,       MVT::v8i64,   { 10, 28, 32, 32 } },
    { ISD::CTLZ,       MVT::v16i32,  { 12, 30, 38, 38 } },
    { ISD::CTLZ,       MVT::v32i16,  {  8, 15, 29, 29 } },
    { ISD::CTLZ,       MVT::v64i8,   {  6, 11, 19, 19 } },
    { ISD::CTPOP,      MVT::v8i64,   { 16, 16, 19, 19 } },
    { ISD::CTPOP,      MVT::v16i32,  { 24, 19, 27, 27 } },
    { ISD::CTPOP,      MVT::v32i16,  { 18, 15, 22, 22 } },
    { ISD::CTPOP,      MVT::v64i8,   { 12, 11, 16, 16 } },
    { ISD::CTTZ,       MVT::v8i64,   {  2,  8,  6,  7 } },
    { ISD::CTTZ,       MVT::v16i32,  {  2,  8,  6,  7 } },
    { ISD::CTTZ,       MVT::v32i16,  {  7, 17, 27, 27 } },
    { ISD::CTTZ,       MVT::v64i8,   {  6, 13, 21, 21 } },
    { ISD::ROTL,       MVT::v8i64,   {  1,  1,  1,  1 } },
    { ISD::ROTL,       MVT::v4i64,   {  1,  1,  1,  1 } },
    { ISD::ROTL,       MVT::v2i64,   {  1,  1,  1,  1 } },
    { ISD::ROTL,       MVT::v16i32,  {  1,  1,  1,  1 } },
    { ISD::ROTL,       MVT::v8i32,   {  1,  1,  1,  1 } },
    { ISD::ROTL,       MVT::v4i32,   {  1,  1,  1,  1 } },
    { ISD::ROTR,       MVT::v8i64,   {  1,  1,  1,  1 } },
    { ISD::ROTR,       MVT::v4i64,   {  1,  1,  1,  1 } },
    { ISD::ROTR,       MVT::v2i64,   {  1,  1,  1,  1 } },
    { ISD::ROTR,       MVT::v16i32,  {  1,  1,  1,  1 } },
    { ISD::ROTR,       MVT::v8i32,   {  1,  1,  1,  1 } },
    { ISD::ROTR,       MVT::v4i32,   {  1,  1,  1,  1 } },
    { X86ISD::VROTLI,  MVT::v8i64,   {  1,  1,  1,  1 } },
    { X86ISD::VROTLI,  MVT::v4i64,   {  1,  1,  1,  1 } },
    { X86ISD::VROTLI,  MVT::v2i64,   {  1,  1,  1,  1 } },
    { X86ISD::VROTLI,  MVT::v16i32,  {  1,  1,  1,  1 } },
    { X86ISD::VROTLI,  MVT::v8i32,   {  1,  1,  1,  1 } },
    { X86ISD::VROTLI,  MVT::v4i32,   {  1,  1,  1,  1 } },
    { ISD::SMAX,       MVT::v8i64,   {  1,  3,  1,  1 } },
    { ISD::SMAX,       MVT::v16i32,  {  1,  1,  1,  1 } },
    { ISD::SMAX,       MVT::v32i16,  {  3,  7,  5,  5 } },
    { ISD::SMAX,       MVT::v64i8,   {  3,  7,  5,  5 } },
    { ISD::SMAX,       MVT::v4i64,   {  1,  3,  1,  1 } },
    { ISD::SMAX,       MVT::v2i64,   {  1,  3,  1,  1 } },
    { ISD::SMIN,       MVT::v8i64,   {  1,  3,  1,  1 } },
    { ISD::SMIN,       MVT::v16i32,  {  1,  1,  1,  1 } },
    { ISD::SMIN,       MVT::v32i16,  {  3,  7,  5,  5 } },
    { ISD::SMIN,       MVT::v64i8,   {  3,  7,  5,  5 } },
    { ISD::SMIN,       MVT::v4i64,   {  1,  3,  1,  1 } },
    { ISD::SMIN,       MVT::v2i64,   {  1,  3,  1,  1 } },
    { ISD::UMAX,       MVT::v8i64,   {  1,  3,  1,  1 } },
    { ISD::UMAX,       MVT::v16i32,  {  1,  1,  1,  1 } },
    { ISD::UMAX,       MVT::v32i16,  {  3,  7,  5,  5 } },
    { ISD::UMAX,       MVT::v64i8,   {  3,  7,  5,  5 } },
    { ISD::UMAX,       MVT::v4i64,   {  1,  3,  1,  1 } },
    { ISD::UMAX,       MVT::v2i64,   {  1,  3,  1,  1 } },
    { ISD::UMIN,       MVT::v8i64,   {  1,  3,  1,  1 } },
    { ISD::UMIN,       MVT::v16i32,  {  1,  1,  1,  1 } },
    { ISD::UMIN,       MVT::v32i16,  {  3,  7,  5,  5 } },
    { ISD::UMIN,       MVT::v64i8,   {  3,  7,  5,  5 } },
    { ISD::UMIN,       MVT::v4i64,   {  1,  3,  1,  1 } },
    { ISD::UMIN,       MVT::v2i64,   {  1,  3,  1,  1 } },
    { ISD::USUBSAT,    MVT::v16i32,  {  2 } }, // pmaxud + psubd
    { ISD::USUBSAT,    MVT::v2i64,   {  2 } }, // pmaxuq + psubq
    { ISD::USUBSAT,    MVT::v4i64,   {  2 } }, // pmaxuq + psubq
    { ISD::USUBSAT,    MVT::v8i64,   {  2 } }, // pmaxuq + psubq
    { ISD::UADDSAT,    MVT::v16i32,  {  3 } }, // not + pminud + paddd
    { ISD::UADDSAT,    MVT::v2i64,   {  3 } }, // not + pminuq + paddq
    { ISD::UADDSAT,    MVT::v4i64,   {  3 } }, // not + pminuq + paddq
    { ISD::UADDSAT,    MVT::v8i64,   {  3 } }, // not + pminuq + paddq
    { ISD::SADDSAT,    MVT::v32i16,  {  2 } },
    { ISD::SADDSAT,    MVT::v64i8,   {  2 } },
    { ISD::SSUBSAT,    MVT::v32i16,  {  2 } },
    { ISD::SSUBSAT,    MVT::v64i8,   {  2 } },
    { ISD::UADDSAT,    MVT::v32i16,  {  2 } },
    { ISD::UADDSAT,    MVT::v64i8,   {  2 } },
    { ISD::USUBSAT,    MVT::v32i16,  {  2 } },
    { ISD::USUBSAT,    MVT::v64i8,   {  2 } },
    { ISD::FMAXNUM,    MVT::f32,     {  2,  2,  3,  3 } },
    { ISD::FMAXNUM,    MVT::v4f32,   {  1,  1,  3,  3 } },
    { ISD::FMAXNUM,    MVT::v8f32,   {  2,  2,  3,  3 } },
    { ISD::FMAXNUM,    MVT::v16f32,  {  4,  4,  3,  3 } },
    { ISD::FMAXNUM,    MVT::f64,     {  2,  2,  3,  3 } },
    { ISD::FMAXNUM,    MVT::v2f64,   {  1,  1,  3,  3 } },
    { ISD::FMAXNUM,    MVT::v4f64,   {  2,  2,  3,  3 } },
    { ISD::FMAXNUM,    MVT::v8f64,   {  3,  3,  3,  3 } },
    { ISD::FSQRT,      MVT::f32,     {  3, 12,  1,  1 } }, // Skylake from http://www.agner.org/
    { ISD::FSQRT,      MVT::v4f32,   {  3, 12,  1,  1 } }, // Skylake from http://www.agner.org/
    { ISD::FSQRT,      MVT::v8f32,   {  6, 12,  1,  1 } }, // Skylake from http://www.agner.org/
    { ISD::FSQRT,      MVT::v16f32,  { 12, 20,  1,  3 } }, // Skylake from http://www.agner.org/
    { ISD::FSQRT,      MVT::f64,     {  6, 18,  1,  1 } }, // Skylake from http://www.agner.org/
    { ISD::FSQRT,      MVT::v2f64,   {  6, 18,  1,  1 } }, // Skylake from http://www.agner.org/
    { ISD::FSQRT,      MVT::v4f64,   { 12, 18,  1,  1 } }, // Skylake from http://www.agner.org/
    { ISD::FSQRT,      MVT::v8f64,   { 24, 32,  1,  3 } }, // Skylake from http://www.agner.org/
  };
  static const CostKindTblEntry XOPCostTbl[] = {
    { ISD::BITREVERSE, MVT::v4i64,   {  3,  6,  5,  6 } },
    { ISD::BITREVERSE, MVT::v8i32,   {  3,  6,  5,  6 } },
    { ISD::BITREVERSE, MVT::v16i16,  {  3,  6,  5,  6 } },
    { ISD::BITREVERSE, MVT::v32i8,   {  3,  6,  5,  6 } },
    { ISD::BITREVERSE, MVT::v2i64,   {  2,  7,  1,  1 } },
    { ISD::BITREVERSE, MVT::v4i32,   {  2,  7,  1,  1 } },
    { ISD::BITREVERSE, MVT::v8i16,   {  2,  7,  1,  1 } },
    { ISD::BITREVERSE, MVT::v16i8,   {  2,  7,  1,  1 } },
    { ISD::BITREVERSE, MVT::i64,     {  2,  2,  3,  4 } },
    { ISD::BITREVERSE, MVT::i32,     {  2,  2,  3,  4 } },
    { ISD::BITREVERSE, MVT::i16,     {  2,  2,  3,  4 } },
    { ISD::BITREVERSE, MVT::i8,      {  2,  2,  3,  4 } },
    // XOP: ROTL = VPROT(X,Y), ROTR = VPROT(X,SUB(0,Y))
    { ISD::ROTL,       MVT::v4i64,   {  4,  7,  5,  6 } },
    { ISD::ROTL,       MVT::v8i32,   {  4,  7,  5,  6 } },
    { ISD::ROTL,       MVT::v16i16,  {  4,  7,  5,  6 } },
    { ISD::ROTL,       MVT::v32i8,   {  4,  7,  5,  6 } },
    { ISD::ROTL,       MVT::v2i64,   {  1,  3,  1,  1 } },
    { ISD::ROTL,       MVT::v4i32,   {  1,  3,  1,  1 } },
    { ISD::ROTL,       MVT::v8i16,   {  1,  3,  1,  1 } },
    { ISD::ROTL,       MVT::v16i8,   {  1,  3,  1,  1 } },
    { ISD::ROTR,       MVT::v4i64,   {  4,  7,  8,  9 } },
    { ISD::ROTR,       MVT::v8i32,   {  4,  7,  8,  9 } },
    { ISD::ROTR,       MVT::v16i16,  {  4,  7,  8,  9 } },
    { ISD::ROTR,       MVT::v32i8,   {  4,  7,  8,  9 } },
    { ISD::ROTR,       MVT::v2i64,   {  1,  3,  3,  3 } },
    { ISD::ROTR,       MVT::v4i32,   {  1,  3,  3,  3 } },
    { ISD::ROTR,       MVT::v8i16,   {  1,  3,  3,  3 } },
    { ISD::ROTR,       MVT::v16i8,   {  1,  3,  3,  3 } },
    { X86ISD::VROTLI,  MVT::v4i64,   {  4,  7,  5,  6 } },
    { X86ISD::VROTLI,  MVT::v8i32,   {  4,  7,  5,  6 } },
    { X86ISD::VROTLI,  MVT::v16i16,  {  4,  7,  5,  6 } },
    { X86ISD::VROTLI,  MVT::v32i8,   {  4,  7,  5,  6 } },
    { X86ISD::VROTLI,  MVT::v2i64,   {  1,  3,  1,  1 } },
    { X86ISD::VROTLI,  MVT::v4i32,   {  1,  3,  1,  1 } },
    { X86ISD::VROTLI,  MVT::v8i16,   {  1,  3,  1,  1 } },
    { X86ISD::VROTLI,  MVT::v16i8,   {  1,  3,  1,  1 } },
  };
  static const CostKindTblEntry AVX2CostTbl[] = {
    { ISD::ABS,        MVT::v2i64,   {  2,  4,  3,  5 } }, // VBLENDVPD(X,VPSUBQ(0,X),X)
    { ISD::ABS,        MVT::v4i64,   {  2,  4,  3,  5 } }, // VBLENDVPD(X,VPSUBQ(0,X),X)
    { ISD::ABS,        MVT::v4i32,   {  1,  1,  1,  1 } },
    { ISD::ABS,        MVT::v8i32,   {  1,  1,  1,  2 } },
    { ISD::ABS,        MVT::v8i16,   {  1,  1,  1,  1 } },
    { ISD::ABS,        MVT::v16i16,  {  1,  1,  1,  2 } },
    { ISD::ABS,        MVT::v16i8,   {  1,  1,  1,  1 } },
    { ISD::ABS,        MVT::v32i8,   {  1,  1,  1,  2 } },
    { ISD::BITREVERSE, MVT::v2i64,   {  3, 11, 10, 11 } },
    { ISD::BITREVERSE, MVT::v4i64,   {  5, 11, 10, 17 } },
    { ISD::BITREVERSE, MVT::v4i32,   {  3, 11, 10, 11 } },
    { ISD::BITREVERSE, MVT::v8i32,   {  5, 11, 10, 17 } },
    { ISD::BITREVERSE, MVT::v8i16,   {  3, 11, 10, 11 } },
    { ISD::BITREVERSE, MVT::v16i16,  {  5, 11, 10, 17 } },
    { ISD::BITREVERSE, MVT::v16i8,   {  3,  6,  9,  9 } },
    { ISD::BITREVERSE, MVT::v32i8,   {  4,  5,  9, 15 } },
    { ISD::BSWAP,      MVT::v2i64,   {  1,  2,  1,  2 } },
    { ISD::BSWAP,      MVT::v4i64,   {  1,  3,  1,  2 } },
    { ISD::BSWAP,      MVT::v4i32,   {  1,  2,  1,  2 } },
    { ISD::BSWAP,      MVT::v8i32,   {  1,  3,  1,  2 } },
    { ISD::BSWAP,      MVT::v8i16,   {  1,  2,  1,  2 } },
    { ISD::BSWAP,      MVT::v16i16,  {  1,  3,  1,  2 } },
    { ISD::CTLZ,       MVT::v2i64,   {  7, 18, 24, 25 } },
    { ISD::CTLZ,       MVT::v4i64,   { 14, 18, 24, 44 } },
    { ISD::CTLZ,       MVT::v4i32,   {  5, 16, 19, 20 } },
    { ISD::CTLZ,       MVT::v8i32,   { 10, 16, 19, 34 } },
    { ISD::CTLZ,       MVT::v8i16,   {  4, 13, 14, 15 } },
    { ISD::CTLZ,       MVT::v16i16,  {  6, 14, 14, 24 } },
    { ISD::CTLZ,       MVT::v16i8,   {  3, 12,  9, 10 } },
    { ISD::CTLZ,       MVT::v32i8,   {  4, 12,  9, 14 } },
    { ISD::CTPOP,      MVT::v2i64,   {  3,  9, 10, 10 } },
    { ISD::CTPOP,      MVT::v4i64,   {  4,  9, 10, 14 } },
    { ISD::CTPOP,      MVT::v4i32,   {  7, 12, 14, 14 } },
    { ISD::CTPOP,      MVT::v8i32,   {  7, 12, 14, 18 } },
    { ISD::CTPOP,      MVT::v8i16,   {  3,  7, 11, 11 } },
    { ISD::CTPOP,      MVT::v16i16,  {  6,  8, 11, 18 } },
    { ISD::CTPOP,      MVT::v16i8,   {  2,  5,  8,  8 } },
    { ISD::CTPOP,      MVT::v32i8,   {  3,  5,  8, 12 } },
    { ISD::CTTZ,       MVT::v2i64,   {  4, 11, 13, 13 } },
    { ISD::CTTZ,       MVT::v4i64,   {  5, 11, 13, 20 } },
    { ISD::CTTZ,       MVT::v4i32,   {  7, 14, 17, 17 } },
    { ISD::CTTZ,       MVT::v8i32,   {  7, 15, 17, 24 } },
    { ISD::CTTZ,       MVT::v8i16,   {  4,  9, 14, 14 } },
    { ISD::CTTZ,       MVT::v16i16,  {  6,  9, 14, 24 } },
    { ISD::CTTZ,       MVT::v16i8,   {  3,  7, 11, 11 } },
    { ISD::CTTZ,       MVT::v32i8,   {  5,  7, 11, 18 } },
    { ISD::SADDSAT,    MVT::v16i16,  {  1 } },
    { ISD::SADDSAT,    MVT::v32i8,   {  1 } },
    { ISD::SMAX,       MVT::v2i64,   {  2,  7,  2,  3 } },
    { ISD::SMAX,       MVT::v4i64,   {  2,  7,  2,  3 } },
    { ISD::SMAX,       MVT::v8i32,   {  1,  1,  1,  2 } },
    { ISD::SMAX,       MVT::v16i16,  {  1,  1,  1,  2 } },
    { ISD::SMAX,       MVT::v32i8,   {  1,  1,  1,  2 } },
    { ISD::SMIN,       MVT::v2i64,   {  2,  7,  2,  3 } },
    { ISD::SMIN,       MVT::v4i64,   {  2,  7,  2,  3 } },
    { ISD::SMIN,       MVT::v8i32,   {  1,  1,  1,  2 } },
    { ISD::SMIN,       MVT::v16i16,  {  1,  1,  1,  2 } },
    { ISD::SMIN,       MVT::v32i8,   {  1,  1,  1,  2 } },
    { ISD::SSUBSAT,    MVT::v16i16,  {  1 } },
    { ISD::SSUBSAT,    MVT::v32i8,   {  1 } },
    { ISD::UADDSAT,    MVT::v16i16,  {  1 } },
    { ISD::UADDSAT,    MVT::v32i8,   {  1 } },
    { ISD::UADDSAT,    MVT::v8i32,   {  3 } }, // not + pminud + paddd
    { ISD::UMAX,       MVT::v2i64,   {  2,  8,  5,  6 } },
    { ISD::UMAX,       MVT::v4i64,   {  2,  8,  5,  8 } },
    { ISD::UMAX,       MVT::v8i32,   {  1,  1,  1,  2 } },
    { ISD::UMAX,       MVT::v16i16,  {  1,  1,  1,  2 } },
    { ISD::UMAX,       MVT::v32i8,   {  1,  1,  1,  2 } },
    { ISD::UMIN,       MVT::v2i64,   {  2,  8,  5,  6 } },
    { ISD::UMIN,       MVT::v4i64,   {  2,  8,  5,  8 } },
    { ISD::UMIN,       MVT::v8i32,   {  1,  1,  1,  2 } },
    { ISD::UMIN,       MVT::v16i16,  {  1,  1,  1,  2 } },
    { ISD::UMIN,       MVT::v32i8,   {  1,  1,  1,  2 } },
    { ISD::USUBSAT,    MVT::v16i16,  {  1 } },
    { ISD::USUBSAT,    MVT::v32i8,   {  1 } },
    { ISD::USUBSAT,    MVT::v8i32,   {  2 } }, // pmaxud + psubd
    { ISD::FMAXNUM,    MVT::f32,     {  2,  7,  3,  5 } }, // MAXSS + CMPUNORDSS + BLENDVPS
    { ISD::FMAXNUM,    MVT::v4f32,   {  2,  7,  3,  5 } }, // MAXPS + CMPUNORDPS + BLENDVPS
    { ISD::FMAXNUM,    MVT::v8f32,   {  3,  7,  3,  6 } }, // MAXPS + CMPUNORDPS + BLENDVPS
    { ISD::FMAXNUM,    MVT::f64,     {  2,  7,  3,  5 } }, // MAXSD + CMPUNORDSD + BLENDVPD
    { ISD::FMAXNUM,    MVT::v2f64,   {  2,  7,  3,  5 } }, // MAXPD + CMPUNORDPD + BLENDVPD
    { ISD::FMAXNUM,    MVT::v4f64,   {  3,  7,  3,  6 } }, // MAXPD + CMPUNORDPD + BLENDVPD
    { ISD::FSQRT,      MVT::f32,     {  7, 15,  1,  1 } }, // vsqrtss
    { ISD::FSQRT,      MVT::v4f32,   {  7, 15,  1,  1 } }, // vsqrtps
    { ISD::FSQRT,      MVT::v8f32,   { 14, 21,  1,  3 } }, // vsqrtps
    { ISD::FSQRT,      MVT::f64,     { 14, 21,  1,  1 } }, // vsqrtsd
    { ISD::FSQRT,      MVT::v2f64,   { 14, 21,  1,  1 } }, // vsqrtpd
    { ISD::FSQRT,      MVT::v4f64,   { 28, 35,  1,  3 } }, // vsqrtpd
  };
  static const CostKindTblEntry AVX1CostTbl[] = {
    { ISD::ABS,        MVT::v4i64,   {  6,  8,  6, 12 } }, // VBLENDVPD(X,VPSUBQ(0,X),X)
    { ISD::ABS,        MVT::v8i32,   {  3,  6,  4,  5 } },
    { ISD::ABS,        MVT::v16i16,  {  3,  6,  4,  5 } },
    { ISD::ABS,        MVT::v32i8,   {  3,  6,  4,  5 } },
    { ISD::BITREVERSE, MVT::v4i64,   { 17, 20, 20, 33 } }, // 2 x 128-bit Op + extract/insert
    { ISD::BITREVERSE, MVT::v2i64,   {  8, 13, 10, 16 } },
    { ISD::BITREVERSE, MVT::v8i32,   { 17, 20, 20, 33 } }, // 2 x 128-bit Op + extract/insert
    { ISD::BITREVERSE, MVT::v4i32,   {  8, 13, 10, 16 } },
    { ISD::BITREVERSE, MVT::v16i16,  { 17, 20, 20, 33 } }, // 2 x 128-bit Op + extract/insert
    { ISD::BITREVERSE, MVT::v8i16,   {  8, 13, 10, 16 } },
    { ISD::BITREVERSE, MVT::v32i8,   { 13, 15, 17, 26 } }, // 2 x 128-bit Op + extract/insert
    { ISD::BITREVERSE, MVT::v16i8,   {  7,  7,  9, 13 } },
    { ISD::BSWAP,      MVT::v4i64,   {  5,  6,  5, 10 } },
    { ISD::BSWAP,      MVT::v2i64,   {  2,  2,  1,  3 } },
    { ISD::BSWAP,      MVT::v8i32,   {  5,  6,  5, 10 } },
    { ISD::BSWAP,      MVT::v4i32,   {  2,  2,  1,  3 } },
    { ISD::BSWAP,      MVT::v16i16,  {  5,  6,  5, 10 } },
    { ISD::BSWAP,      MVT::v8i16,   {  2,  2,  1,  3 } },
    { ISD::CTLZ,       MVT::v4i64,   { 29, 33, 49, 58 } }, // 2 x 128-bit Op + extract/insert
    { ISD::CTLZ,       MVT::v2i64,   { 14, 24, 24, 28 } },
    { ISD::CTLZ,       MVT::v8i32,   { 24, 28, 39, 48 } }, // 2 x 128-bit Op + extract/insert
    { ISD::CTLZ,       MVT::v4i32,   { 12, 20, 19, 23 } },
    { ISD::CTLZ,       MVT::v16i16,  { 19, 22, 29, 38 } }, // 2 x 128-bit Op + extract/insert
    { ISD::CTLZ,       MVT::v8i16,   {  9, 16, 14, 18 } },
    { ISD::CTLZ,       MVT::v32i8,   { 14, 15, 19, 28 } }, // 2 x 128-bit Op + extract/insert
    { ISD::CTLZ,       MVT::v16i8,   {  7, 12,  9, 13 } },
    { ISD::CTPOP,      MVT::v4i64,   { 14, 18, 19, 28 } }, // 2 x 128-bit Op + extract/insert
    { ISD::CTPOP,      MVT::v2i64,   {  7, 14, 10, 14 } },
    { ISD::CTPOP,      MVT::v8i32,   { 18, 24, 27, 36 } }, // 2 x 128-bit Op + extract/insert
    { ISD::CTPOP,      MVT::v4i32,   {  9, 20, 14, 18 } },
    { ISD::CTPOP,      MVT::v16i16,  { 16, 21, 22, 31 } }, // 2 x 128-bit Op + extract/insert
    { ISD::CTPOP,      MVT::v8i16,   {  8, 18, 11, 15 } },
    { ISD::CTPOP,      MVT::v32i8,   { 13, 15, 16, 25 } }, // 2 x 128-bit Op + extract/insert
    { ISD::CTPOP,      MVT::v16i8,   {  6, 12,  8, 12 } },
    { ISD::CTTZ,       MVT::v4i64,   { 17, 22, 24, 33 } }, // 2 x 128-bit Op + extract/insert
    { ISD::CTTZ,       MVT::v2i64,   {  9, 19, 13, 17 } },
    { ISD::CTTZ,       MVT::v8i32,   { 21, 27, 32, 41 } }, // 2 x 128-bit Op + extract/insert
    { ISD::CTTZ,       MVT::v4i32,   { 11, 24, 17, 21 } },
    { ISD::CTTZ,       MVT::v16i16,  { 18, 24, 27, 36 } }, // 2 x 128-bit Op + extract/insert
    { ISD::CTTZ,       MVT::v8i16,   {  9, 21, 14, 18 } },
    { ISD::CTTZ,       MVT::v32i8,   { 15, 18, 21, 30 } }, // 2 x 128-bit Op + extract/insert
    { ISD::CTTZ,       MVT::v16i8,   {  8, 16, 11, 15 } },
    { ISD::SADDSAT,    MVT::v16i16,  {  4 } }, // 2 x 128-bit Op + extract/insert
    { ISD::SADDSAT,    MVT::v32i8,   {  4 } }, // 2 x 128-bit Op + extract/insert
    { ISD::SMAX,       MVT::v4i64,   {  6,  9,  6, 12 } }, // 2 x 128-bit Op + extract/insert
    { ISD::SMAX,       MVT::v2i64,   {  3,  7,  2,  4 } },
    { ISD::SMAX,       MVT::v8i32,   {  4,  6,  5,  6 } }, // 2 x 128-bit Op + extract/insert
    { ISD::SMAX,       MVT::v16i16,  {  4,  6,  5,  6 } }, // 2 x 128-bit Op + extract/insert
    { ISD::SMAX,       MVT::v32i8,   {  4,  6,  5,  6 } }, // 2 x 128-bit Op + extract/insert
    { ISD::SMIN,       MVT::v4i64,   {  6,  9,  6, 12 } }, // 2 x 128-bit Op + extract/insert
    { ISD::SMIN,       MVT::v2i64,   {  3,  7,  2,  3 } },
    { ISD::SMIN,       MVT::v8i32,   {  4,  6,  5,  6 } }, // 2 x 128-bit Op + extract/insert
    { ISD::SMIN,       MVT::v16i16,  {  4,  6,  5,  6 } }, // 2 x 128-bit Op + extract/insert
    { ISD::SMIN,       MVT::v32i8,   {  4,  6,  5,  6 } }, // 2 x 128-bit Op + extract/insert
    { ISD::SSUBSAT,    MVT::v16i16,  {  4 } }, // 2 x 128-bit Op + extract/insert
    { ISD::SSUBSAT,    MVT::v32i8,   {  4 } }, // 2 x 128-bit Op + extract/insert
    { ISD::UADDSAT,    MVT::v16i16,  {  4 } }, // 2 x 128-bit Op + extract/insert
    { ISD::UADDSAT,    MVT::v32i8,   {  4 } }, // 2 x 128-bit Op + extract/insert
    { ISD::UADDSAT,    MVT::v8i32,   {  8 } }, // 2 x 128-bit Op + extract/insert
    { ISD::UMAX,       MVT::v4i64,   {  9, 10, 11, 17 } }, // 2 x 128-bit Op + extract/insert
    { ISD::UMAX,       MVT::v2i64,   {  4,  8,  5,  7 } },
    { ISD::UMAX,       MVT::v8i32,   {  4,  6,  5,  6 } }, // 2 x 128-bit Op + extract/insert
    { ISD::UMAX,       MVT::v16i16,  {  4,  6,  5,  6 } }, // 2 x 128-bit Op + extract/insert
    { ISD::UMAX,       MVT::v32i8,   {  4,  6,  5,  6 } }, // 2 x 128-bit Op + extract/insert
    { ISD::UMIN,       MVT::v4i64,   {  9, 10, 11, 17 } }, // 2 x 128-bit Op + extract/insert
    { ISD::UMIN,       MVT::v2i64,   {  4,  8,  5,  7 } },
    { ISD::UMIN,       MVT::v8i32,   {  4,  6,  5,  6 } }, // 2 x 128-bit Op + extract/insert
    { ISD::UMIN,       MVT::v16i16,  {  4,  6,  5,  6 } }, // 2 x 128-bit Op + extract/insert
    { ISD::UMIN,       MVT::v32i8,   {  4,  6,  5,  6 } }, // 2 x 128-bit Op + extract/insert
    { ISD::USUBSAT,    MVT::v16i16,  {  4 } }, // 2 x 128-bit Op + extract/insert
    { ISD::USUBSAT,    MVT::v32i8,   {  4 } }, // 2 x 128-bit Op + extract/insert
    { ISD::USUBSAT,    MVT::v8i32,   {  6 } }, // 2 x 128-bit Op + extract/insert
    { ISD::FMAXNUM,    MVT::f32,     {  3,  6,  3,  5 } }, // MAXSS + CMPUNORDSS + BLENDVPS
    { ISD::FMAXNUM,    MVT::v4f32,   {  3,  6,  3,  5 } }, // MAXPS + CMPUNORDPS + BLENDVPS
    { ISD::FMAXNUM,    MVT::v8f32,   {  5,  7,  3, 10 } }, // MAXPS + CMPUNORDPS + BLENDVPS
    { ISD::FMAXNUM,    MVT::f64,     {  3,  6,  3,  5 } }, // MAXSD + CMPUNORDSD + BLENDVPD
    { ISD::FMAXNUM,    MVT::v2f64,   {  3,  6,  3,  5 } }, // MAXPD + CMPUNORDPD + BLENDVPD
    { ISD::FMAXNUM,    MVT::v4f64,   {  5,  7,  3, 10 } }, // MAXPD + CMPUNORDPD + BLENDVPD
    { ISD::FSQRT,      MVT::f32,     { 21, 21,  1,  1 } }, // vsqrtss
    { ISD::FSQRT,      MVT::v4f32,   { 21, 21,  1,  1 } }, // vsqrtps
    { ISD::FSQRT,      MVT::v8f32,   { 42, 42,  1,  3 } }, // vsqrtps
    { ISD::FSQRT,      MVT::f64,     { 27, 27,  1,  1 } }, // vsqrtsd
    { ISD::FSQRT,      MVT::v2f64,   { 27, 27,  1,  1 } }, // vsqrtpd
    { ISD::FSQRT,      MVT::v4f64,   { 54, 54,  1,  3 } }, // vsqrtpd
  };
  static const CostKindTblEntry GFNICostTbl[] = {
    { ISD::BITREVERSE, MVT::i8,      {  3,  3,  3,  4 } }, // gf2p8affineqb
    { ISD::BITREVERSE, MVT::i16,     {  3,  3,  4,  6 } }, // gf2p8affineqb
    { ISD::BITREVERSE, MVT::i32,     {  3,  3,  4,  5 } }, // gf2p8affineqb
    { ISD::BITREVERSE, MVT::i64,     {  3,  3,  4,  6 } }, // gf2p8affineqb
    { ISD::BITREVERSE, MVT::v16i8,   {  1,  6,  1,  2 } }, // gf2p8affineqb
    { ISD::BITREVERSE, MVT::v32i8,   {  1,  6,  1,  2 } }, // gf2p8affineqb
    { ISD::BITREVERSE, MVT::v64i8,   {  1,  6,  1,  2 } }, // gf2p8affineqb
    { ISD::BITREVERSE, MVT::v8i16,   {  1,  8,  2,  4 } }, // gf2p8affineqb
    { ISD::BITREVERSE, MVT::v16i16,  {  1,  9,  2,  4 } }, // gf2p8affineqb
    { ISD::BITREVERSE, MVT::v32i16,  {  1,  9,  2,  4 } }, // gf2p8affineqb
    { ISD::BITREVERSE, MVT::v4i32,   {  1,  8,  2,  4 } }, // gf2p8affineqb
    { ISD::BITREVERSE, MVT::v8i32,   {  1,  9,  2,  4 } }, // gf2p8affineqb
    { ISD::BITREVERSE, MVT::v16i32,  {  1,  9,  2,  4 } }, // gf2p8affineqb
    { ISD::BITREVERSE, MVT::v2i64,   {  1,  8,  2,  4 } }, // gf2p8affineqb
    { ISD::BITREVERSE, MVT::v4i64,   {  1,  9,  2,  4 } }, // gf2p8affineqb
    { ISD::BITREVERSE, MVT::v8i64,   {  1,  9,  2,  4 } }, // gf2p8affineqb
    { X86ISD::VROTLI,  MVT::v16i8,   {  1,  6,  1,  2 } }, // gf2p8affineqb
    { X86ISD::VROTLI,  MVT::v32i8,   {  1,  6,  1,  2 } }, // gf2p8affineqb
    { X86ISD::VROTLI,  MVT::v64i8,   {  1,  6,  1,  2 } }, // gf2p8affineqb
  };
  static const CostKindTblEntry GLMCostTbl[] = {
    { ISD::FSQRT,      MVT::f32,     { 19, 20, 1, 1 } }, // sqrtss
    { ISD::FSQRT,      MVT::v4f32,   { 37, 41, 1, 5 } }, // sqrtps
    { ISD::FSQRT,      MVT::f64,     { 34, 35, 1, 1 } }, // sqrtsd
    { ISD::FSQRT,      MVT::v2f64,   { 67, 71, 1, 5 } }, // sqrtpd
  };
  static const CostKindTblEntry SLMCostTbl[] = {
    { ISD::BSWAP,      MVT::v2i64,   {  5,  5, 1, 5 } },
    { ISD::BSWAP,      MVT::v4i32,   {  5,  5, 1, 5 } },
    { ISD::BSWAP,      MVT::v8i16,   {  5,  5, 1, 5 } },
    { ISD::FSQRT,      MVT::f32,     { 20, 20, 1, 1 } }, // sqrtss
    { ISD::FSQRT,      MVT::v4f32,   { 40, 41, 1, 5 } }, // sqrtps
    { ISD::FSQRT,      MVT::f64,     { 35, 35, 1, 1 } }, // sqrtsd
    { ISD::FSQRT,      MVT::v2f64,   { 70, 71, 1, 5 } }, // sqrtpd
  };
  static const CostKindTblEntry SSE42CostTbl[] = {
    { ISD::USUBSAT,    MVT::v4i32,   {  2 } }, // pmaxud + psubd
    { ISD::UADDSAT,    MVT::v4i32,   {  3 } }, // not + pminud + paddd
    { ISD::FMAXNUM,    MVT::f32,     {  5,  5,  7,  7 } }, // MAXSS + CMPUNORDSS + BLENDVPS
    { ISD::FMAXNUM,    MVT::v4f32,   {  4,  4,  4,  5 } }, // MAXPS + CMPUNORDPS + BLENDVPS
    { ISD::FMAXNUM,    MVT::f64,     {  5,  5,  7,  7 } }, // MAXSD + CMPUNORDSD + BLENDVPD
    { ISD::FMAXNUM,    MVT::v2f64,   {  4,  4,  4,  5 } }, // MAXPD + CMPUNORDPD + BLENDVPD
    { ISD::FSQRT,      MVT::f32,     { 18, 18,  1,  1 } }, // Nehalem from http://www.agner.org/
    { ISD::FSQRT,      MVT::v4f32,   { 18, 18,  1,  1 } }, // Nehalem from http://www.agner.org/
  };
  static const CostKindTblEntry SSE41CostTbl[] = {
    { ISD::ABS,        MVT::v2i64,   {  3,  4,  3,  5 } }, // BLENDVPD(X,PSUBQ(0,X),X)
    { ISD::SMAX,       MVT::v2i64,   {  3,  7,  2,  3 } },
    { ISD::SMAX,       MVT::v4i32,   {  1,  1,  1,  1 } },
    { ISD::SMAX,       MVT::v16i8,   {  1,  1,  1,  1 } },
    { ISD::SMIN,       MVT::v2i64,   {  3,  7,  2,  3 } },
    { ISD::SMIN,       MVT::v4i32,   {  1,  1,  1,  1 } },
    { ISD::SMIN,       MVT::v16i8,   {  1,  1,  1,  1 } },
    { ISD::UMAX,       MVT::v2i64,   {  2, 11,  6,  7 } },
    { ISD::UMAX,       MVT::v4i32,   {  1,  1,  1,  1 } },
    { ISD::UMAX,       MVT::v8i16,   {  1,  1,  1,  1 } },
    { ISD::UMIN,       MVT::v2i64,   {  2, 11,  6,  7 } },
    { ISD::UMIN,       MVT::v4i32,   {  1,  1,  1,  1 } },
    { ISD::UMIN,       MVT::v8i16,   {  1,  1,  1,  1 } },
  };
  static const CostKindTblEntry SSSE3CostTbl[] = {
    { ISD::ABS,        MVT::v4i32,   {  1,  2,  1,  1 } },
    { ISD::ABS,        MVT::v8i16,   {  1,  2,  1,  1 } },
    { ISD::ABS,        MVT::v16i8,   {  1,  2,  1,  1 } },
    { ISD::BITREVERSE, MVT::v2i64,   { 16, 20, 11, 21 } },
    { ISD::BITREVERSE, MVT::v4i32,   { 16, 20, 11, 21 } },
    { ISD::BITREVERSE, MVT::v8i16,   { 16, 20, 11, 21 } },
    { ISD::BITREVERSE, MVT::v16i8,   { 11, 12, 10, 16 } },
    { ISD::BSWAP,      MVT::v2i64,   {  2,  3,  1,  5 } },
    { ISD::BSWAP,      MVT::v4i32,   {  2,  3,  1,  5 } },
    { ISD::BSWAP,      MVT::v8i16,   {  2,  3,  1,  5 } },
    { ISD::CTLZ,       MVT::v2i64,   { 18, 28, 28, 35 } },
    { ISD::CTLZ,       MVT::v4i32,   { 15, 20, 22, 28 } },
    { ISD::CTLZ,       MVT::v8i16,   { 13, 17, 16, 22 } },
    { ISD::CTLZ,       MVT::v16i8,   { 11, 15, 10, 16 } },
    { ISD::CTPOP,      MVT::v2i64,   { 13, 19, 12, 18 } },
    { ISD::CTPOP,      MVT::v4i32,   { 18, 24, 16, 22 } },
    { ISD::CTPOP,      MVT::v8i16,   { 13, 18, 14, 20 } },
    { ISD::CTPOP,      MVT::v16i8,   { 11, 12, 10, 16 } },
    { ISD::CTTZ,       MVT::v2i64,   { 13, 25, 15, 22 } },
    { ISD::CTTZ,       MVT::v4i32,   { 18, 26, 19, 25 } },
    { ISD::CTTZ,       MVT::v8i16,   { 13, 20, 17, 23 } },
    { ISD::CTTZ,       MVT::v16i8,   { 11, 16, 13, 19 } }
  };
  static const CostKindTblEntry SSE2CostTbl[] = {
    { ISD::ABS,        MVT::v2i64,   {  3,  6,  5,  5 } },
    { ISD::ABS,        MVT::v4i32,   {  1,  4,  4,  4 } },
    { ISD::ABS,        MVT::v8i16,   {  1,  2,  3,  3 } },
    { ISD::ABS,        MVT::v16i8,   {  1,  2,  3,  3 } },
    { ISD::BITREVERSE, MVT::v2i64,   { 16, 20, 32, 32 } },
    { ISD::BITREVERSE, MVT::v4i32,   { 16, 20, 30, 30 } },
    { ISD::BITREVERSE, MVT::v8i16,   { 16, 20, 25, 25 } },
    { ISD::BITREVERSE, MVT::v16i8,   { 11, 12, 21, 21 } },
    { ISD::BSWAP,      MVT::v2i64,   {  5,  6, 11, 11 } },
    { ISD::BSWAP,      MVT::v4i32,   {  5,  5,  9,  9 } },
    { ISD::BSWAP,      MVT::v8i16,   {  5,  5,  4,  5 } },
    { ISD::CTLZ,       MVT::v2i64,   { 10, 45, 36, 38 } },
    { ISD::CTLZ,       MVT::v4i32,   { 10, 45, 38, 40 } },
    { ISD::CTLZ,       MVT::v8i16,   {  9, 38, 32, 34 } },
    { ISD::CTLZ,       MVT::v16i8,   {  8, 39, 29, 32 } },
    { ISD::CTPOP,      MVT::v2i64,   { 12, 26, 16, 18 } },
    { ISD::CTPOP,      MVT::v4i32,   { 15, 29, 21, 23 } },
    { ISD::CTPOP,      MVT::v8i16,   { 13, 25, 18, 20 } },
    { ISD::CTPOP,      MVT::v16i8,   { 10, 21, 14, 16 } },
    { ISD::CTTZ,       MVT::v2i64,   { 14, 28, 19, 21 } },
    { ISD::CTTZ,       MVT::v4i32,   { 18, 31, 24, 26 } },
    { ISD::CTTZ,       MVT::v8i16,   { 16, 27, 21, 23 } },
    { ISD::CTTZ,       MVT::v16i8,   { 13, 23, 17, 19 } },
    { ISD::SADDSAT,    MVT::v8i16,   {  1 } },
    { ISD::SADDSAT,    MVT::v16i8,   {  1 } },
    { ISD::SMAX,       MVT::v2i64,   {  4,  8, 15, 15 } },
    { ISD::SMAX,       MVT::v4i32,   {  2,  4,  5,  5 } },
    { ISD::SMAX,       MVT::v8i16,   {  1,  1,  1,  1 } },
    { ISD::SMAX,       MVT::v16i8,   {  2,  4,  5,  5 } },
    { ISD::SMIN,       MVT::v2i64,   {  4,  8, 15, 15 } },
    { ISD::SMIN,       MVT::v4i32,   {  2,  4,  5,  5 } },
    { ISD::SMIN,       MVT::v8i16,   {  1,  1,  1,  1 } },
    { ISD::SMIN,       MVT::v16i8,   {  2,  4,  5,  5 } },
    { ISD::SSUBSAT,    MVT::v8i16,   {  1 } },
    { ISD::SSUBSAT,    MVT::v16i8,   {  1 } },
    { ISD::UADDSAT,    MVT::v8i16,   {  1 } },
    { ISD::UADDSAT,    MVT::v16i8,   {  1 } },
    { ISD::UMAX,       MVT::v2i64,   {  4,  8, 15, 15 } },
    { ISD::UMAX,       MVT::v4i32,   {  2,  5,  8,  8 } },
    { ISD::UMAX,       MVT::v8i16,   {  1,  3,  3,  3 } },
    { ISD::UMAX,       MVT::v16i8,   {  1,  1,  1,  1 } },
    { ISD::UMIN,       MVT::v2i64,   {  4,  8, 15, 15 } },
    { ISD::UMIN,       MVT::v4i32,   {  2,  5,  8,  8 } },
    { ISD::UMIN,       MVT::v8i16,   {  1,  3,  3,  3 } },
    { ISD::UMIN,       MVT::v16i8,   {  1,  1,  1,  1 } },
    { ISD::USUBSAT,    MVT::v8i16,   {  1 } },
    { ISD::USUBSAT,    MVT::v16i8,   {  1 } },
    { ISD::FMAXNUM,    MVT::f64,     {  5,  5,  7,  7 } },
    { ISD::FMAXNUM,    MVT::v2f64,   {  4,  6,  6,  6 } },
    { ISD::FSQRT,      MVT::f64,     { 32, 32,  1,  1 } }, // Nehalem from http://www.agner.org/
    { ISD::FSQRT,      MVT::v2f64,   { 32, 32,  1,  1 } }, // Nehalem from http://www.agner.org/
  };
  static const CostKindTblEntry SSE1CostTbl[] = {
    { ISD::FMAXNUM,    MVT::f32,     {  5,  5,  7,  7 } },
    { ISD::FMAXNUM,    MVT::v4f32,   {  4,  6,  6,  6 } },
    { ISD::FSQRT,      MVT::f32,     { 28, 30,  1,  2 } }, // Pentium III from http://www.agner.org/
    { ISD::FSQRT,      MVT::v4f32,   { 56, 56,  1,  2 } }, // Pentium III from http://www.agner.org/
  };
  static const CostKindTblEntry BMI64CostTbl[] = { // 64-bit targets
    { ISD::CTTZ,       MVT::i64,     {  1 } },
  };
  static const CostKindTblEntry BMI32CostTbl[] = { // 32 or 64-bit targets
    { ISD::CTTZ,       MVT::i32,     {  1 } },
    { ISD::CTTZ,       MVT::i16,     {  1 } },
    { ISD::CTTZ,       MVT::i8,      {  1 } },
  };
  static const CostKindTblEntry LZCNT64CostTbl[] = { // 64-bit targets
    { ISD::CTLZ,       MVT::i64,     {  1 } },
  };
  static const CostKindTblEntry LZCNT32CostTbl[] = { // 32 or 64-bit targets
    { ISD::CTLZ,       MVT::i32,     {  1 } },
    { ISD::CTLZ,       MVT::i16,     {  2 } },
    { ISD::CTLZ,       MVT::i8,      {  2 } },
  };
  static const CostKindTblEntry POPCNT64CostTbl[] = { // 64-bit targets
    { ISD::CTPOP,      MVT::i64,     {  1, 1, 1, 1 } }, // popcnt
  };
  static const CostKindTblEntry POPCNT32CostTbl[] = { // 32 or 64-bit targets
    { ISD::CTPOP,      MVT::i32,     {  1, 1, 1, 1 } }, // popcnt
    { ISD::CTPOP,      MVT::i16,     {  1, 1, 2, 2 } }, // popcnt(zext())
    { ISD::CTPOP,      MVT::i8,      {  1, 1, 2, 2 } }, // popcnt(zext())
  };
  static const CostKindTblEntry X64CostTbl[] = { // 64-bit targets
    { ISD::ABS,        MVT::i64,     {  1,  2,  3,  4 } }, // SUB+CMOV
    { ISD::BITREVERSE, MVT::i64,     { 10, 12, 20, 22 } },
    { ISD::BSWAP,      MVT::i64,     {  1,  2,  1,  2 } },
    { ISD::CTLZ,       MVT::i64,     {  4 } }, // BSR+XOR or BSR+XOR+CMOV
    { ISD::CTLZ_ZERO_UNDEF, MVT::i64,{  1,  1,  1,  1 } }, // BSR+XOR
    { ISD::CTTZ,       MVT::i64,     {  3 } }, // TEST+BSF+CMOV/BRANCH
    { ISD::CTTZ_ZERO_UNDEF, MVT::i64,{  1,  1,  1,  1 } }, // BSR
    { ISD::CTPOP,      MVT::i64,     { 10,  6, 19, 19 } },
    { ISD::ROTL,       MVT::i64,     {  2, 3, 1, 3 } },
    { ISD::ROTR,       MVT::i64,     {  2, 3, 1, 3 } },
    { X86ISD::VROTLI,  MVT::i64,     {  1, 1, 1, 1 } },
    { ISD::FSHL,       MVT::i64,     {  4, 4, 1, 4 } },
    { ISD::SMAX,       MVT::i64,     {  1,  3,  2,  3 } },
    { ISD::SMIN,       MVT::i64,     {  1,  3,  2,  3 } },
    { ISD::UMAX,       MVT::i64,     {  1,  3,  2,  3 } },
    { ISD::UMIN,       MVT::i64,     {  1,  3,  2,  3 } },
    { ISD::SADDO,      MVT::i64,     {  1 } },
    { ISD::UADDO,      MVT::i64,     {  1 } },
    { ISD::UMULO,      MVT::i64,     {  2 } }, // mulq + seto
  };
  static const CostKindTblEntry X86CostTbl[] = { // 32 or 64-bit targets
    { ISD::ABS,        MVT::i32,     {  1,  2,  3,  4 } }, // SUB+XOR+SRA or SUB+CMOV
    { ISD::ABS,        MVT::i16,     {  2,  2,  3,  4 } }, // SUB+XOR+SRA or SUB+CMOV
    { ISD::ABS,        MVT::i8,      {  2,  4,  4,  4 } }, // SUB+XOR+SRA
    { ISD::BITREVERSE, MVT::i32,     {  9, 12, 17, 19 } },
    { ISD::BITREVERSE, MVT::i16,     {  9, 12, 17, 19 } },
    { ISD::BITREVERSE, MVT::i8,      {  7,  9, 13, 14 } },
    { ISD::BSWAP,      MVT::i32,     {  1,  1,  1,  1 } },
    { ISD::BSWAP,      MVT::i16,     {  1,  2,  1,  2 } }, // ROL
    { ISD::CTLZ,       MVT::i32,     {  4 } }, // BSR+XOR or BSR+XOR+CMOV
    { ISD::CTLZ,       MVT::i16,     {  4 } }, // BSR+XOR or BSR+XOR+CMOV
    { ISD::CTLZ,       MVT::i8,      {  4 } }, // BSR+XOR or BSR+XOR+CMOV
    { ISD::CTLZ_ZERO_UNDEF, MVT::i32,{  1,  1,  1,  1 } }, // BSR+XOR
    { ISD::CTLZ_ZERO_UNDEF, MVT::i16,{  2,  2,  3,  3 } }, // BSR+XOR
    { ISD::CTLZ_ZERO_UNDEF, MVT::i8, {  2,  2,  3,  3 } }, // BSR+XOR
    { ISD::CTTZ,       MVT::i32,     {  3 } }, // TEST+BSF+CMOV/BRANCH
    { ISD::CTTZ,       MVT::i16,     {  3 } }, // TEST+BSF+CMOV/BRANCH
    { ISD::CTTZ,       MVT::i8,      {  3 } }, // TEST+BSF+CMOV/BRANCH
    { ISD::CTTZ_ZERO_UNDEF, MVT::i32,{  1,  1,  1,  1 } }, // BSF
    { ISD::CTTZ_ZERO_UNDEF, MVT::i16,{  2,  2,  1,  1 } }, // BSF
    { ISD::CTTZ_ZERO_UNDEF, MVT::i8, {  2,  2,  1,  1 } }, // BSF
    { ISD::CTPOP,      MVT::i32,     {  8,  7, 15, 15 } },
    { ISD::CTPOP,      MVT::i16,     {  9,  8, 17, 17 } },
    { ISD::CTPOP,      MVT::i8,      {  7,  6,  6,  6 } },
    { ISD::ROTL,       MVT::i32,     {  2,  3,  1,  3 } },
    { ISD::ROTL,       MVT::i16,     {  2,  3,  1,  3 } },
    { ISD::ROTL,       MVT::i8,      {  2,  3,  1,  3 } },
    { ISD::ROTR,       MVT::i32,     {  2,  3,  1,  3 } },
    { ISD::ROTR,       MVT::i16,     {  2,  3,  1,  3 } },
    { ISD::ROTR,       MVT::i8,      {  2,  3,  1,  3 } },
    { X86ISD::VROTLI,  MVT::i32,     {  1,  1,  1,  1 } },
    { X86ISD::VROTLI,  MVT::i16,     {  1,  1,  1,  1 } },
    { X86ISD::VROTLI,  MVT::i8,      {  1,  1,  1,  1 } },
    { ISD::FSHL,       MVT::i32,     {  4,  4,  1,  4 } },
    { ISD::FSHL,       MVT::i16,     {  4,  4,  2,  5 } },
    { ISD::FSHL,       MVT::i8,      {  4,  4,  2,  5 } },
    { ISD::SMAX,       MVT::i32,     {  1,  2,  2,  3 } },
    { ISD::SMAX,       MVT::i16,     {  1,  4,  2,  4 } },
    { ISD::SMAX,       MVT::i8,      {  1,  4,  2,  4 } },
    { ISD::SMIN,       MVT::i32,     {  1,  2,  2,  3 } },
    { ISD::SMIN,       MVT::i16,     {  1,  4,  2,  4 } },
    { ISD::SMIN,       MVT::i8,      {  1,  4,  2,  4 } },
    { ISD::UMAX,       MVT::i32,     {  1,  2,  2,  3 } },
    { ISD::UMAX,       MVT::i16,     {  1,  4,  2,  4 } },
    { ISD::UMAX,       MVT::i8,      {  1,  4,  2,  4 } },
    { ISD::UMIN,       MVT::i32,     {  1,  2,  2,  3 } },
    { ISD::UMIN,       MVT::i16,     {  1,  4,  2,  4 } },
    { ISD::UMIN,       MVT::i8,      {  1,  4,  2,  4 } },
    { ISD::SADDO,      MVT::i32,     {  1 } },
    { ISD::SADDO,      MVT::i16,     {  1 } },
    { ISD::SADDO,      MVT::i8,      {  1 } },
    { ISD::UADDO,      MVT::i32,     {  1 } },
    { ISD::UADDO,      MVT::i16,     {  1 } },
    { ISD::UADDO,      MVT::i8,      {  1 } },
    { ISD::UMULO,      MVT::i32,     {  2 } }, // mul + seto
    { ISD::UMULO,      MVT::i16,     {  2 } },
    { ISD::UMULO,      MVT::i8,      {  2 } },
  };

  Type *RetTy = ICA.getReturnType();
  Type *OpTy = RetTy;
  Intrinsic::ID IID = ICA.getID();
  unsigned ISD = ISD::DELETED_NODE;
  switch (IID) {
  default:
    break;
  case Intrinsic::abs:
    ISD = ISD::ABS;
    break;
  case Intrinsic::bitreverse:
    ISD = ISD::BITREVERSE;
    break;
  case Intrinsic::bswap:
    ISD = ISD::BSWAP;
    break;
  case Intrinsic::ctlz:
    ISD = ISD::CTLZ;
    break;
  case Intrinsic::ctpop:
    ISD = ISD::CTPOP;
    break;
  case Intrinsic::cttz:
    ISD = ISD::CTTZ;
    break;
  case Intrinsic::fshl:
    ISD = ISD::FSHL;
    if (!ICA.isTypeBasedOnly()) {
      const SmallVectorImpl<const Value *> &Args = ICA.getArgs();
      if (Args[0] == Args[1]) {
        ISD = ISD::ROTL;
        // Handle uniform constant rotation amounts.
        // TODO: Handle funnel-shift cases.
        const APInt *Amt;
        if (Args[2] &&
            PatternMatch::match(Args[2], PatternMatch::m_APIntAllowPoison(Amt)))
          ISD = X86ISD::VROTLI;
      }
    }
    break;
  case Intrinsic::fshr:
    // FSHR has same costs so don't duplicate.
    ISD = ISD::FSHL;
    if (!ICA.isTypeBasedOnly()) {
      const SmallVectorImpl<const Value *> &Args = ICA.getArgs();
      if (Args[0] == Args[1]) {
        ISD = ISD::ROTR;
        // Handle uniform constant rotation amount.
        // TODO: Handle funnel-shift cases.
        const APInt *Amt;
        if (Args[2] &&
            PatternMatch::match(Args[2], PatternMatch::m_APIntAllowPoison(Amt)))
          ISD = X86ISD::VROTLI;
      }
    }
    break;
  case Intrinsic::lrint:
  case Intrinsic::llrint:
    // X86 can use the CVTP2SI instructions to lower lrint/llrint calls, which
    // have the same costs as the CVTTP2SI (fptosi) instructions
    if (!ICA.isTypeBasedOnly()) {
      const SmallVectorImpl<Type *> &ArgTys = ICA.getArgTypes();
      return getCastInstrCost(Instruction::FPToSI, RetTy, ArgTys[0],
                              TTI::CastContextHint::None, CostKind);
    }
    break;
  case Intrinsic::maxnum:
  case Intrinsic::minnum:
    // FMINNUM has same costs so don't duplicate.
    ISD = ISD::FMAXNUM;
    break;
  case Intrinsic::sadd_sat:
    ISD = ISD::SADDSAT;
    break;
  case Intrinsic::smax:
    ISD = ISD::SMAX;
    break;
  case Intrinsic::smin:
    ISD = ISD::SMIN;
    break;
  case Intrinsic::ssub_sat:
    ISD = ISD::SSUBSAT;
    break;
  case Intrinsic::uadd_sat:
    ISD = ISD::UADDSAT;
    break;
  case Intrinsic::umax:
    ISD = ISD::UMAX;
    break;
  case Intrinsic::umin:
    ISD = ISD::UMIN;
    break;
  case Intrinsic::usub_sat:
    ISD = ISD::USUBSAT;
    break;
  case Intrinsic::sqrt:
    ISD = ISD::FSQRT;
    break;
  case Intrinsic::sadd_with_overflow:
  case Intrinsic::ssub_with_overflow:
    // SSUBO has same costs so don't duplicate.
    ISD = ISD::SADDO;
    OpTy = RetTy->getContainedType(0);
    break;
  case Intrinsic::uadd_with_overflow:
  case Intrinsic::usub_with_overflow:
    // USUBO has same costs so don't duplicate.
    ISD = ISD::UADDO;
    OpTy = RetTy->getContainedType(0);
    break;
  case Intrinsic::umul_with_overflow:
  case Intrinsic::smul_with_overflow:
    // SMULO has same costs so don't duplicate.
    ISD = ISD::UMULO;
    OpTy = RetTy->getContainedType(0);
    break;
  }

  if (ISD != ISD::DELETED_NODE) {
    // Legalize the type.
    std::pair<InstructionCost, MVT> LT = getTypeLegalizationCost(OpTy);
    MVT MTy = LT.second;

    // Without BMI/LZCNT see if we're only looking for a *_ZERO_UNDEF cost.
    if (((ISD == ISD::CTTZ && !ST->hasBMI()) ||
         (ISD == ISD::CTLZ && !ST->hasLZCNT())) &&
        !MTy.isVector() && !ICA.isTypeBasedOnly()) {
      const SmallVectorImpl<const Value *> &Args = ICA.getArgs();
      if (auto *Cst = dyn_cast<ConstantInt>(Args[1]))
        if (Cst->isAllOnesValue())
          ISD = ISD == ISD::CTTZ ? ISD::CTTZ_ZERO_UNDEF : ISD::CTLZ_ZERO_UNDEF;
    }

    // FSQRT is a single instruction.
    if (ISD == ISD::FSQRT && CostKind == TTI::TCK_CodeSize)
      return LT.first;

    auto adjustTableCost = [](int ISD, unsigned Cost,
                              InstructionCost LegalizationCost,
                              FastMathFlags FMF) {
      // If there are no NANs to deal with, then these are reduced to a
      // single MIN** or MAX** instruction instead of the MIN/CMP/SELECT that we
      // assume is used in the non-fast case.
      if (ISD == ISD::FMAXNUM || ISD == ISD::FMINNUM) {
        if (FMF.noNaNs())
          return LegalizationCost * 1;
      }
      return LegalizationCost * (int)Cost;
    };

    if (ST->useGLMDivSqrtCosts())
      if (const auto *Entry = CostTableLookup(GLMCostTbl, ISD, MTy))
        if (auto KindCost = Entry->Cost[CostKind])
          return adjustTableCost(Entry->ISD, *KindCost, LT.first,
                                 ICA.getFlags());

    if (ST->useSLMArithCosts())
      if (const auto *Entry = CostTableLookup(SLMCostTbl, ISD, MTy))
        if (auto KindCost = Entry->Cost[CostKind])
          return adjustTableCost(Entry->ISD, *KindCost, LT.first,
                                 ICA.getFlags());

    if (ST->hasVBMI2())
      if (const auto *Entry = CostTableLookup(AVX512VBMI2CostTbl, ISD, MTy))
        if (auto KindCost = Entry->Cost[CostKind])
          return adjustTableCost(Entry->ISD, *KindCost, LT.first,
                                 ICA.getFlags());

    if (ST->hasBITALG())
      if (const auto *Entry = CostTableLookup(AVX512BITALGCostTbl, ISD, MTy))
        if (auto KindCost = Entry->Cost[CostKind])
          return adjustTableCost(Entry->ISD, *KindCost, LT.first,
                                 ICA.getFlags());

    if (ST->hasVPOPCNTDQ())
      if (const auto *Entry = CostTableLookup(AVX512VPOPCNTDQCostTbl, ISD, MTy))
        if (auto KindCost = Entry->Cost[CostKind])
          return adjustTableCost(Entry->ISD, *KindCost, LT.first,
                                 ICA.getFlags());

    if (ST->hasGFNI())
      if (const auto *Entry = CostTableLookup(GFNICostTbl, ISD, MTy))
        if (auto KindCost = Entry->Cost[CostKind])
          return adjustTableCost(Entry->ISD, *KindCost, LT.first,
                                 ICA.getFlags());

    if (ST->hasCDI())
      if (const auto *Entry = CostTableLookup(AVX512CDCostTbl, ISD, MTy))
        if (auto KindCost = Entry->Cost[CostKind])
          return adjustTableCost(Entry->ISD, *KindCost, LT.first,
                                 ICA.getFlags());

    if (ST->hasBWI())
      if (const auto *Entry = CostTableLookup(AVX512BWCostTbl, ISD, MTy))
        if (auto KindCost = Entry->Cost[CostKind])
          return adjustTableCost(Entry->ISD, *KindCost, LT.first,
                                 ICA.getFlags());

    if (ST->hasAVX512())
      if (const auto *Entry = CostTableLookup(AVX512CostTbl, ISD, MTy))
        if (auto KindCost = Entry->Cost[CostKind])
          return adjustTableCost(Entry->ISD, *KindCost, LT.first,
                                 ICA.getFlags());

    if (ST->hasXOP())
      if (const auto *Entry = CostTableLookup(XOPCostTbl, ISD, MTy))
        if (auto KindCost = Entry->Cost[CostKind])
          return adjustTableCost(Entry->ISD, *KindCost, LT.first,
                                 ICA.getFlags());

    if (ST->hasAVX2())
      if (const auto *Entry = CostTableLookup(AVX2CostTbl, ISD, MTy))
        if (auto KindCost = Entry->Cost[CostKind])
          return adjustTableCost(Entry->ISD, *KindCost, LT.first,
                                 ICA.getFlags());

    if (ST->hasAVX())
      if (const auto *Entry = CostTableLookup(AVX1CostTbl, ISD, MTy))
        if (auto KindCost = Entry->Cost[CostKind])
          return adjustTableCost(Entry->ISD, *KindCost, LT.first,
                                 ICA.getFlags());

    if (ST->hasSSE42())
      if (const auto *Entry = CostTableLookup(SSE42CostTbl, ISD, MTy))
        if (auto KindCost = Entry->Cost[CostKind])
          return adjustTableCost(Entry->ISD, *KindCost, LT.first,
                                 ICA.getFlags());

    if (ST->hasSSE41())
      if (const auto *Entry = CostTableLookup(SSE41CostTbl, ISD, MTy))
        if (auto KindCost = Entry->Cost[CostKind])
          return adjustTableCost(Entry->ISD, *KindCost, LT.first,
                                 ICA.getFlags());

    if (ST->hasSSSE3())
      if (const auto *Entry = CostTableLookup(SSSE3CostTbl, ISD, MTy))
        if (auto KindCost = Entry->Cost[CostKind])
          return adjustTableCost(Entry->ISD, *KindCost, LT.first,
                                 ICA.getFlags());

    if (ST->hasSSE2())
      if (const auto *Entry = CostTableLookup(SSE2CostTbl, ISD, MTy))
        if (auto KindCost = Entry->Cost[CostKind])
          return adjustTableCost(Entry->ISD, *KindCost, LT.first,
                                 ICA.getFlags());

    if (ST->hasSSE1())
      if (const auto *Entry = CostTableLookup(SSE1CostTbl, ISD, MTy))
        if (auto KindCost = Entry->Cost[CostKind])
          return adjustTableCost(Entry->ISD, *KindCost, LT.first,
                                 ICA.getFlags());

    if (ST->hasBMI()) {
      if (ST->is64Bit())
        if (const auto *Entry = CostTableLookup(BMI64CostTbl, ISD, MTy))
          if (auto KindCost = Entry->Cost[CostKind])
            return adjustTableCost(Entry->ISD, *KindCost, LT.first,
                                   ICA.getFlags());

      if (const auto *Entry = CostTableLookup(BMI32CostTbl, ISD, MTy))
        if (auto KindCost = Entry->Cost[CostKind])
          return adjustTableCost(Entry->ISD, *KindCost, LT.first,
                                 ICA.getFlags());
    }

    if (ST->hasLZCNT()) {
      if (ST->is64Bit())
        if (const auto *Entry = CostTableLookup(LZCNT64CostTbl, ISD, MTy))
          if (auto KindCost = Entry->Cost[CostKind])
            return adjustTableCost(Entry->ISD, *KindCost, LT.first,
                                   ICA.getFlags());

      if (const auto *Entry = CostTableLookup(LZCNT32CostTbl, ISD, MTy))
        if (auto KindCost = Entry->Cost[CostKind])
          return adjustTableCost(Entry->ISD, *KindCost, LT.first,
                                 ICA.getFlags());
    }

    if (ST->hasPOPCNT()) {
      if (ST->is64Bit())
        if (const auto *Entry = CostTableLookup(POPCNT64CostTbl, ISD, MTy))
          if (auto KindCost = Entry->Cost[CostKind])
            return adjustTableCost(Entry->ISD, *KindCost, LT.first,
                                   ICA.getFlags());

      if (const auto *Entry = CostTableLookup(POPCNT32CostTbl, ISD, MTy))
        if (auto KindCost = Entry->Cost[CostKind])
          return adjustTableCost(Entry->ISD, *KindCost, LT.first,
                                 ICA.getFlags());
    }

    if (ISD == ISD::BSWAP && ST->hasMOVBE() && ST->hasFastMOVBE()) {
      if (const Instruction *II = ICA.getInst()) {
        if (II->hasOneUse() && isa<StoreInst>(II->user_back()))
          return TTI::TCC_Free;
        if (auto *LI = dyn_cast<LoadInst>(II->getOperand(0))) {
          if (LI->hasOneUse())
            return TTI::TCC_Free;
        }
      }
    }

    if (ST->is64Bit())
      if (const auto *Entry = CostTableLookup(X64CostTbl, ISD, MTy))
        if (auto KindCost = Entry->Cost[CostKind])
          return adjustTableCost(Entry->ISD, *KindCost, LT.first,
                                 ICA.getFlags());

    if (const auto *Entry = CostTableLookup(X86CostTbl, ISD, MTy))
      if (auto KindCost = Entry->Cost[CostKind])
        return adjustTableCost(Entry->ISD, *KindCost, LT.first, ICA.getFlags());
  }

  return BaseT::getIntrinsicInstrCost(ICA, CostKind);
}

InstructionCost X86TTIImpl::getVectorInstrCost(unsigned Opcode, Type *Val,
                                               TTI::TargetCostKind CostKind,
                                               unsigned Index, Value *Op0,
                                               Value *Op1) {
  static const CostTblEntry SLMCostTbl[] = {
     { ISD::EXTRACT_VECTOR_ELT,       MVT::i8,      4 },
     { ISD::EXTRACT_VECTOR_ELT,       MVT::i16,     4 },
     { ISD::EXTRACT_VECTOR_ELT,       MVT::i32,     4 },
     { ISD::EXTRACT_VECTOR_ELT,       MVT::i64,     7 }
   };

  assert(Val->isVectorTy() && "This must be a vector type");
  Type *ScalarType = Val->getScalarType();
  InstructionCost RegisterFileMoveCost = 0;

  // Non-immediate extraction/insertion can be handled as a sequence of
  // aliased loads+stores via the stack.
  if (Index == -1U && (Opcode == Instruction::ExtractElement ||
                       Opcode == Instruction::InsertElement)) {
    // TODO: On some SSE41+ targets, we expand to cmp+splat+select patterns:
    // inselt N0, N1, N2 --> select (SplatN2 == {0,1,2...}) ? SplatN1 : N0.

    // TODO: Move this to BasicTTIImpl.h? We'd need better gep + index handling.
    assert(isa<FixedVectorType>(Val) && "Fixed vector type expected");
    Align VecAlign = DL.getPrefTypeAlign(Val);
    Align SclAlign = DL.getPrefTypeAlign(ScalarType);

    // Extract - store vector to stack, load scalar.
    if (Opcode == Instruction::ExtractElement) {
      return getMemoryOpCost(Instruction::Store, Val, VecAlign, 0, CostKind) +
             getMemoryOpCost(Instruction::Load, ScalarType, SclAlign, 0,
                             CostKind);
    }
    // Insert - store vector to stack, store scalar, load vector.
    if (Opcode == Instruction::InsertElement) {
      return getMemoryOpCost(Instruction::Store, Val, VecAlign, 0, CostKind) +
             getMemoryOpCost(Instruction::Store, ScalarType, SclAlign, 0,
                             CostKind) +
             getMemoryOpCost(Instruction::Load, Val, VecAlign, 0, CostKind);
    }
  }

  if (Index != -1U && (Opcode == Instruction::ExtractElement ||
                       Opcode == Instruction::InsertElement)) {
    // Extraction of vXi1 elements are now efficiently handled by MOVMSK.
    if (Opcode == Instruction::ExtractElement &&
        ScalarType->getScalarSizeInBits() == 1 &&
        cast<FixedVectorType>(Val)->getNumElements() > 1)
      return 1;

    // Legalize the type.
    std::pair<InstructionCost, MVT> LT = getTypeLegalizationCost(Val);

    // This type is legalized to a scalar type.
    if (!LT.second.isVector())
      return 0;

    // The type may be split. Normalize the index to the new type.
    unsigned SizeInBits = LT.second.getSizeInBits();
    unsigned NumElts = LT.second.getVectorNumElements();
    unsigned SubNumElts = NumElts;
    Index = Index % NumElts;

    // For >128-bit vectors, we need to extract higher 128-bit subvectors.
    // For inserts, we also need to insert the subvector back.
    if (SizeInBits > 128) {
      assert((SizeInBits % 128) == 0 && "Illegal vector");
      unsigned NumSubVecs = SizeInBits / 128;
      SubNumElts = NumElts / NumSubVecs;
      if (SubNumElts <= Index) {
        RegisterFileMoveCost += (Opcode == Instruction::InsertElement ? 2 : 1);
        Index %= SubNumElts;
      }
    }

    MVT MScalarTy = LT.second.getScalarType();
    auto IsCheapPInsrPExtrInsertPS = [&]() {
      // Assume pinsr/pextr XMM <-> GPR is relatively cheap on all targets.
      // Also, assume insertps is relatively cheap on all >= SSE41 targets.
      return (MScalarTy == MVT::i16 && ST->hasSSE2()) ||
             (MScalarTy.isInteger() && ST->hasSSE41()) ||
             (MScalarTy == MVT::f32 && ST->hasSSE41() &&
              Opcode == Instruction::InsertElement);
    };

    if (Index == 0) {
      // Floating point scalars are already located in index #0.
      // Many insertions to #0 can fold away for scalar fp-ops, so let's assume
      // true for all.
      if (ScalarType->isFloatingPointTy() &&
          (Opcode != Instruction::InsertElement || !Op0 ||
           isa<UndefValue>(Op0)))
        return RegisterFileMoveCost;

      if (Opcode == Instruction::InsertElement &&
          isa_and_nonnull<UndefValue>(Op0)) {
        // Consider the gather cost to be cheap.
        if (isa_and_nonnull<LoadInst>(Op1))
          return RegisterFileMoveCost;
        if (!IsCheapPInsrPExtrInsertPS()) {
          // mov constant-to-GPR + movd/movq GPR -> XMM.
          if (isa_and_nonnull<Constant>(Op1) && Op1->getType()->isIntegerTy())
            return 2 + RegisterFileMoveCost;
          // Assume movd/movq GPR -> XMM is relatively cheap on all targets.
          return 1 + RegisterFileMoveCost;
        }
      }

      // Assume movd/movq XMM -> GPR is relatively cheap on all targets.
      if (ScalarType->isIntegerTy() && Opcode == Instruction::ExtractElement)
        return 1 + RegisterFileMoveCost;
    }

    int ISD = TLI->InstructionOpcodeToISD(Opcode);
    assert(ISD && "Unexpected vector opcode");
    if (ST->useSLMArithCosts())
      if (auto *Entry = CostTableLookup(SLMCostTbl, ISD, MScalarTy))
        return Entry->Cost + RegisterFileMoveCost;

    // Consider cheap cases.
    if (IsCheapPInsrPExtrInsertPS())
      return 1 + RegisterFileMoveCost;

    // For extractions we just need to shuffle the element to index 0, which
    // should be very cheap (assume cost = 1). For insertions we need to shuffle
    // the elements to its destination. In both cases we must handle the
    // subvector move(s).
    // If the vector type is already less than 128-bits then don't reduce it.
    // TODO: Under what circumstances should we shuffle using the full width?
    InstructionCost ShuffleCost = 1;
    if (Opcode == Instruction::InsertElement) {
      auto *SubTy = cast<VectorType>(Val);
      EVT VT = TLI->getValueType(DL, Val);
      if (VT.getScalarType() != MScalarTy || VT.getSizeInBits() >= 128)
        SubTy = FixedVectorType::get(ScalarType, SubNumElts);
      ShuffleCost = getShuffleCost(TTI::SK_PermuteTwoSrc, SubTy, std::nullopt,
                                   CostKind, 0, SubTy);
    }
    int IntOrFpCost = ScalarType->isFloatingPointTy() ? 0 : 1;
    return ShuffleCost + IntOrFpCost + RegisterFileMoveCost;
  }

  return BaseT::getVectorInstrCost(Opcode, Val, CostKind, Index, Op0, Op1) +
         RegisterFileMoveCost;
}

InstructionCost
X86TTIImpl::getScalarizationOverhead(VectorType *Ty, const APInt &DemandedElts,
                                     bool Insert, bool Extract,
                                     TTI::TargetCostKind CostKind) {
  assert(DemandedElts.getBitWidth() ==
             cast<FixedVectorType>(Ty)->getNumElements() &&
         "Vector size mismatch");

  std::pair<InstructionCost, MVT> LT = getTypeLegalizationCost(Ty);
  MVT MScalarTy = LT.second.getScalarType();
  unsigned LegalVectorBitWidth = LT.second.getSizeInBits();
  InstructionCost Cost = 0;

  constexpr unsigned LaneBitWidth = 128;
  assert((LegalVectorBitWidth < LaneBitWidth ||
          (LegalVectorBitWidth % LaneBitWidth) == 0) &&
         "Illegal vector");

  const int NumLegalVectors = *LT.first.getValue();
  assert(NumLegalVectors >= 0 && "Negative cost!");

  // For insertions, a ISD::BUILD_VECTOR style vector initialization can be much
  // cheaper than an accumulation of ISD::INSERT_VECTOR_ELT.
  if (Insert) {
    if ((MScalarTy == MVT::i16 && ST->hasSSE2()) ||
        (MScalarTy.isInteger() && ST->hasSSE41()) ||
        (MScalarTy == MVT::f32 && ST->hasSSE41())) {
      // For types we can insert directly, insertion into 128-bit sub vectors is
      // cheap, followed by a cheap chain of concatenations.
      if (LegalVectorBitWidth <= LaneBitWidth) {
        Cost += BaseT::getScalarizationOverhead(Ty, DemandedElts, Insert,
                                                /*Extract*/ false, CostKind);
      } else {
        // In each 128-lane, if at least one index is demanded but not all
        // indices are demanded and this 128-lane is not the first 128-lane of
        // the legalized-vector, then this 128-lane needs a extracti128; If in
        // each 128-lane, there is at least one demanded index, this 128-lane
        // needs a inserti128.

        // The following cases will help you build a better understanding:
        // Assume we insert several elements into a v8i32 vector in avx2,
        // Case#1: inserting into 1th index needs vpinsrd + inserti128.
        // Case#2: inserting into 5th index needs extracti128 + vpinsrd +
        // inserti128.
        // Case#3: inserting into 4,5,6,7 index needs 4*vpinsrd + inserti128.
        assert((LegalVectorBitWidth % LaneBitWidth) == 0 && "Illegal vector");
        unsigned NumLegalLanes = LegalVectorBitWidth / LaneBitWidth;
        unsigned NumLanesTotal = NumLegalLanes * NumLegalVectors;
        unsigned NumLegalElts =
            LT.second.getVectorNumElements() * NumLegalVectors;
        assert(NumLegalElts >= DemandedElts.getBitWidth() &&
               "Vector has been legalized to smaller element count");
        assert((NumLegalElts % NumLanesTotal) == 0 &&
               "Unexpected elts per lane");
        unsigned NumEltsPerLane = NumLegalElts / NumLanesTotal;

        APInt WidenedDemandedElts = DemandedElts.zext(NumLegalElts);
        auto *LaneTy =
            FixedVectorType::get(Ty->getElementType(), NumEltsPerLane);

        for (unsigned I = 0; I != NumLanesTotal; ++I) {
          APInt LaneEltMask = WidenedDemandedElts.extractBits(
              NumEltsPerLane, NumEltsPerLane * I);
          if (LaneEltMask.isZero())
            continue;
          // FIXME: we don't need to extract if all non-demanded elements
          //        are legalization-inserted padding.
          if (!LaneEltMask.isAllOnes())
            Cost += getShuffleCost(TTI::SK_ExtractSubvector, Ty, std::nullopt,
                                   CostKind, I * NumEltsPerLane, LaneTy);
          Cost += BaseT::getScalarizationOverhead(LaneTy, LaneEltMask, Insert,
                                                  /*Extract*/ false, CostKind);
        }

        APInt AffectedLanes =
            APIntOps::ScaleBitMask(WidenedDemandedElts, NumLanesTotal);
        APInt FullyAffectedLegalVectors = APIntOps::ScaleBitMask(
            AffectedLanes, NumLegalVectors, /*MatchAllBits=*/true);
        for (int LegalVec = 0; LegalVec != NumLegalVectors; ++LegalVec) {
          for (unsigned Lane = 0; Lane != NumLegalLanes; ++Lane) {
            unsigned I = NumLegalLanes * LegalVec + Lane;
            // No need to insert unaffected lane; or lane 0 of each legal vector
            // iff ALL lanes of that vector were affected and will be inserted.
            if (!AffectedLanes[I] ||
                (Lane == 0 && FullyAffectedLegalVectors[LegalVec]))
              continue;
            Cost += getShuffleCost(TTI::SK_InsertSubvector, Ty, std::nullopt,
                                   CostKind, I * NumEltsPerLane, LaneTy);
          }
        }
      }
    } else if (LT.second.isVector()) {
      // Without fast insertion, we need to use MOVD/MOVQ to pass each demanded
      // integer element as a SCALAR_TO_VECTOR, then we build the vector as a
      // series of UNPCK followed by CONCAT_VECTORS - all of these can be
      // considered cheap.
      if (Ty->isIntOrIntVectorTy())
        Cost += DemandedElts.popcount();

      // Get the smaller of the legalized or original pow2-extended number of
      // vector elements, which represents the number of unpacks we'll end up
      // performing.
      unsigned NumElts = LT.second.getVectorNumElements();
      unsigned Pow2Elts =
          PowerOf2Ceil(cast<FixedVectorType>(Ty)->getNumElements());
      Cost += (std::min<unsigned>(NumElts, Pow2Elts) - 1) * LT.first;
    }
  }

  if (Extract) {
    // vXi1 can be efficiently extracted with MOVMSK.
    // TODO: AVX512 predicate mask handling.
    // NOTE: This doesn't work well for roundtrip scalarization.
    if (!Insert && Ty->getScalarSizeInBits() == 1 && !ST->hasAVX512()) {
      unsigned NumElts = cast<FixedVectorType>(Ty)->getNumElements();
      unsigned MaxElts = ST->hasAVX2() ? 32 : 16;
      unsigned MOVMSKCost = (NumElts + MaxElts - 1) / MaxElts;
      return MOVMSKCost;
    }

    if (LT.second.isVector()) {
      unsigned NumLegalElts =
          LT.second.getVectorNumElements() * NumLegalVectors;
      assert(NumLegalElts >= DemandedElts.getBitWidth() &&
             "Vector has been legalized to smaller element count");

      // If we're extracting elements from a 128-bit subvector lane,
      // we only need to extract each lane once, not for every element.
      if (LegalVectorBitWidth > LaneBitWidth) {
        unsigned NumLegalLanes = LegalVectorBitWidth / LaneBitWidth;
        unsigned NumLanesTotal = NumLegalLanes * NumLegalVectors;
        assert((NumLegalElts % NumLanesTotal) == 0 &&
               "Unexpected elts per lane");
        unsigned NumEltsPerLane = NumLegalElts / NumLanesTotal;

        // Add cost for each demanded 128-bit subvector extraction.
        // Luckily this is a lot easier than for insertion.
        APInt WidenedDemandedElts = DemandedElts.zext(NumLegalElts);
        auto *LaneTy =
            FixedVectorType::get(Ty->getElementType(), NumEltsPerLane);

        for (unsigned I = 0; I != NumLanesTotal; ++I) {
          APInt LaneEltMask = WidenedDemandedElts.extractBits(
              NumEltsPerLane, I * NumEltsPerLane);
          if (LaneEltMask.isZero())
            continue;
          Cost += getShuffleCost(TTI::SK_ExtractSubvector, Ty, std::nullopt,
                                 CostKind, I * NumEltsPerLane, LaneTy);
          Cost += BaseT::getScalarizationOverhead(
              LaneTy, LaneEltMask, /*Insert*/ false, Extract, CostKind);
        }

        return Cost;
      }
    }

    // Fallback to default extraction.
    Cost += BaseT::getScalarizationOverhead(Ty, DemandedElts, /*Insert*/ false,
                                            Extract, CostKind);
  }

  return Cost;
}

InstructionCost
X86TTIImpl::getReplicationShuffleCost(Type *EltTy, int ReplicationFactor,
                                      int VF, const APInt &DemandedDstElts,
                                      TTI::TargetCostKind CostKind) {
  const unsigned EltTyBits = DL.getTypeSizeInBits(EltTy);
  // We don't differentiate element types here, only element bit width.
  EltTy = IntegerType::getIntNTy(EltTy->getContext(), EltTyBits);

  auto bailout = [&]() {
    return BaseT::getReplicationShuffleCost(EltTy, ReplicationFactor, VF,
                                            DemandedDstElts, CostKind);
  };

  // For now, only deal with AVX512 cases.
  if (!ST->hasAVX512())
    return bailout();

  // Do we have a native shuffle for this element type, or should we promote?
  unsigned PromEltTyBits = EltTyBits;
  switch (EltTyBits) {
  case 32:
  case 64:
    break; // AVX512F.
  case 16:
    if (!ST->hasBWI())
      PromEltTyBits = 32; // promote to i32, AVX512F.
    break;                // AVX512BW
  case 8:
    if (!ST->hasVBMI())
      PromEltTyBits = 32; // promote to i32, AVX512F.
    break;                // AVX512VBMI
  case 1:
    // There is no support for shuffling i1 elements. We *must* promote.
    if (ST->hasBWI()) {
      if (ST->hasVBMI())
        PromEltTyBits = 8; // promote to i8, AVX512VBMI.
      else
        PromEltTyBits = 16; // promote to i16, AVX512BW.
      break;
    }
    PromEltTyBits = 32; // promote to i32, AVX512F.
    break;
  default:
    return bailout();
  }
  auto *PromEltTy = IntegerType::getIntNTy(EltTy->getContext(), PromEltTyBits);

  auto *SrcVecTy = FixedVectorType::get(EltTy, VF);
  auto *PromSrcVecTy = FixedVectorType::get(PromEltTy, VF);

  int NumDstElements = VF * ReplicationFactor;
  auto *PromDstVecTy = FixedVectorType::get(PromEltTy, NumDstElements);
  auto *DstVecTy = FixedVectorType::get(EltTy, NumDstElements);

  // Legalize the types.
  MVT LegalSrcVecTy = getTypeLegalizationCost(SrcVecTy).second;
  MVT LegalPromSrcVecTy = getTypeLegalizationCost(PromSrcVecTy).second;
  MVT LegalPromDstVecTy = getTypeLegalizationCost(PromDstVecTy).second;
  MVT LegalDstVecTy = getTypeLegalizationCost(DstVecTy).second;
  // They should have legalized into vector types.
  if (!LegalSrcVecTy.isVector() || !LegalPromSrcVecTy.isVector() ||
      !LegalPromDstVecTy.isVector() || !LegalDstVecTy.isVector())
    return bailout();

  if (PromEltTyBits != EltTyBits) {
    // If we have to perform the shuffle with wider elt type than our data type,
    // then we will first need to anyext (we don't care about the new bits)
    // the source elements, and then truncate Dst elements.
    InstructionCost PromotionCost;
    PromotionCost += getCastInstrCost(
        Instruction::SExt, /*Dst=*/PromSrcVecTy, /*Src=*/SrcVecTy,
        TargetTransformInfo::CastContextHint::None, CostKind);
    PromotionCost +=
        getCastInstrCost(Instruction::Trunc, /*Dst=*/DstVecTy,
                         /*Src=*/PromDstVecTy,
                         TargetTransformInfo::CastContextHint::None, CostKind);
    return PromotionCost + getReplicationShuffleCost(PromEltTy,
                                                     ReplicationFactor, VF,
                                                     DemandedDstElts, CostKind);
  }

  assert(LegalSrcVecTy.getScalarSizeInBits() == EltTyBits &&
         LegalSrcVecTy.getScalarType() == LegalDstVecTy.getScalarType() &&
         "We expect that the legalization doesn't affect the element width, "
         "doesn't coalesce/split elements.");

  unsigned NumEltsPerDstVec = LegalDstVecTy.getVectorNumElements();
  unsigned NumDstVectors =
      divideCeil(DstVecTy->getNumElements(), NumEltsPerDstVec);

  auto *SingleDstVecTy = FixedVectorType::get(EltTy, NumEltsPerDstVec);

  // Not all the produced Dst elements may be demanded. In our case,
  // given that a single Dst vector is formed by a single shuffle,
  // if all elements that will form a single Dst vector aren't demanded,
  // then we won't need to do that shuffle, so adjust the cost accordingly.
  APInt DemandedDstVectors = APIntOps::ScaleBitMask(
      DemandedDstElts.zext(NumDstVectors * NumEltsPerDstVec), NumDstVectors);
  unsigned NumDstVectorsDemanded = DemandedDstVectors.popcount();

  InstructionCost SingleShuffleCost = getShuffleCost(
      TTI::SK_PermuteSingleSrc, SingleDstVecTy, /*Mask=*/std::nullopt, CostKind,
      /*Index=*/0, /*SubTp=*/nullptr);
  return NumDstVectorsDemanded * SingleShuffleCost;
}

InstructionCost X86TTIImpl::getMemoryOpCost(unsigned Opcode, Type *Src,
                                            MaybeAlign Alignment,
                                            unsigned AddressSpace,
                                            TTI::TargetCostKind CostKind,
                                            TTI::OperandValueInfo OpInfo,
                                            const Instruction *I) {
  // TODO: Handle other cost kinds.
  if (CostKind != TTI::TCK_RecipThroughput) {
    if (auto *SI = dyn_cast_or_null<StoreInst>(I)) {
      // Store instruction with index and scale costs 2 Uops.
      // Check the preceding GEP to identify non-const indices.
      if (auto *GEP = dyn_cast<GetElementPtrInst>(SI->getPointerOperand())) {
        if (!all_of(GEP->indices(), [](Value *V) { return isa<Constant>(V); }))
          return TTI::TCC_Basic * 2;
      }
    }
    return TTI::TCC_Basic;
  }

  assert((Opcode == Instruction::Load || Opcode == Instruction::Store) &&
         "Invalid Opcode");
  // Type legalization can't handle structs
  if (TLI->getValueType(DL, Src, true) == MVT::Other)
    return BaseT::getMemoryOpCost(Opcode, Src, Alignment, AddressSpace,
                                  CostKind);

  // Legalize the type.
  std::pair<InstructionCost, MVT> LT = getTypeLegalizationCost(Src);

  auto *VTy = dyn_cast<FixedVectorType>(Src);

  InstructionCost Cost = 0;

  // Add a cost for constant load to vector.
  if (Opcode == Instruction::Store && OpInfo.isConstant())
    Cost += getMemoryOpCost(Instruction::Load, Src, DL.getABITypeAlign(Src),
                            /*AddressSpace=*/0, CostKind);

  // Handle the simple case of non-vectors.
  // NOTE: this assumes that legalization never creates vector from scalars!
  if (!VTy || !LT.second.isVector()) {
    // Each load/store unit costs 1.
    return (LT.second.isFloatingPoint() ? Cost : 0) + LT.first * 1;
  }

  bool IsLoad = Opcode == Instruction::Load;

  Type *EltTy = VTy->getElementType();

  const int EltTyBits = DL.getTypeSizeInBits(EltTy);

  // Source of truth: how many elements were there in the original IR vector?
  const unsigned SrcNumElt = VTy->getNumElements();

  // How far have we gotten?
  int NumEltRemaining = SrcNumElt;
  // Note that we intentionally capture by-reference, NumEltRemaining changes.
  auto NumEltDone = [&]() { return SrcNumElt - NumEltRemaining; };

  const int MaxLegalOpSizeBytes = divideCeil(LT.second.getSizeInBits(), 8);

  // Note that even if we can store 64 bits of an XMM, we still operate on XMM.
  const unsigned XMMBits = 128;
  if (XMMBits % EltTyBits != 0)
    // Vector size must be a multiple of the element size. I.e. no padding.
    return BaseT::getMemoryOpCost(Opcode, Src, Alignment, AddressSpace,
                                  CostKind);
  const int NumEltPerXMM = XMMBits / EltTyBits;

  auto *XMMVecTy = FixedVectorType::get(EltTy, NumEltPerXMM);

  for (int CurrOpSizeBytes = MaxLegalOpSizeBytes, SubVecEltsLeft = 0;
       NumEltRemaining > 0; CurrOpSizeBytes /= 2) {
    // How many elements would a single op deal with at once?
    if ((8 * CurrOpSizeBytes) % EltTyBits != 0)
      // Vector size must be a multiple of the element size. I.e. no padding.
      return BaseT::getMemoryOpCost(Opcode, Src, Alignment, AddressSpace,
                                    CostKind);
    int CurrNumEltPerOp = (8 * CurrOpSizeBytes) / EltTyBits;

    assert(CurrOpSizeBytes > 0 && CurrNumEltPerOp > 0 && "How'd we get here?");
    assert((((NumEltRemaining * EltTyBits) < (2 * 8 * CurrOpSizeBytes)) ||
            (CurrOpSizeBytes == MaxLegalOpSizeBytes)) &&
           "Unless we haven't halved the op size yet, "
           "we have less than two op's sized units of work left.");

    auto *CurrVecTy = CurrNumEltPerOp > NumEltPerXMM
                          ? FixedVectorType::get(EltTy, CurrNumEltPerOp)
                          : XMMVecTy;

    assert(CurrVecTy->getNumElements() % CurrNumEltPerOp == 0 &&
           "After halving sizes, the vector elt count is no longer a multiple "
           "of number of elements per operation?");
    auto *CoalescedVecTy =
        CurrNumEltPerOp == 1
            ? CurrVecTy
            : FixedVectorType::get(
                  IntegerType::get(Src->getContext(),
                                   EltTyBits * CurrNumEltPerOp),
                  CurrVecTy->getNumElements() / CurrNumEltPerOp);
    assert(DL.getTypeSizeInBits(CoalescedVecTy) ==
               DL.getTypeSizeInBits(CurrVecTy) &&
           "coalesciing elements doesn't change vector width.");

    while (NumEltRemaining > 0) {
      assert(SubVecEltsLeft >= 0 && "Subreg element count overconsumtion?");

      // Can we use this vector size, as per the remaining element count?
      // Iff the vector is naturally aligned, we can do a wide load regardless.
      if (NumEltRemaining < CurrNumEltPerOp &&
          (!IsLoad || Alignment.valueOrOne() < CurrOpSizeBytes) &&
          CurrOpSizeBytes != 1)
        break; // Try smalled vector size.

      bool Is0thSubVec = (NumEltDone() % LT.second.getVectorNumElements()) == 0;

      // If we have fully processed the previous reg, we need to replenish it.
      if (SubVecEltsLeft == 0) {
        SubVecEltsLeft += CurrVecTy->getNumElements();
        // And that's free only for the 0'th subvector of a legalized vector.
        if (!Is0thSubVec)
          Cost += getShuffleCost(IsLoad ? TTI::ShuffleKind::SK_InsertSubvector
                                        : TTI::ShuffleKind::SK_ExtractSubvector,
                                 VTy, std::nullopt, CostKind, NumEltDone(),
                                 CurrVecTy);
      }

      // While we can directly load/store ZMM, YMM, and 64-bit halves of XMM,
      // for smaller widths (32/16/8) we have to insert/extract them separately.
      // Again, it's free for the 0'th subreg (if op is 32/64 bit wide,
      // but let's pretend that it is also true for 16/8 bit wide ops...)
      if (CurrOpSizeBytes <= 32 / 8 && !Is0thSubVec) {
        int NumEltDoneInCurrXMM = NumEltDone() % NumEltPerXMM;
        assert(NumEltDoneInCurrXMM % CurrNumEltPerOp == 0 && "");
        int CoalescedVecEltIdx = NumEltDoneInCurrXMM / CurrNumEltPerOp;
        APInt DemandedElts =
            APInt::getBitsSet(CoalescedVecTy->getNumElements(),
                              CoalescedVecEltIdx, CoalescedVecEltIdx + 1);
        assert(DemandedElts.popcount() == 1 && "Inserting single value");
        Cost += getScalarizationOverhead(CoalescedVecTy, DemandedElts, IsLoad,
                                         !IsLoad, CostKind);
      }

      // This isn't exactly right. We're using slow unaligned 32-byte accesses
      // as a proxy for a double-pumped AVX memory interface such as on
      // Sandybridge.
      // Sub-32-bit loads/stores will be slower either with PINSR*/PEXTR* or
      // will be scalarized.
      if (CurrOpSizeBytes == 32 && ST->isUnalignedMem32Slow())
        Cost += 2;
      else if (CurrOpSizeBytes < 4)
        Cost += 2;
      else
        Cost += 1;

      SubVecEltsLeft -= CurrNumEltPerOp;
      NumEltRemaining -= CurrNumEltPerOp;
      Alignment = commonAlignment(Alignment.valueOrOne(), CurrOpSizeBytes);
    }
  }

  assert(NumEltRemaining <= 0 && "Should have processed all the elements.");

  return Cost;
}

InstructionCost
X86TTIImpl::getMaskedMemoryOpCost(unsigned Opcode, Type *SrcTy, Align Alignment,
                                  unsigned AddressSpace,
                                  TTI::TargetCostKind CostKind) {
  bool IsLoad = (Instruction::Load == Opcode);
  bool IsStore = (Instruction::Store == Opcode);

  auto *SrcVTy = dyn_cast<FixedVectorType>(SrcTy);
  if (!SrcVTy)
    // To calculate scalar take the regular cost, without mask
    return getMemoryOpCost(Opcode, SrcTy, Alignment, AddressSpace, CostKind);

  unsigned NumElem = SrcVTy->getNumElements();
  auto *MaskTy =
      FixedVectorType::get(Type::getInt8Ty(SrcVTy->getContext()), NumElem);
  if ((IsLoad && !isLegalMaskedLoad(SrcVTy, Alignment)) ||
      (IsStore && !isLegalMaskedStore(SrcVTy, Alignment))) {
    // Scalarization
    APInt DemandedElts = APInt::getAllOnes(NumElem);
    InstructionCost MaskSplitCost = getScalarizationOverhead(
        MaskTy, DemandedElts, /*Insert*/ false, /*Extract*/ true, CostKind);
    InstructionCost ScalarCompareCost = getCmpSelInstrCost(
        Instruction::ICmp, Type::getInt8Ty(SrcVTy->getContext()), nullptr,
        CmpInst::BAD_ICMP_PREDICATE, CostKind);
    InstructionCost BranchCost = getCFInstrCost(Instruction::Br, CostKind);
    InstructionCost MaskCmpCost = NumElem * (BranchCost + ScalarCompareCost);
    InstructionCost ValueSplitCost = getScalarizationOverhead(
        SrcVTy, DemandedElts, IsLoad, IsStore, CostKind);
    InstructionCost MemopCost =
        NumElem * BaseT::getMemoryOpCost(Opcode, SrcVTy->getScalarType(),
                                         Alignment, AddressSpace, CostKind);
    return MemopCost + ValueSplitCost + MaskSplitCost + MaskCmpCost;
  }

  // Legalize the type.
  std::pair<InstructionCost, MVT> LT = getTypeLegalizationCost(SrcVTy);
  auto VT = TLI->getValueType(DL, SrcVTy);
  InstructionCost Cost = 0;
  if (VT.isSimple() && LT.second != VT.getSimpleVT() &&
      LT.second.getVectorNumElements() == NumElem)
    // Promotion requires extend/truncate for data and a shuffle for mask.
    Cost += getShuffleCost(TTI::SK_PermuteTwoSrc, SrcVTy, std::nullopt,
                           CostKind, 0, nullptr) +
            getShuffleCost(TTI::SK_PermuteTwoSrc, MaskTy, std::nullopt,
                           CostKind, 0, nullptr);

  else if (LT.first * LT.second.getVectorNumElements() > NumElem) {
    auto *NewMaskTy = FixedVectorType::get(MaskTy->getElementType(),
                                           LT.second.getVectorNumElements());
    // Expanding requires fill mask with zeroes
    Cost += getShuffleCost(TTI::SK_InsertSubvector, NewMaskTy, std::nullopt,
                           CostKind, 0, MaskTy);
  }

  // Pre-AVX512 - each maskmov load costs 2 + store costs ~8.
  if (!ST->hasAVX512())
    return Cost + LT.first * (IsLoad ? 2 : 8);

  // AVX-512 masked load/store is cheaper
  return Cost + LT.first;
}

InstructionCost
X86TTIImpl::getPointersChainCost(ArrayRef<const Value *> Ptrs,
                                 const Value *Base,
                                 const TTI::PointersChainInfo &Info,
                                 Type *AccessTy, TTI::TargetCostKind CostKind) {
  if (Info.isSameBase() && Info.isKnownStride()) {
    // If all the pointers have known stride all the differences are translated
    // into constants. X86 memory addressing allows encoding it into
    // displacement. So we just need to take the base GEP cost.
    if (const auto *BaseGEP = dyn_cast<GetElementPtrInst>(Base)) {
      SmallVector<const Value *> Indices(BaseGEP->indices());
      return getGEPCost(BaseGEP->getSourceElementType(),
                        BaseGEP->getPointerOperand(), Indices, nullptr,
                        CostKind);
    }
    return TTI::TCC_Free;
  }
  return BaseT::getPointersChainCost(Ptrs, Base, Info, AccessTy, CostKind);
}

InstructionCost X86TTIImpl::getAddressComputationCost(Type *Ty,
                                                      ScalarEvolution *SE,
                                                      const SCEV *Ptr) {
  // Address computations in vectorized code with non-consecutive addresses will
  // likely result in more instructions compared to scalar code where the
  // computation can more often be merged into the index mode. The resulting
  // extra micro-ops can significantly decrease throughput.
  const unsigned NumVectorInstToHideOverhead = 10;

  // Cost modeling of Strided Access Computation is hidden by the indexing
  // modes of X86 regardless of the stride value. We dont believe that there
  // is a difference between constant strided access in gerenal and constant
  // strided value which is less than or equal to 64.
  // Even in the case of (loop invariant) stride whose value is not known at
  // compile time, the address computation will not incur more than one extra
  // ADD instruction.
  if (Ty->isVectorTy() && SE && !ST->hasAVX2()) {
    // TODO: AVX2 is the current cut-off because we don't have correct
    //       interleaving costs for prior ISA's.
    if (!BaseT::isStridedAccess(Ptr))
      return NumVectorInstToHideOverhead;
    if (!BaseT::getConstantStrideStep(SE, Ptr))
      return 1;
  }

  return BaseT::getAddressComputationCost(Ty, SE, Ptr);
}

InstructionCost
X86TTIImpl::getArithmeticReductionCost(unsigned Opcode, VectorType *ValTy,
                                       std::optional<FastMathFlags> FMF,
                                       TTI::TargetCostKind CostKind) {
  if (TTI::requiresOrderedReduction(FMF))
    return BaseT::getArithmeticReductionCost(Opcode, ValTy, FMF, CostKind);

  // We use the Intel Architecture Code Analyzer(IACA) to measure the throughput
  // and make it as the cost.

  static const CostTblEntry SLMCostTbl[] = {
    { ISD::FADD,  MVT::v2f64,   3 },
    { ISD::ADD,   MVT::v2i64,   5 },
  };

  static const CostTblEntry SSE2CostTbl[] = {
    { ISD::FADD,  MVT::v2f64,   2 },
    { ISD::FADD,  MVT::v2f32,   2 },
    { ISD::FADD,  MVT::v4f32,   4 },
    { ISD::ADD,   MVT::v2i64,   2 },      // The data reported by the IACA tool is "1.6".
    { ISD::ADD,   MVT::v2i32,   2 }, // FIXME: chosen to be less than v4i32
    { ISD::ADD,   MVT::v4i32,   3 },      // The data reported by the IACA tool is "3.3".
    { ISD::ADD,   MVT::v2i16,   2 },      // The data reported by the IACA tool is "4.3".
    { ISD::ADD,   MVT::v4i16,   3 },      // The data reported by the IACA tool is "4.3".
    { ISD::ADD,   MVT::v8i16,   4 },      // The data reported by the IACA tool is "4.3".
    { ISD::ADD,   MVT::v2i8,    2 },
    { ISD::ADD,   MVT::v4i8,    2 },
    { ISD::ADD,   MVT::v8i8,    2 },
    { ISD::ADD,   MVT::v16i8,   3 },
  };

  static const CostTblEntry AVX1CostTbl[] = {
    { ISD::FADD,  MVT::v4f64,   3 },
    { ISD::FADD,  MVT::v4f32,   3 },
    { ISD::FADD,  MVT::v8f32,   4 },
    { ISD::ADD,   MVT::v2i64,   1 },      // The data reported by the IACA tool is "1.5".
    { ISD::ADD,   MVT::v4i64,   3 },
    { ISD::ADD,   MVT::v8i32,   5 },
    { ISD::ADD,   MVT::v16i16,  5 },
    { ISD::ADD,   MVT::v32i8,   4 },
  };

  int ISD = TLI->InstructionOpcodeToISD(Opcode);
  assert(ISD && "Invalid opcode");

  // Before legalizing the type, give a chance to look up illegal narrow types
  // in the table.
  // FIXME: Is there a better way to do this?
  EVT VT = TLI->getValueType(DL, ValTy);
  if (VT.isSimple()) {
    MVT MTy = VT.getSimpleVT();
    if (ST->useSLMArithCosts())
      if (const auto *Entry = CostTableLookup(SLMCostTbl, ISD, MTy))
        return Entry->Cost;

    if (ST->hasAVX())
      if (const auto *Entry = CostTableLookup(AVX1CostTbl, ISD, MTy))
        return Entry->Cost;

    if (ST->hasSSE2())
      if (const auto *Entry = CostTableLookup(SSE2CostTbl, ISD, MTy))
        return Entry->Cost;
  }

  std::pair<InstructionCost, MVT> LT = getTypeLegalizationCost(ValTy);

  MVT MTy = LT.second;

  auto *ValVTy = cast<FixedVectorType>(ValTy);

  // Special case: vXi8 mul reductions are performed as vXi16.
  if (ISD == ISD::MUL && MTy.getScalarType() == MVT::i8) {
    auto *WideSclTy = IntegerType::get(ValVTy->getContext(), 16);
    auto *WideVecTy = FixedVectorType::get(WideSclTy, ValVTy->getNumElements());
    return getCastInstrCost(Instruction::ZExt, WideVecTy, ValTy,
                            TargetTransformInfo::CastContextHint::None,
                            CostKind) +
           getArithmeticReductionCost(Opcode, WideVecTy, FMF, CostKind);
  }

  InstructionCost ArithmeticCost = 0;
  if (LT.first != 1 && MTy.isVector() &&
      MTy.getVectorNumElements() < ValVTy->getNumElements()) {
    // Type needs to be split. We need LT.first - 1 arithmetic ops.
    auto *SingleOpTy = FixedVectorType::get(ValVTy->getElementType(),
                                            MTy.getVectorNumElements());
    ArithmeticCost = getArithmeticInstrCost(Opcode, SingleOpTy, CostKind);
    ArithmeticCost *= LT.first - 1;
  }

  if (ST->useSLMArithCosts())
    if (const auto *Entry = CostTableLookup(SLMCostTbl, ISD, MTy))
      return ArithmeticCost + Entry->Cost;

  if (ST->hasAVX())
    if (const auto *Entry = CostTableLookup(AVX1CostTbl, ISD, MTy))
      return ArithmeticCost + Entry->Cost;

  if (ST->hasSSE2())
    if (const auto *Entry = CostTableLookup(SSE2CostTbl, ISD, MTy))
      return ArithmeticCost + Entry->Cost;

  // FIXME: These assume a naive kshift+binop lowering, which is probably
  // conservative in most cases.
  static const CostTblEntry AVX512BoolReduction[] = {
    { ISD::AND,  MVT::v2i1,   3 },
    { ISD::AND,  MVT::v4i1,   5 },
    { ISD::AND,  MVT::v8i1,   7 },
    { ISD::AND,  MVT::v16i1,  9 },
    { ISD::AND,  MVT::v32i1, 11 },
    { ISD::AND,  MVT::v64i1, 13 },
    { ISD::OR,   MVT::v2i1,   3 },
    { ISD::OR,   MVT::v4i1,   5 },
    { ISD::OR,   MVT::v8i1,   7 },
    { ISD::OR,   MVT::v16i1,  9 },
    { ISD::OR,   MVT::v32i1, 11 },
    { ISD::OR,   MVT::v64i1, 13 },
  };

  static const CostTblEntry AVX2BoolReduction[] = {
    { ISD::AND,  MVT::v16i16,  2 }, // vpmovmskb + cmp
    { ISD::AND,  MVT::v32i8,   2 }, // vpmovmskb + cmp
    { ISD::OR,   MVT::v16i16,  2 }, // vpmovmskb + cmp
    { ISD::OR,   MVT::v32i8,   2 }, // vpmovmskb + cmp
  };

  static const CostTblEntry AVX1BoolReduction[] = {
    { ISD::AND,  MVT::v4i64,   2 }, // vmovmskpd + cmp
    { ISD::AND,  MVT::v8i32,   2 }, // vmovmskps + cmp
    { ISD::AND,  MVT::v16i16,  4 }, // vextractf128 + vpand + vpmovmskb + cmp
    { ISD::AND,  MVT::v32i8,   4 }, // vextractf128 + vpand + vpmovmskb + cmp
    { ISD::OR,   MVT::v4i64,   2 }, // vmovmskpd + cmp
    { ISD::OR,   MVT::v8i32,   2 }, // vmovmskps + cmp
    { ISD::OR,   MVT::v16i16,  4 }, // vextractf128 + vpor + vpmovmskb + cmp
    { ISD::OR,   MVT::v32i8,   4 }, // vextractf128 + vpor + vpmovmskb + cmp
  };

  static const CostTblEntry SSE2BoolReduction[] = {
    { ISD::AND,  MVT::v2i64,   2 }, // movmskpd + cmp
    { ISD::AND,  MVT::v4i32,   2 }, // movmskps + cmp
    { ISD::AND,  MVT::v8i16,   2 }, // pmovmskb + cmp
    { ISD::AND,  MVT::v16i8,   2 }, // pmovmskb + cmp
    { ISD::OR,   MVT::v2i64,   2 }, // movmskpd + cmp
    { ISD::OR,   MVT::v4i32,   2 }, // movmskps + cmp
    { ISD::OR,   MVT::v8i16,   2 }, // pmovmskb + cmp
    { ISD::OR,   MVT::v16i8,   2 }, // pmovmskb + cmp
  };

  // Handle bool allof/anyof patterns.
  if (ValVTy->getElementType()->isIntegerTy(1)) {
    InstructionCost ArithmeticCost = 0;
    if (LT.first != 1 && MTy.isVector() &&
        MTy.getVectorNumElements() < ValVTy->getNumElements()) {
      // Type needs to be split. We need LT.first - 1 arithmetic ops.
      auto *SingleOpTy = FixedVectorType::get(ValVTy->getElementType(),
                                              MTy.getVectorNumElements());
      ArithmeticCost = getArithmeticInstrCost(Opcode, SingleOpTy, CostKind);
      ArithmeticCost *= LT.first - 1;
    }

    if (ST->hasAVX512())
      if (const auto *Entry = CostTableLookup(AVX512BoolReduction, ISD, MTy))
        return ArithmeticCost + Entry->Cost;
    if (ST->hasAVX2())
      if (const auto *Entry = CostTableLookup(AVX2BoolReduction, ISD, MTy))
        return ArithmeticCost + Entry->Cost;
    if (ST->hasAVX())
      if (const auto *Entry = CostTableLookup(AVX1BoolReduction, ISD, MTy))
        return ArithmeticCost + Entry->Cost;
    if (ST->hasSSE2())
      if (const auto *Entry = CostTableLookup(SSE2BoolReduction, ISD, MTy))
        return ArithmeticCost + Entry->Cost;

    return BaseT::getArithmeticReductionCost(Opcode, ValVTy, FMF, CostKind);
  }

  unsigned NumVecElts = ValVTy->getNumElements();
  unsigned ScalarSize = ValVTy->getScalarSizeInBits();

  // Special case power of 2 reductions where the scalar type isn't changed
  // by type legalization.
  if (!isPowerOf2_32(NumVecElts) || ScalarSize != MTy.getScalarSizeInBits())
    return BaseT::getArithmeticReductionCost(Opcode, ValVTy, FMF, CostKind);

  InstructionCost ReductionCost = 0;

  auto *Ty = ValVTy;
  if (LT.first != 1 && MTy.isVector() &&
      MTy.getVectorNumElements() < ValVTy->getNumElements()) {
    // Type needs to be split. We need LT.first - 1 arithmetic ops.
    Ty = FixedVectorType::get(ValVTy->getElementType(),
                              MTy.getVectorNumElements());
    ReductionCost = getArithmeticInstrCost(Opcode, Ty, CostKind);
    ReductionCost *= LT.first - 1;
    NumVecElts = MTy.getVectorNumElements();
  }

  // Now handle reduction with the legal type, taking into account size changes
  // at each level.
  while (NumVecElts > 1) {
    // Determine the size of the remaining vector we need to reduce.
    unsigned Size = NumVecElts * ScalarSize;
    NumVecElts /= 2;
    // If we're reducing from 256/512 bits, use an extract_subvector.
    if (Size > 128) {
      auto *SubTy = FixedVectorType::get(ValVTy->getElementType(), NumVecElts);
      ReductionCost +=
          getShuffleCost(TTI::SK_ExtractSubvector, Ty, std::nullopt, CostKind,
                         NumVecElts, SubTy);
      Ty = SubTy;
    } else if (Size == 128) {
      // Reducing from 128 bits is a permute of v2f64/v2i64.
      FixedVectorType *ShufTy;
      if (ValVTy->isFloatingPointTy())
        ShufTy =
            FixedVectorType::get(Type::getDoubleTy(ValVTy->getContext()), 2);
      else
        ShufTy =
            FixedVectorType::get(Type::getInt64Ty(ValVTy->getContext()), 2);
      ReductionCost += getShuffleCost(TTI::SK_PermuteSingleSrc, ShufTy,
                                      std::nullopt, CostKind, 0, nullptr);
    } else if (Size == 64) {
      // Reducing from 64 bits is a shuffle of v4f32/v4i32.
      FixedVectorType *ShufTy;
      if (ValVTy->isFloatingPointTy())
        ShufTy =
            FixedVectorType::get(Type::getFloatTy(ValVTy->getContext()), 4);
      else
        ShufTy =
            FixedVectorType::get(Type::getInt32Ty(ValVTy->getContext()), 4);
      ReductionCost += getShuffleCost(TTI::SK_PermuteSingleSrc, ShufTy,
                                      std::nullopt, CostKind, 0, nullptr);
    } else {
      // Reducing from smaller size is a shift by immediate.
      auto *ShiftTy = FixedVectorType::get(
          Type::getIntNTy(ValVTy->getContext(), Size), 128 / Size);
      ReductionCost += getArithmeticInstrCost(
          Instruction::LShr, ShiftTy, CostKind,
          {TargetTransformInfo::OK_AnyValue, TargetTransformInfo::OP_None},
          {TargetTransformInfo::OK_UniformConstantValue, TargetTransformInfo::OP_None});
    }

    // Add the arithmetic op for this level.
    ReductionCost += getArithmeticInstrCost(Opcode, Ty, CostKind);
  }

  // Add the final extract element to the cost.
  return ReductionCost + getVectorInstrCost(Instruction::ExtractElement, Ty,
                                            CostKind, 0, nullptr, nullptr);
}

InstructionCost X86TTIImpl::getMinMaxCost(Intrinsic::ID IID, Type *Ty,
                                          TTI::TargetCostKind CostKind,
                                          FastMathFlags FMF) {
  IntrinsicCostAttributes ICA(IID, Ty, {Ty, Ty}, FMF);
  return getIntrinsicInstrCost(ICA, CostKind);
}

InstructionCost
X86TTIImpl::getMinMaxReductionCost(Intrinsic::ID IID, VectorType *ValTy,
                                   FastMathFlags FMF,
                                   TTI::TargetCostKind CostKind) {
  std::pair<InstructionCost, MVT> LT = getTypeLegalizationCost(ValTy);

  MVT MTy = LT.second;

  int ISD;
  if (ValTy->isIntOrIntVectorTy()) {
    ISD = (IID == Intrinsic::umin || IID == Intrinsic::umax) ? ISD::UMIN
                                                             : ISD::SMIN;
  } else {
    assert(ValTy->isFPOrFPVectorTy() &&
           "Expected float point or integer vector type.");
    ISD = (IID == Intrinsic::minnum || IID == Intrinsic::maxnum)
              ? ISD::FMINNUM
              : ISD::FMINIMUM;
  }

  // We use the Intel Architecture Code Analyzer(IACA) to measure the throughput
  // and make it as the cost.

  static const CostTblEntry SSE2CostTbl[] = {
      {ISD::UMIN, MVT::v2i16, 5}, // need pxors to use pminsw/pmaxsw
      {ISD::UMIN, MVT::v4i16, 7}, // need pxors to use pminsw/pmaxsw
      {ISD::UMIN, MVT::v8i16, 9}, // need pxors to use pminsw/pmaxsw
  };

  static const CostTblEntry SSE41CostTbl[] = {
      {ISD::SMIN, MVT::v2i16, 3}, // same as sse2
      {ISD::SMIN, MVT::v4i16, 5}, // same as sse2
      {ISD::UMIN, MVT::v2i16, 5}, // same as sse2
      {ISD::UMIN, MVT::v4i16, 7}, // same as sse2
      {ISD::SMIN, MVT::v8i16, 4}, // phminposuw+xor
      {ISD::UMIN, MVT::v8i16, 4}, // FIXME: umin is cheaper than umax
      {ISD::SMIN, MVT::v2i8,  3}, // pminsb
      {ISD::SMIN, MVT::v4i8,  5}, // pminsb
      {ISD::SMIN, MVT::v8i8,  7}, // pminsb
      {ISD::SMIN, MVT::v16i8, 6},
      {ISD::UMIN, MVT::v2i8,  3}, // same as sse2
      {ISD::UMIN, MVT::v4i8,  5}, // same as sse2
      {ISD::UMIN, MVT::v8i8,  7}, // same as sse2
      {ISD::UMIN, MVT::v16i8, 6}, // FIXME: umin is cheaper than umax
  };

  static const CostTblEntry AVX1CostTbl[] = {
      {ISD::SMIN, MVT::v16i16, 6},
      {ISD::UMIN, MVT::v16i16, 6}, // FIXME: umin is cheaper than umax
      {ISD::SMIN, MVT::v32i8, 8},
      {ISD::UMIN, MVT::v32i8, 8},
  };

  static const CostTblEntry AVX512BWCostTbl[] = {
      {ISD::SMIN, MVT::v32i16, 8},
      {ISD::UMIN, MVT::v32i16, 8}, // FIXME: umin is cheaper than umax
      {ISD::SMIN, MVT::v64i8, 10},
      {ISD::UMIN, MVT::v64i8, 10},
  };

  // Before legalizing the type, give a chance to look up illegal narrow types
  // in the table.
  // FIXME: Is there a better way to do this?
  EVT VT = TLI->getValueType(DL, ValTy);
  if (VT.isSimple()) {
    MVT MTy = VT.getSimpleVT();
    if (ST->hasBWI())
      if (const auto *Entry = CostTableLookup(AVX512BWCostTbl, ISD, MTy))
        return Entry->Cost;

    if (ST->hasAVX())
      if (const auto *Entry = CostTableLookup(AVX1CostTbl, ISD, MTy))
        return Entry->Cost;

    if (ST->hasSSE41())
      if (const auto *Entry = CostTableLookup(SSE41CostTbl, ISD, MTy))
        return Entry->Cost;

    if (ST->hasSSE2())
      if (const auto *Entry = CostTableLookup(SSE2CostTbl, ISD, MTy))
        return Entry->Cost;
  }

  auto *ValVTy = cast<FixedVectorType>(ValTy);
  unsigned NumVecElts = ValVTy->getNumElements();

  auto *Ty = ValVTy;
  InstructionCost MinMaxCost = 0;
  if (LT.first != 1 && MTy.isVector() &&
      MTy.getVectorNumElements() < ValVTy->getNumElements()) {
    // Type needs to be split. We need LT.first - 1 operations ops.
    Ty = FixedVectorType::get(ValVTy->getElementType(),
                              MTy.getVectorNumElements());
    MinMaxCost = getMinMaxCost(IID, Ty, CostKind, FMF);
    MinMaxCost *= LT.first - 1;
    NumVecElts = MTy.getVectorNumElements();
  }

  if (ST->hasBWI())
    if (const auto *Entry = CostTableLookup(AVX512BWCostTbl, ISD, MTy))
      return MinMaxCost + Entry->Cost;

  if (ST->hasAVX())
    if (const auto *Entry = CostTableLookup(AVX1CostTbl, ISD, MTy))
      return MinMaxCost + Entry->Cost;

  if (ST->hasSSE41())
    if (const auto *Entry = CostTableLookup(SSE41CostTbl, ISD, MTy))
      return MinMaxCost + Entry->Cost;

  if (ST->hasSSE2())
    if (const auto *Entry = CostTableLookup(SSE2CostTbl, ISD, MTy))
      return MinMaxCost + Entry->Cost;

  unsigned ScalarSize = ValTy->getScalarSizeInBits();

  // Special case power of 2 reductions where the scalar type isn't changed
  // by type legalization.
  if (!isPowerOf2_32(ValVTy->getNumElements()) ||
      ScalarSize != MTy.getScalarSizeInBits())
    return BaseT::getMinMaxReductionCost(IID, ValTy, FMF, CostKind);

  // Now handle reduction with the legal type, taking into account size changes
  // at each level.
  while (NumVecElts > 1) {
    // Determine the size of the remaining vector we need to reduce.
    unsigned Size = NumVecElts * ScalarSize;
    NumVecElts /= 2;
    // If we're reducing from 256/512 bits, use an extract_subvector.
    if (Size > 128) {
      auto *SubTy = FixedVectorType::get(ValVTy->getElementType(), NumVecElts);
      MinMaxCost += getShuffleCost(TTI::SK_ExtractSubvector, Ty, std::nullopt,
                                   CostKind, NumVecElts, SubTy);
      Ty = SubTy;
    } else if (Size == 128) {
      // Reducing from 128 bits is a permute of v2f64/v2i64.
      VectorType *ShufTy;
      if (ValTy->isFloatingPointTy())
        ShufTy =
            FixedVectorType::get(Type::getDoubleTy(ValTy->getContext()), 2);
      else
        ShufTy = FixedVectorType::get(Type::getInt64Ty(ValTy->getContext()), 2);
      MinMaxCost += getShuffleCost(TTI::SK_PermuteSingleSrc, ShufTy,
                                   std::nullopt, CostKind, 0, nullptr);
    } else if (Size == 64) {
      // Reducing from 64 bits is a shuffle of v4f32/v4i32.
      FixedVectorType *ShufTy;
      if (ValTy->isFloatingPointTy())
        ShufTy = FixedVectorType::get(Type::getFloatTy(ValTy->getContext()), 4);
      else
        ShufTy = FixedVectorType::get(Type::getInt32Ty(ValTy->getContext()), 4);
      MinMaxCost += getShuffleCost(TTI::SK_PermuteSingleSrc, ShufTy,
                                   std::nullopt, CostKind, 0, nullptr);
    } else {
      // Reducing from smaller size is a shift by immediate.
      auto *ShiftTy = FixedVectorType::get(
          Type::getIntNTy(ValTy->getContext(), Size), 128 / Size);
      MinMaxCost += getArithmeticInstrCost(
          Instruction::LShr, ShiftTy, TTI::TCK_RecipThroughput,
          {TargetTransformInfo::OK_AnyValue, TargetTransformInfo::OP_None},
          {TargetTransformInfo::OK_UniformConstantValue, TargetTransformInfo::OP_None});
    }

    // Add the arithmetic op for this level.
    MinMaxCost += getMinMaxCost(IID, Ty, CostKind, FMF);
  }

  // Add the final extract element to the cost.
  return MinMaxCost + getVectorInstrCost(Instruction::ExtractElement, Ty,
                                         CostKind, 0, nullptr, nullptr);
}

/// Calculate the cost of materializing a 64-bit value. This helper
/// method might only calculate a fraction of a larger immediate. Therefore it
/// is valid to return a cost of ZERO.
InstructionCost X86TTIImpl::getIntImmCost(int64_t Val) {
  if (Val == 0)
    return TTI::TCC_Free;

  if (isInt<32>(Val))
    return TTI::TCC_Basic;

  return 2 * TTI::TCC_Basic;
}

InstructionCost X86TTIImpl::getIntImmCost(const APInt &Imm, Type *Ty,
                                          TTI::TargetCostKind CostKind) {
  assert(Ty->isIntegerTy());

  unsigned BitSize = Ty->getPrimitiveSizeInBits();
  if (BitSize == 0)
    return ~0U;

  // Never hoist constants larger than 128bit, because this might lead to
  // incorrect code generation or assertions in codegen.
  // Fixme: Create a cost model for types larger than i128 once the codegen
  // issues have been fixed.
  if (BitSize > 128)
    return TTI::TCC_Free;

  if (Imm == 0)
    return TTI::TCC_Free;

  // Sign-extend all constants to a multiple of 64-bit.
  APInt ImmVal = Imm;
  if (BitSize % 64 != 0)
    ImmVal = Imm.sext(alignTo(BitSize, 64));

  // Split the constant into 64-bit chunks and calculate the cost for each
  // chunk.
  InstructionCost Cost = 0;
  for (unsigned ShiftVal = 0; ShiftVal < BitSize; ShiftVal += 64) {
    APInt Tmp = ImmVal.ashr(ShiftVal).sextOrTrunc(64);
    int64_t Val = Tmp.getSExtValue();
    Cost += getIntImmCost(Val);
  }
  // We need at least one instruction to materialize the constant.
  return std::max<InstructionCost>(1, Cost);
}

InstructionCost X86TTIImpl::getIntImmCostInst(unsigned Opcode, unsigned Idx,
                                              const APInt &Imm, Type *Ty,
                                              TTI::TargetCostKind CostKind,
                                              Instruction *Inst) {
  assert(Ty->isIntegerTy());

  unsigned BitSize = Ty->getPrimitiveSizeInBits();
  // There is no cost model for constants with a bit size of 0. Return TCC_Free
  // here, so that constant hoisting will ignore this constant.
  if (BitSize == 0)
    return TTI::TCC_Free;

  unsigned ImmIdx = ~0U;
  switch (Opcode) {
  default:
    return TTI::TCC_Free;
  case Instruction::GetElementPtr:
    // Always hoist the base address of a GetElementPtr. This prevents the
    // creation of new constants for every base constant that gets constant
    // folded with the offset.
    if (Idx == 0)
      return 2 * TTI::TCC_Basic;
    return TTI::TCC_Free;
  case Instruction::Store:
    ImmIdx = 0;
    break;
  case Instruction::ICmp:
    // This is an imperfect hack to prevent constant hoisting of
    // compares that might be trying to check if a 64-bit value fits in
    // 32-bits. The backend can optimize these cases using a right shift by 32.
    // Ideally we would check the compare predicate here. There also other
    // similar immediates the backend can use shifts for.
    if (Idx == 1 && Imm.getBitWidth() == 64) {
      uint64_t ImmVal = Imm.getZExtValue();
      if (ImmVal == 0x100000000ULL || ImmVal == 0xffffffff)
        return TTI::TCC_Free;
    }
    ImmIdx = 1;
    break;
  case Instruction::And:
    // We support 64-bit ANDs with immediates with 32-bits of leading zeroes
    // by using a 32-bit operation with implicit zero extension. Detect such
    // immediates here as the normal path expects bit 31 to be sign extended.
    if (Idx == 1 && Imm.getBitWidth() == 64 && Imm.isIntN(32))
      return TTI::TCC_Free;
    ImmIdx = 1;
    break;
  case Instruction::Add:
  case Instruction::Sub:
    // For add/sub, we can use the opposite instruction for INT32_MIN.
    if (Idx == 1 && Imm.getBitWidth() == 64 && Imm.getZExtValue() == 0x80000000)
      return TTI::TCC_Free;
    ImmIdx = 1;
    break;
  case Instruction::UDiv:
  case Instruction::SDiv:
  case Instruction::URem:
  case Instruction::SRem:
    // Division by constant is typically expanded later into a different
    // instruction sequence. This completely changes the constants.
    // Report them as "free" to stop ConstantHoist from marking them as opaque.
    return TTI::TCC_Free;
  case Instruction::Mul:
  case Instruction::Or:
  case Instruction::Xor:
    ImmIdx = 1;
    break;
  // Always return TCC_Free for the shift value of a shift instruction.
  case Instruction::Shl:
  case Instruction::LShr:
  case Instruction::AShr:
    if (Idx == 1)
      return TTI::TCC_Free;
    break;
  case Instruction::Trunc:
  case Instruction::ZExt:
  case Instruction::SExt:
  case Instruction::IntToPtr:
  case Instruction::PtrToInt:
  case Instruction::BitCast:
  case Instruction::PHI:
  case Instruction::Call:
  case Instruction::Select:
  case Instruction::Ret:
  case Instruction::Load:
    break;
  }

  if (Idx == ImmIdx) {
    uint64_t NumConstants = divideCeil(BitSize, 64);
    InstructionCost Cost = X86TTIImpl::getIntImmCost(Imm, Ty, CostKind);
    return (Cost <= NumConstants * TTI::TCC_Basic)
               ? static_cast<int>(TTI::TCC_Free)
               : Cost;
  }

  return X86TTIImpl::getIntImmCost(Imm, Ty, CostKind);
}

InstructionCost X86TTIImpl::getIntImmCostIntrin(Intrinsic::ID IID, unsigned Idx,
                                                const APInt &Imm, Type *Ty,
                                                TTI::TargetCostKind CostKind) {
  assert(Ty->isIntegerTy());

  unsigned BitSize = Ty->getPrimitiveSizeInBits();
  // There is no cost model for constants with a bit size of 0. Return TCC_Free
  // here, so that constant hoisting will ignore this constant.
  if (BitSize == 0)
    return TTI::TCC_Free;

  switch (IID) {
  default:
    return TTI::TCC_Free;
  case Intrinsic::sadd_with_overflow:
  case Intrinsic::uadd_with_overflow:
  case Intrinsic::ssub_with_overflow:
  case Intrinsic::usub_with_overflow:
  case Intrinsic::smul_with_overflow:
  case Intrinsic::umul_with_overflow:
    if ((Idx == 1) && Imm.getBitWidth() <= 64 && Imm.isSignedIntN(32))
      return TTI::TCC_Free;
    break;
  case Intrinsic::experimental_stackmap:
    if ((Idx < 2) || (Imm.getBitWidth() <= 64 && Imm.isSignedIntN(64)))
      return TTI::TCC_Free;
    break;
  case Intrinsic::experimental_patchpoint_void:
  case Intrinsic::experimental_patchpoint:
    if ((Idx < 4) || (Imm.getBitWidth() <= 64 && Imm.isSignedIntN(64)))
      return TTI::TCC_Free;
    break;
  }
  return X86TTIImpl::getIntImmCost(Imm, Ty, CostKind);
}

InstructionCost X86TTIImpl::getCFInstrCost(unsigned Opcode,
                                           TTI::TargetCostKind CostKind,
                                           const Instruction *I) {
  if (CostKind != TTI::TCK_RecipThroughput)
    return Opcode == Instruction::PHI ? 0 : 1;
  // Branches are assumed to be predicted.
  return 0;
}

int X86TTIImpl::getGatherOverhead() const {
  // Some CPUs have more overhead for gather. The specified overhead is relative
  // to the Load operation. "2" is the number provided by Intel architects. This
  // parameter is used for cost estimation of Gather Op and comparison with
  // other alternatives.
  // TODO: Remove the explicit hasAVX512()?, That would mean we would only
  // enable gather with a -march.
  if (ST->hasAVX512() || (ST->hasAVX2() && ST->hasFastGather()))
    return 2;

  return 1024;
}

int X86TTIImpl::getScatterOverhead() const {
  if (ST->hasAVX512())
    return 2;

  return 1024;
}

// Return an average cost of Gather / Scatter instruction, maybe improved later.
InstructionCost X86TTIImpl::getGSVectorCost(unsigned Opcode,
                                            TTI::TargetCostKind CostKind,
                                            Type *SrcVTy, const Value *Ptr,
                                            Align Alignment,
                                            unsigned AddressSpace) {

  assert(isa<VectorType>(SrcVTy) && "Unexpected type in getGSVectorCost");
  unsigned VF = cast<FixedVectorType>(SrcVTy)->getNumElements();

  // Try to reduce index size from 64 bit (default for GEP)
  // to 32. It is essential for VF 16. If the index can't be reduced to 32, the
  // operation will use 16 x 64 indices which do not fit in a zmm and needs
  // to split. Also check that the base pointer is the same for all lanes,
  // and that there's at most one variable index.
  auto getIndexSizeInBits = [](const Value *Ptr, const DataLayout &DL) {
    unsigned IndexSize = DL.getPointerSizeInBits();
    const GetElementPtrInst *GEP = dyn_cast<GetElementPtrInst>(Ptr);
    if (IndexSize < 64 || !GEP)
      return IndexSize;

    unsigned NumOfVarIndices = 0;
    const Value *Ptrs = GEP->getPointerOperand();
    if (Ptrs->getType()->isVectorTy() && !getSplatValue(Ptrs))
      return IndexSize;
    for (unsigned I = 1, E = GEP->getNumOperands(); I != E; ++I) {
      if (isa<Constant>(GEP->getOperand(I)))
        continue;
      Type *IndxTy = GEP->getOperand(I)->getType();
      if (auto *IndexVTy = dyn_cast<VectorType>(IndxTy))
        IndxTy = IndexVTy->getElementType();
      if ((IndxTy->getPrimitiveSizeInBits() == 64 &&
           !isa<SExtInst>(GEP->getOperand(I))) ||
          ++NumOfVarIndices > 1)
        return IndexSize; // 64
    }
    return (unsigned)32;
  };

  // Trying to reduce IndexSize to 32 bits for vector 16.
  // By default the IndexSize is equal to pointer size.
  unsigned IndexSize = (ST->hasAVX512() && VF >= 16)
                           ? getIndexSizeInBits(Ptr, DL)
                           : DL.getPointerSizeInBits();

  auto *IndexVTy = FixedVectorType::get(
      IntegerType::get(SrcVTy->getContext(), IndexSize), VF);
  std::pair<InstructionCost, MVT> IdxsLT = getTypeLegalizationCost(IndexVTy);
  std::pair<InstructionCost, MVT> SrcLT = getTypeLegalizationCost(SrcVTy);
  InstructionCost::CostType SplitFactor =
      *std::max(IdxsLT.first, SrcLT.first).getValue();
  if (SplitFactor > 1) {
    // Handle splitting of vector of pointers
    auto *SplitSrcTy =
        FixedVectorType::get(SrcVTy->getScalarType(), VF / SplitFactor);
    return SplitFactor * getGSVectorCost(Opcode, CostKind, SplitSrcTy, Ptr,
                                         Alignment, AddressSpace);
  }

  // If we didn't split, this will be a single gather/scatter instruction.
  if (CostKind == TTI::TCK_CodeSize)
    return 1;

  // The gather / scatter cost is given by Intel architects. It is a rough
  // number since we are looking at one instruction in a time.
  const int GSOverhead = (Opcode == Instruction::Load) ? getGatherOverhead()
                                                       : getScatterOverhead();
  return GSOverhead + VF * getMemoryOpCost(Opcode, SrcVTy->getScalarType(),
                                           MaybeAlign(Alignment), AddressSpace,
                                           CostKind);
}

/// Calculate the cost of Gather / Scatter operation
InstructionCost X86TTIImpl::getGatherScatterOpCost(
    unsigned Opcode, Type *SrcVTy, const Value *Ptr, bool VariableMask,
    Align Alignment, TTI::TargetCostKind CostKind,
    const Instruction *I = nullptr) {
  if (((Opcode == Instruction::Load &&
        (!isLegalMaskedGather(SrcVTy, Align(Alignment)) ||
         forceScalarizeMaskedGather(cast<VectorType>(SrcVTy),
                                    Align(Alignment)))) ||
       (Opcode == Instruction::Store &&
        (!isLegalMaskedScatter(SrcVTy, Align(Alignment)) ||
         forceScalarizeMaskedScatter(cast<VectorType>(SrcVTy),
                                     Align(Alignment))))))
    return BaseT::getGatherScatterOpCost(Opcode, SrcVTy, Ptr, VariableMask,
                                         Alignment, CostKind, I);

  assert(SrcVTy->isVectorTy() && "Unexpected data type for Gather/Scatter");
  PointerType *PtrTy = dyn_cast<PointerType>(Ptr->getType());
  if (!PtrTy && Ptr->getType()->isVectorTy())
    PtrTy = dyn_cast<PointerType>(
        cast<VectorType>(Ptr->getType())->getElementType());
  assert(PtrTy && "Unexpected type for Ptr argument");
  unsigned AddressSpace = PtrTy->getAddressSpace();
  return getGSVectorCost(Opcode, CostKind, SrcVTy, Ptr, Alignment,
                         AddressSpace);
}

bool X86TTIImpl::isLSRCostLess(const TargetTransformInfo::LSRCost &C1,
                               const TargetTransformInfo::LSRCost &C2) {
    // X86 specific here are "instruction number 1st priority".
    return std::tie(C1.Insns, C1.NumRegs, C1.AddRecCost,
                    C1.NumIVMuls, C1.NumBaseAdds,
                    C1.ScaleCost, C1.ImmCost, C1.SetupCost) <
           std::tie(C2.Insns, C2.NumRegs, C2.AddRecCost,
                    C2.NumIVMuls, C2.NumBaseAdds,
                    C2.ScaleCost, C2.ImmCost, C2.SetupCost);
}

bool X86TTIImpl::canMacroFuseCmp() {
  return ST->hasMacroFusion() || ST->hasBranchFusion();
}

bool X86TTIImpl::isLegalMaskedLoad(Type *DataTy, Align Alignment) {
  if (!ST->hasAVX())
    return false;

  // The backend can't handle a single element vector.
  if (isa<VectorType>(DataTy) &&
      cast<FixedVectorType>(DataTy)->getNumElements() == 1)
    return false;
  Type *ScalarTy = DataTy->getScalarType();

  if (ScalarTy->isPointerTy())
    return true;

  if (ScalarTy->isFloatTy() || ScalarTy->isDoubleTy())
    return true;

  if (ScalarTy->isHalfTy() && ST->hasBWI())
    return true;

  if (ScalarTy->isBFloatTy() && ST->hasBF16())
    return true;

  if (!ScalarTy->isIntegerTy())
    return false;

  unsigned IntWidth = ScalarTy->getIntegerBitWidth();
  return IntWidth == 32 || IntWidth == 64 ||
         ((IntWidth == 8 || IntWidth == 16) && ST->hasBWI());
}

bool X86TTIImpl::isLegalMaskedStore(Type *DataType, Align Alignment) {
  return isLegalMaskedLoad(DataType, Alignment);
}

bool X86TTIImpl::isLegalNTLoad(Type *DataType, Align Alignment) {
  unsigned DataSize = DL.getTypeStoreSize(DataType);
  // The only supported nontemporal loads are for aligned vectors of 16 or 32
  // bytes.  Note that 32-byte nontemporal vector loads are supported by AVX2
  // (the equivalent stores only require AVX).
  if (Alignment >= DataSize && (DataSize == 16 || DataSize == 32))
    return DataSize == 16 ?  ST->hasSSE1() : ST->hasAVX2();

  return false;
}

bool X86TTIImpl::isLegalNTStore(Type *DataType, Align Alignment) {
  unsigned DataSize = DL.getTypeStoreSize(DataType);

  // SSE4A supports nontemporal stores of float and double at arbitrary
  // alignment.
  if (ST->hasSSE4A() && (DataType->isFloatTy() || DataType->isDoubleTy()))
    return true;

  // Besides the SSE4A subtarget exception above, only aligned stores are
  // available nontemporaly on any other subtarget.  And only stores with a size
  // of 4..32 bytes (powers of 2, only) are permitted.
  if (Alignment < DataSize || DataSize < 4 || DataSize > 32 ||
      !isPowerOf2_32(DataSize))
    return false;

  // 32-byte vector nontemporal stores are supported by AVX (the equivalent
  // loads require AVX2).
  if (DataSize == 32)
    return ST->hasAVX();
  if (DataSize == 16)
    return ST->hasSSE1();
  return true;
}

bool X86TTIImpl::isLegalBroadcastLoad(Type *ElementTy,
                                      ElementCount NumElements) const {
  // movddup
  return ST->hasSSE3() && !NumElements.isScalable() &&
         NumElements.getFixedValue() == 2 &&
         ElementTy == Type::getDoubleTy(ElementTy->getContext());
}

bool X86TTIImpl::isLegalMaskedExpandLoad(Type *DataTy, Align Alignment) {
  if (!isa<VectorType>(DataTy))
    return false;

  if (!ST->hasAVX512())
    return false;

  // The backend can't handle a single element vector.
  if (cast<FixedVectorType>(DataTy)->getNumElements() == 1)
    return false;

  Type *ScalarTy = cast<VectorType>(DataTy)->getElementType();

  if (ScalarTy->isFloatTy() || ScalarTy->isDoubleTy())
    return true;

  if (!ScalarTy->isIntegerTy())
    return false;

  unsigned IntWidth = ScalarTy->getIntegerBitWidth();
  return IntWidth == 32 || IntWidth == 64 ||
         ((IntWidth == 8 || IntWidth == 16) && ST->hasVBMI2());
}

bool X86TTIImpl::isLegalMaskedCompressStore(Type *DataTy, Align Alignment) {
  return isLegalMaskedExpandLoad(DataTy, Alignment);
}

bool X86TTIImpl::supportsGather() const {
  // Some CPUs have better gather performance than others.
  // TODO: Remove the explicit ST->hasAVX512()?, That would mean we would only
  // enable gather with a -march.
  return ST->hasAVX512() || (ST->hasFastGather() && ST->hasAVX2());
}

bool X86TTIImpl::forceScalarizeMaskedGather(VectorType *VTy, Align Alignment) {
  // Gather / Scatter for vector 2 is not profitable on KNL / SKX
  // Vector-4 of gather/scatter instruction does not exist on KNL. We can extend
  // it to 8 elements, but zeroing upper bits of the mask vector will add more
  // instructions. Right now we give the scalar cost of vector-4 for KNL. TODO:
  // Check, maybe the gather/scatter instruction is better in the VariableMask
  // case.
  unsigned NumElts = cast<FixedVectorType>(VTy)->getNumElements();
  return NumElts == 1 ||
         (ST->hasAVX512() && (NumElts == 2 || (NumElts == 4 && !ST->hasVLX())));
}

bool X86TTIImpl::isLegalMaskedGatherScatter(Type *DataTy, Align Alignment) {
  Type *ScalarTy = DataTy->getScalarType();
  if (ScalarTy->isPointerTy())
    return true;

  if (ScalarTy->isFloatTy() || ScalarTy->isDoubleTy())
    return true;

  if (!ScalarTy->isIntegerTy())
    return false;

  unsigned IntWidth = ScalarTy->getIntegerBitWidth();
  return IntWidth == 32 || IntWidth == 64;
}

bool X86TTIImpl::isLegalMaskedGather(Type *DataTy, Align Alignment) {
  if (!supportsGather() || !ST->preferGather())
    return false;
  return isLegalMaskedGatherScatter(DataTy, Alignment);
}

bool X86TTIImpl::isLegalAltInstr(VectorType *VecTy, unsigned Opcode0,
                                 unsigned Opcode1,
                                 const SmallBitVector &OpcodeMask) const {
  // ADDSUBPS  4xf32 SSE3
  // VADDSUBPS 4xf32 AVX
  // VADDSUBPS 8xf32 AVX2
  // ADDSUBPD  2xf64 SSE3
  // VADDSUBPD 2xf64 AVX
  // VADDSUBPD 4xf64 AVX2

  unsigned NumElements = cast<FixedVectorType>(VecTy)->getNumElements();
  assert(OpcodeMask.size() == NumElements && "Mask and VecTy are incompatible");
  if (!isPowerOf2_32(NumElements))
    return false;
  // Check the opcode pattern. We apply the mask on the opcode arguments and
  // then check if it is what we expect.
  for (int Lane : seq<int>(0, NumElements)) {
    unsigned Opc = OpcodeMask.test(Lane) ? Opcode1 : Opcode0;
    // We expect FSub for even lanes and FAdd for odd lanes.
    if (Lane % 2 == 0 && Opc != Instruction::FSub)
      return false;
    if (Lane % 2 == 1 && Opc != Instruction::FAdd)
      return false;
  }
  // Now check that the pattern is supported by the target ISA.
  Type *ElemTy = cast<VectorType>(VecTy)->getElementType();
  if (ElemTy->isFloatTy())
    return ST->hasSSE3() && NumElements % 4 == 0;
  if (ElemTy->isDoubleTy())
    return ST->hasSSE3() && NumElements % 2 == 0;
  return false;
}

bool X86TTIImpl::isLegalMaskedScatter(Type *DataType, Align Alignment) {
  // AVX2 doesn't support scatter
  if (!ST->hasAVX512() || !ST->preferScatter())
    return false;
  return isLegalMaskedGatherScatter(DataType, Alignment);
}

bool X86TTIImpl::hasDivRemOp(Type *DataType, bool IsSigned) {
  EVT VT = TLI->getValueType(DL, DataType);
  return TLI->isOperationLegal(IsSigned ? ISD::SDIVREM : ISD::UDIVREM, VT);
}

bool X86TTIImpl::isExpensiveToSpeculativelyExecute(const Instruction* I) {
  // FDIV is always expensive, even if it has a very low uop count.
  // TODO: Still necessary for recent CPUs with low latency/throughput fdiv?
  if (I->getOpcode() == Instruction::FDiv)
    return true;

  return BaseT::isExpensiveToSpeculativelyExecute(I);
}

bool X86TTIImpl::isFCmpOrdCheaperThanFCmpZero(Type *Ty) {
  return false;
}

bool X86TTIImpl::areInlineCompatible(const Function *Caller,
                                     const Function *Callee) const {
  const TargetMachine &TM = getTLI()->getTargetMachine();

  // Work this as a subsetting of subtarget features.
  const FeatureBitset &CallerBits =
      TM.getSubtargetImpl(*Caller)->getFeatureBits();
  const FeatureBitset &CalleeBits =
      TM.getSubtargetImpl(*Callee)->getFeatureBits();

  // Check whether features are the same (apart from the ignore list).
  FeatureBitset RealCallerBits = CallerBits & ~InlineFeatureIgnoreList;
  FeatureBitset RealCalleeBits = CalleeBits & ~InlineFeatureIgnoreList;
  if (RealCallerBits == RealCalleeBits)
    return true;

  // If the features are a subset, we need to additionally check for calls
  // that may become ABI-incompatible as a result of inlining.
  if ((RealCallerBits & RealCalleeBits) != RealCalleeBits)
    return false;

  for (const Instruction &I : instructions(Callee)) {
    if (const auto *CB = dyn_cast<CallBase>(&I)) {
      // Having more target features is fine for inline ASM.
      if (CB->isInlineAsm())
        continue;

      SmallVector<Type *, 8> Types;
      for (Value *Arg : CB->args())
        Types.push_back(Arg->getType());
      if (!CB->getType()->isVoidTy())
        Types.push_back(CB->getType());

      // Simple types are always ABI compatible.
      auto IsSimpleTy = [](Type *Ty) {
        return !Ty->isVectorTy() && !Ty->isAggregateType();
      };
      if (all_of(Types, IsSimpleTy))
        continue;

      if (Function *NestedCallee = CB->getCalledFunction()) {
        // Assume that intrinsics are always ABI compatible.
        if (NestedCallee->isIntrinsic())
          continue;

        // Do a precise compatibility check.
        if (!areTypesABICompatible(Caller, NestedCallee, Types))
          return false;
      } else {
        // We don't know the target features of the callee,
        // assume it is incompatible.
        return false;
      }
    }
  }
  return true;
}

bool X86TTIImpl::areTypesABICompatible(const Function *Caller,
                                       const Function *Callee,
                                       const ArrayRef<Type *> &Types) const {
  if (!BaseT::areTypesABICompatible(Caller, Callee, Types))
    return false;

  // If we get here, we know the target features match. If one function
  // considers 512-bit vectors legal and the other does not, consider them
  // incompatible.
  const TargetMachine &TM = getTLI()->getTargetMachine();

  if (TM.getSubtarget<X86Subtarget>(*Caller).useAVX512Regs() ==
      TM.getSubtarget<X86Subtarget>(*Callee).useAVX512Regs())
    return true;

  // Consider the arguments compatible if they aren't vectors or aggregates.
  // FIXME: Look at the size of vectors.
  // FIXME: Look at the element types of aggregates to see if there are vectors.
  return llvm::none_of(Types,
      [](Type *T) { return T->isVectorTy() || T->isAggregateType(); });
}

X86TTIImpl::TTI::MemCmpExpansionOptions
X86TTIImpl::enableMemCmpExpansion(bool OptSize, bool IsZeroCmp) const {
  TTI::MemCmpExpansionOptions Options;
  Options.MaxNumLoads = TLI->getMaxExpandSizeMemcmp(OptSize);
  Options.NumLoadsPerBlock = 2;
  // All GPR and vector loads can be unaligned.
  Options.AllowOverlappingLoads = true;
  if (IsZeroCmp) {
    // Only enable vector loads for equality comparison. Right now the vector
    // version is not as fast for three way compare (see #33329).
    const unsigned PreferredWidth = ST->getPreferVectorWidth();
    if (PreferredWidth >= 512 && ST->hasAVX512() && ST->hasEVEX512())
      Options.LoadSizes.push_back(64);
    if (PreferredWidth >= 256 && ST->hasAVX()) Options.LoadSizes.push_back(32);
    if (PreferredWidth >= 128 && ST->hasSSE2()) Options.LoadSizes.push_back(16);
  }
  if (ST->is64Bit()) {
    Options.LoadSizes.push_back(8);
  }
  Options.LoadSizes.push_back(4);
  Options.LoadSizes.push_back(2);
  Options.LoadSizes.push_back(1);
  return Options;
}

bool X86TTIImpl::prefersVectorizedAddressing() const {
  return supportsGather();
}

bool X86TTIImpl::supportsEfficientVectorElementLoadStore() const {
  return false;
}

bool X86TTIImpl::enableInterleavedAccessVectorization() {
  // TODO: We expect this to be beneficial regardless of arch,
  // but there are currently some unexplained performance artifacts on Atom.
  // As a temporary solution, disable on Atom.
  return !(ST->isAtom());
}

// Get estimation for interleaved load/store operations and strided load.
// \p Indices contains indices for strided load.
// \p Factor - the factor of interleaving.
// AVX-512 provides 3-src shuffles that significantly reduces the cost.
InstructionCost X86TTIImpl::getInterleavedMemoryOpCostAVX512(
    unsigned Opcode, FixedVectorType *VecTy, unsigned Factor,
    ArrayRef<unsigned> Indices, Align Alignment, unsigned AddressSpace,
    TTI::TargetCostKind CostKind, bool UseMaskForCond, bool UseMaskForGaps) {
  // VecTy for interleave memop is <VF*Factor x Elt>.
  // So, for VF=4, Interleave Factor = 3, Element type = i32 we have
  // VecTy = <12 x i32>.

  // Calculate the number of memory operations (NumOfMemOps), required
  // for load/store the VecTy.
  MVT LegalVT = getTypeLegalizationCost(VecTy).second;
  unsigned VecTySize = DL.getTypeStoreSize(VecTy);
  unsigned LegalVTSize = LegalVT.getStoreSize();
  unsigned NumOfMemOps = (VecTySize + LegalVTSize - 1) / LegalVTSize;

  // Get the cost of one memory operation.
  auto *SingleMemOpTy = FixedVectorType::get(VecTy->getElementType(),
                                             LegalVT.getVectorNumElements());
  InstructionCost MemOpCost;
  bool UseMaskedMemOp = UseMaskForCond || UseMaskForGaps;
  if (UseMaskedMemOp)
    MemOpCost = getMaskedMemoryOpCost(Opcode, SingleMemOpTy, Alignment,
                                      AddressSpace, CostKind);
  else
    MemOpCost = getMemoryOpCost(Opcode, SingleMemOpTy, MaybeAlign(Alignment),
                                AddressSpace, CostKind);

  unsigned VF = VecTy->getNumElements() / Factor;
  MVT VT = MVT::getVectorVT(MVT::getVT(VecTy->getScalarType()), VF);

  InstructionCost MaskCost;
  if (UseMaskedMemOp) {
    APInt DemandedLoadStoreElts = APInt::getZero(VecTy->getNumElements());
    for (unsigned Index : Indices) {
      assert(Index < Factor && "Invalid index for interleaved memory op");
      for (unsigned Elm = 0; Elm < VF; Elm++)
        DemandedLoadStoreElts.setBit(Index + Elm * Factor);
    }

    Type *I1Type = Type::getInt1Ty(VecTy->getContext());

    MaskCost = getReplicationShuffleCost(
        I1Type, Factor, VF,
        UseMaskForGaps ? DemandedLoadStoreElts
                       : APInt::getAllOnes(VecTy->getNumElements()),
        CostKind);

    // The Gaps mask is invariant and created outside the loop, therefore the
    // cost of creating it is not accounted for here. However if we have both
    // a MaskForGaps and some other mask that guards the execution of the
    // memory access, we need to account for the cost of And-ing the two masks
    // inside the loop.
    if (UseMaskForGaps) {
      auto *MaskVT = FixedVectorType::get(I1Type, VecTy->getNumElements());
      MaskCost += getArithmeticInstrCost(BinaryOperator::And, MaskVT, CostKind);
    }
  }

  if (Opcode == Instruction::Load) {
    // The tables (AVX512InterleavedLoadTbl and AVX512InterleavedStoreTbl)
    // contain the cost of the optimized shuffle sequence that the
    // X86InterleavedAccess pass will generate.
    // The cost of loads and stores are computed separately from the table.

    // X86InterleavedAccess support only the following interleaved-access group.
    static const CostTblEntry AVX512InterleavedLoadTbl[] = {
        {3, MVT::v16i8, 12}, //(load 48i8 and) deinterleave into 3 x 16i8
        {3, MVT::v32i8, 14}, //(load 96i8 and) deinterleave into 3 x 32i8
        {3, MVT::v64i8, 22}, //(load 96i8 and) deinterleave into 3 x 32i8
    };

    if (const auto *Entry =
            CostTableLookup(AVX512InterleavedLoadTbl, Factor, VT))
      return MaskCost + NumOfMemOps * MemOpCost + Entry->Cost;
    //If an entry does not exist, fallback to the default implementation.

    // Kind of shuffle depends on number of loaded values.
    // If we load the entire data in one register, we can use a 1-src shuffle.
    // Otherwise, we'll merge 2 sources in each operation.
    TTI::ShuffleKind ShuffleKind =
        (NumOfMemOps > 1) ? TTI::SK_PermuteTwoSrc : TTI::SK_PermuteSingleSrc;

    InstructionCost ShuffleCost = getShuffleCost(
        ShuffleKind, SingleMemOpTy, std::nullopt, CostKind, 0, nullptr);

    unsigned NumOfLoadsInInterleaveGrp =
        Indices.size() ? Indices.size() : Factor;
    auto *ResultTy = FixedVectorType::get(VecTy->getElementType(),
                                          VecTy->getNumElements() / Factor);
    InstructionCost NumOfResults =
        getTypeLegalizationCost(ResultTy).first * NumOfLoadsInInterleaveGrp;

    // About a half of the loads may be folded in shuffles when we have only
    // one result. If we have more than one result, or the loads are masked,
    // we do not fold loads at all.
    unsigned NumOfUnfoldedLoads =
        UseMaskedMemOp || NumOfResults > 1 ? NumOfMemOps : NumOfMemOps / 2;

    // Get a number of shuffle operations per result.
    unsigned NumOfShufflesPerResult =
        std::max((unsigned)1, (unsigned)(NumOfMemOps - 1));

    // The SK_MergeTwoSrc shuffle clobbers one of src operands.
    // When we have more than one destination, we need additional instructions
    // to keep sources.
    InstructionCost NumOfMoves = 0;
    if (NumOfResults > 1 && ShuffleKind == TTI::SK_PermuteTwoSrc)
      NumOfMoves = NumOfResults * NumOfShufflesPerResult / 2;

    InstructionCost Cost = NumOfResults * NumOfShufflesPerResult * ShuffleCost +
                           MaskCost + NumOfUnfoldedLoads * MemOpCost +
                           NumOfMoves;

    return Cost;
  }

  // Store.
  assert(Opcode == Instruction::Store &&
         "Expected Store Instruction at this  point");
  // X86InterleavedAccess support only the following interleaved-access group.
  static const CostTblEntry AVX512InterleavedStoreTbl[] = {
      {3, MVT::v16i8, 12}, // interleave 3 x 16i8 into 48i8 (and store)
      {3, MVT::v32i8, 14}, // interleave 3 x 32i8 into 96i8 (and store)
      {3, MVT::v64i8, 26}, // interleave 3 x 64i8 into 96i8 (and store)

      {4, MVT::v8i8, 10},  // interleave 4 x 8i8  into 32i8  (and store)
      {4, MVT::v16i8, 11}, // interleave 4 x 16i8 into 64i8  (and store)
      {4, MVT::v32i8, 14}, // interleave 4 x 32i8 into 128i8 (and store)
      {4, MVT::v64i8, 24}  // interleave 4 x 32i8 into 256i8 (and store)
  };

  if (const auto *Entry =
          CostTableLookup(AVX512InterleavedStoreTbl, Factor, VT))
    return MaskCost + NumOfMemOps * MemOpCost + Entry->Cost;
  //If an entry does not exist, fallback to the default implementation.

  // There is no strided stores meanwhile. And store can't be folded in
  // shuffle.
  unsigned NumOfSources = Factor; // The number of values to be merged.
  InstructionCost ShuffleCost = getShuffleCost(
      TTI::SK_PermuteTwoSrc, SingleMemOpTy, std::nullopt, CostKind, 0, nullptr);
  unsigned NumOfShufflesPerStore = NumOfSources - 1;

  // The SK_MergeTwoSrc shuffle clobbers one of src operands.
  // We need additional instructions to keep sources.
  unsigned NumOfMoves = NumOfMemOps * NumOfShufflesPerStore / 2;
  InstructionCost Cost =
      MaskCost +
      NumOfMemOps * (MemOpCost + NumOfShufflesPerStore * ShuffleCost) +
      NumOfMoves;
  return Cost;
}

InstructionCost X86TTIImpl::getInterleavedMemoryOpCost(
    unsigned Opcode, Type *BaseTy, unsigned Factor, ArrayRef<unsigned> Indices,
    Align Alignment, unsigned AddressSpace, TTI::TargetCostKind CostKind,
    bool UseMaskForCond, bool UseMaskForGaps) {
  auto *VecTy = cast<FixedVectorType>(BaseTy);

  auto isSupportedOnAVX512 = [&](Type *VecTy) {
    Type *EltTy = cast<VectorType>(VecTy)->getElementType();
    if (EltTy->isFloatTy() || EltTy->isDoubleTy() || EltTy->isIntegerTy(64) ||
        EltTy->isIntegerTy(32) || EltTy->isPointerTy())
      return true;
    if (EltTy->isIntegerTy(16) || EltTy->isIntegerTy(8) || EltTy->isHalfTy())
      return ST->hasBWI();
    if (EltTy->isBFloatTy())
      return ST->hasBF16();
    return false;
  };
  if (ST->hasAVX512() && isSupportedOnAVX512(VecTy))
    return getInterleavedMemoryOpCostAVX512(
        Opcode, VecTy, Factor, Indices, Alignment,
        AddressSpace, CostKind, UseMaskForCond, UseMaskForGaps);

  if (UseMaskForCond || UseMaskForGaps)
    return BaseT::getInterleavedMemoryOpCost(Opcode, VecTy, Factor, Indices,
                                             Alignment, AddressSpace, CostKind,
                                             UseMaskForCond, UseMaskForGaps);

  // Get estimation for interleaved load/store operations for SSE-AVX2.
  // As opposed to AVX-512, SSE-AVX2 do not have generic shuffles that allow
  // computing the cost using a generic formula as a function of generic
  // shuffles. We therefore use a lookup table instead, filled according to
  // the instruction sequences that codegen currently generates.

  // VecTy for interleave memop is <VF*Factor x Elt>.
  // So, for VF=4, Interleave Factor = 3, Element type = i32 we have
  // VecTy = <12 x i32>.
  MVT LegalVT = getTypeLegalizationCost(VecTy).second;

  // This function can be called with VecTy=<6xi128>, Factor=3, in which case
  // the VF=2, while v2i128 is an unsupported MVT vector type
  // (see MachineValueType.h::getVectorVT()).
  if (!LegalVT.isVector())
    return BaseT::getInterleavedMemoryOpCost(Opcode, VecTy, Factor, Indices,
                                             Alignment, AddressSpace, CostKind);

  unsigned VF = VecTy->getNumElements() / Factor;
  Type *ScalarTy = VecTy->getElementType();
  // Deduplicate entries, model floats/pointers as appropriately-sized integers.
  if (!ScalarTy->isIntegerTy())
    ScalarTy =
        Type::getIntNTy(ScalarTy->getContext(), DL.getTypeSizeInBits(ScalarTy));

  // Get the cost of all the memory operations.
  // FIXME: discount dead loads.
  InstructionCost MemOpCosts = getMemoryOpCost(
      Opcode, VecTy, MaybeAlign(Alignment), AddressSpace, CostKind);

  auto *VT = FixedVectorType::get(ScalarTy, VF);
  EVT ETy = TLI->getValueType(DL, VT);
  if (!ETy.isSimple())
    return BaseT::getInterleavedMemoryOpCost(Opcode, VecTy, Factor, Indices,
                                             Alignment, AddressSpace, CostKind);

  // TODO: Complete for other data-types and strides.
  // Each combination of Stride, element bit width and VF results in a different
  // sequence; The cost tables are therefore accessed with:
  // Factor (stride) and VectorType=VFxiN.
  // The Cost accounts only for the shuffle sequence;
  // The cost of the loads/stores is accounted for separately.
  //
  static const CostTblEntry AVX2InterleavedLoadTbl[] = {
      {2, MVT::v2i8, 2},  // (load 4i8 and) deinterleave into 2 x 2i8
      {2, MVT::v4i8, 2},  // (load 8i8 and) deinterleave into 2 x 4i8
      {2, MVT::v8i8, 2},  // (load 16i8 and) deinterleave into 2 x 8i8
      {2, MVT::v16i8, 4}, // (load 32i8 and) deinterleave into 2 x 16i8
      {2, MVT::v32i8, 6}, // (load 64i8 and) deinterleave into 2 x 32i8

      {2, MVT::v8i16, 6},   // (load 16i16 and) deinterleave into 2 x 8i16
      {2, MVT::v16i16, 9},  // (load 32i16 and) deinterleave into 2 x 16i16
      {2, MVT::v32i16, 18}, // (load 64i16 and) deinterleave into 2 x 32i16

      {2, MVT::v8i32, 4},   // (load 16i32 and) deinterleave into 2 x 8i32
      {2, MVT::v16i32, 8},  // (load 32i32 and) deinterleave into 2 x 16i32
      {2, MVT::v32i32, 16}, // (load 64i32 and) deinterleave into 2 x 32i32

      {2, MVT::v4i64, 4},   // (load 8i64 and) deinterleave into 2 x 4i64
      {2, MVT::v8i64, 8},   // (load 16i64 and) deinterleave into 2 x 8i64
      {2, MVT::v16i64, 16}, // (load 32i64 and) deinterleave into 2 x 16i64
      {2, MVT::v32i64, 32}, // (load 64i64 and) deinterleave into 2 x 32i64

      {3, MVT::v2i8, 3},   // (load 6i8 and) deinterleave into 3 x 2i8
      {3, MVT::v4i8, 3},   // (load 12i8 and) deinterleave into 3 x 4i8
      {3, MVT::v8i8, 6},   // (load 24i8 and) deinterleave into 3 x 8i8
      {3, MVT::v16i8, 11}, // (load 48i8 and) deinterleave into 3 x 16i8
      {3, MVT::v32i8, 14}, // (load 96i8 and) deinterleave into 3 x 32i8

      {3, MVT::v2i16, 5},   // (load 6i16 and) deinterleave into 3 x 2i16
      {3, MVT::v4i16, 7},   // (load 12i16 and) deinterleave into 3 x 4i16
      {3, MVT::v8i16, 9},   // (load 24i16 and) deinterleave into 3 x 8i16
      {3, MVT::v16i16, 28}, // (load 48i16 and) deinterleave into 3 x 16i16
      {3, MVT::v32i16, 56}, // (load 96i16 and) deinterleave into 3 x 32i16

      {3, MVT::v2i32, 3},   // (load 6i32 and) deinterleave into 3 x 2i32
      {3, MVT::v4i32, 3},   // (load 12i32 and) deinterleave into 3 x 4i32
      {3, MVT::v8i32, 7},   // (load 24i32 and) deinterleave into 3 x 8i32
      {3, MVT::v16i32, 14}, // (load 48i32 and) deinterleave into 3 x 16i32
      {3, MVT::v32i32, 32}, // (load 96i32 and) deinterleave into 3 x 32i32

      {3, MVT::v2i64, 1},   // (load 6i64 and) deinterleave into 3 x 2i64
      {3, MVT::v4i64, 5},   // (load 12i64 and) deinterleave into 3 x 4i64
      {3, MVT::v8i64, 10},  // (load 24i64 and) deinterleave into 3 x 8i64
      {3, MVT::v16i64, 20}, // (load 48i64 and) deinterleave into 3 x 16i64

      {4, MVT::v2i8, 4},   // (load 8i8 and) deinterleave into 4 x 2i8
      {4, MVT::v4i8, 4},   // (load 16i8 and) deinterleave into 4 x 4i8
      {4, MVT::v8i8, 12},  // (load 32i8 and) deinterleave into 4 x 8i8
      {4, MVT::v16i8, 24}, // (load 64i8 and) deinterleave into 4 x 16i8
      {4, MVT::v32i8, 56}, // (load 128i8 and) deinterleave into 4 x 32i8

      {4, MVT::v2i16, 6},    // (load 8i16 and) deinterleave into 4 x 2i16
      {4, MVT::v4i16, 17},   // (load 16i16 and) deinterleave into 4 x 4i16
      {4, MVT::v8i16, 33},   // (load 32i16 and) deinterleave into 4 x 8i16
      {4, MVT::v16i16, 75},  // (load 64i16 and) deinterleave into 4 x 16i16
      {4, MVT::v32i16, 150}, // (load 128i16 and) deinterleave into 4 x 32i16

      {4, MVT::v2i32, 4},   // (load 8i32 and) deinterleave into 4 x 2i32
      {4, MVT::v4i32, 8},   // (load 16i32 and) deinterleave into 4 x 4i32
      {4, MVT::v8i32, 16},  // (load 32i32 and) deinterleave into 4 x 8i32
      {4, MVT::v16i32, 32}, // (load 64i32 and) deinterleave into 4 x 16i32
      {4, MVT::v32i32, 68}, // (load 128i32 and) deinterleave into 4 x 32i32

      {4, MVT::v2i64, 6},  // (load 8i64 and) deinterleave into 4 x 2i64
      {4, MVT::v4i64, 8},  // (load 16i64 and) deinterleave into 4 x 4i64
      {4, MVT::v8i64, 20}, // (load 32i64 and) deinterleave into 4 x 8i64
      {4, MVT::v16i64, 40}, // (load 64i64 and) deinterleave into 4 x 16i64

      {6, MVT::v2i8, 6},   // (load 12i8 and) deinterleave into 6 x 2i8
      {6, MVT::v4i8, 14},  // (load 24i8 and) deinterleave into 6 x 4i8
      {6, MVT::v8i8, 18},  // (load 48i8 and) deinterleave into 6 x 8i8
      {6, MVT::v16i8, 43}, // (load 96i8 and) deinterleave into 6 x 16i8
      {6, MVT::v32i8, 82}, // (load 192i8 and) deinterleave into 6 x 32i8

      {6, MVT::v2i16, 13},   // (load 12i16 and) deinterleave into 6 x 2i16
      {6, MVT::v4i16, 9},    // (load 24i16 and) deinterleave into 6 x 4i16
      {6, MVT::v8i16, 39},   // (load 48i16 and) deinterleave into 6 x 8i16
      {6, MVT::v16i16, 106}, // (load 96i16 and) deinterleave into 6 x 16i16
      {6, MVT::v32i16, 212}, // (load 192i16 and) deinterleave into 6 x 32i16

      {6, MVT::v2i32, 6},   // (load 12i32 and) deinterleave into 6 x 2i32
      {6, MVT::v4i32, 15},  // (load 24i32 and) deinterleave into 6 x 4i32
      {6, MVT::v8i32, 31},  // (load 48i32 and) deinterleave into 6 x 8i32
      {6, MVT::v16i32, 64}, // (load 96i32 and) deinterleave into 6 x 16i32

      {6, MVT::v2i64, 6},  // (load 12i64 and) deinterleave into 6 x 2i64
      {6, MVT::v4i64, 18}, // (load 24i64 and) deinterleave into 6 x 4i64
      {6, MVT::v8i64, 36}, // (load 48i64 and) deinterleave into 6 x 8i64

      {8, MVT::v8i32, 40} // (load 64i32 and) deinterleave into 8 x 8i32
  };

  static const CostTblEntry SSSE3InterleavedLoadTbl[] = {
      {2, MVT::v4i16, 2},   // (load 8i16 and) deinterleave into 2 x 4i16
  };

  static const CostTblEntry SSE2InterleavedLoadTbl[] = {
      {2, MVT::v2i16, 2},   // (load 4i16 and) deinterleave into 2 x 2i16
      {2, MVT::v4i16, 7},   // (load 8i16 and) deinterleave into 2 x 4i16

      {2, MVT::v2i32, 2},   // (load 4i32 and) deinterleave into 2 x 2i32
      {2, MVT::v4i32, 2},   // (load 8i32 and) deinterleave into 2 x 4i32

      {2, MVT::v2i64, 2},   // (load 4i64 and) deinterleave into 2 x 2i64
  };

  static const CostTblEntry AVX2InterleavedStoreTbl[] = {
      {2, MVT::v16i8, 3}, // interleave 2 x 16i8 into 32i8 (and store)
      {2, MVT::v32i8, 4}, // interleave 2 x 32i8 into 64i8 (and store)

      {2, MVT::v8i16, 3},  // interleave 2 x 8i16 into 16i16 (and store)
      {2, MVT::v16i16, 4}, // interleave 2 x 16i16 into 32i16 (and store)
      {2, MVT::v32i16, 8}, // interleave 2 x 32i16 into 64i16 (and store)

      {2, MVT::v4i32, 2},   // interleave 2 x 4i32 into 8i32 (and store)
      {2, MVT::v8i32, 4},   // interleave 2 x 8i32 into 16i32 (and store)
      {2, MVT::v16i32, 8},  // interleave 2 x 16i32 into 32i32 (and store)
      {2, MVT::v32i32, 16}, // interleave 2 x 32i32 into 64i32 (and store)

      {2, MVT::v2i64, 2},   // interleave 2 x 2i64 into 4i64 (and store)
      {2, MVT::v4i64, 4},   // interleave 2 x 4i64 into 8i64 (and store)
      {2, MVT::v8i64, 8},   // interleave 2 x 8i64 into 16i64 (and store)
      {2, MVT::v16i64, 16}, // interleave 2 x 16i64 into 32i64 (and store)
      {2, MVT::v32i64, 32}, // interleave 2 x 32i64 into 64i64 (and store)

      {3, MVT::v2i8, 4},   // interleave 3 x 2i8 into 6i8 (and store)
      {3, MVT::v4i8, 4},   // interleave 3 x 4i8 into 12i8 (and store)
      {3, MVT::v8i8, 6},   // interleave 3 x 8i8 into 24i8 (and store)
      {3, MVT::v16i8, 11}, // interleave 3 x 16i8 into 48i8 (and store)
      {3, MVT::v32i8, 13}, // interleave 3 x 32i8 into 96i8 (and store)

      {3, MVT::v2i16, 4},   // interleave 3 x 2i16 into 6i16 (and store)
      {3, MVT::v4i16, 6},   // interleave 3 x 4i16 into 12i16 (and store)
      {3, MVT::v8i16, 12},  // interleave 3 x 8i16 into 24i16 (and store)
      {3, MVT::v16i16, 27}, // interleave 3 x 16i16 into 48i16 (and store)
      {3, MVT::v32i16, 54}, // interleave 3 x 32i16 into 96i16 (and store)

      {3, MVT::v2i32, 4},   // interleave 3 x 2i32 into 6i32 (and store)
      {3, MVT::v4i32, 5},   // interleave 3 x 4i32 into 12i32 (and store)
      {3, MVT::v8i32, 11},  // interleave 3 x 8i32 into 24i32 (and store)
      {3, MVT::v16i32, 22}, // interleave 3 x 16i32 into 48i32 (and store)
      {3, MVT::v32i32, 48}, // interleave 3 x 32i32 into 96i32 (and store)

      {3, MVT::v2i64, 4},   // interleave 3 x 2i64 into 6i64 (and store)
      {3, MVT::v4i64, 6},   // interleave 3 x 4i64 into 12i64 (and store)
      {3, MVT::v8i64, 12},  // interleave 3 x 8i64 into 24i64 (and store)
      {3, MVT::v16i64, 24}, // interleave 3 x 16i64 into 48i64 (and store)

      {4, MVT::v2i8, 4},   // interleave 4 x 2i8 into 8i8 (and store)
      {4, MVT::v4i8, 4},   // interleave 4 x 4i8 into 16i8 (and store)
      {4, MVT::v8i8, 4},   // interleave 4 x 8i8 into 32i8 (and store)
      {4, MVT::v16i8, 8},  // interleave 4 x 16i8 into 64i8 (and store)
      {4, MVT::v32i8, 12}, // interleave 4 x 32i8 into 128i8 (and store)

      {4, MVT::v2i16, 2},   // interleave 4 x 2i16 into 8i16 (and store)
      {4, MVT::v4i16, 6},   // interleave 4 x 4i16 into 16i16 (and store)
      {4, MVT::v8i16, 10},  // interleave 4 x 8i16 into 32i16 (and store)
      {4, MVT::v16i16, 32}, // interleave 4 x 16i16 into 64i16 (and store)
      {4, MVT::v32i16, 64}, // interleave 4 x 32i16 into 128i16 (and store)

      {4, MVT::v2i32, 5},   // interleave 4 x 2i32 into 8i32 (and store)
      {4, MVT::v4i32, 6},   // interleave 4 x 4i32 into 16i32 (and store)
      {4, MVT::v8i32, 16},  // interleave 4 x 8i32 into 32i32 (and store)
      {4, MVT::v16i32, 32}, // interleave 4 x 16i32 into 64i32 (and store)
      {4, MVT::v32i32, 64}, // interleave 4 x 32i32 into 128i32 (and store)

      {4, MVT::v2i64, 6},  // interleave 4 x 2i64 into 8i64 (and store)
      {4, MVT::v4i64, 8},  // interleave 4 x 4i64 into 16i64 (and store)
      {4, MVT::v8i64, 20}, // interleave 4 x 8i64 into 32i64 (and store)
      {4, MVT::v16i64, 40}, // interleave 4 x 16i64 into 64i64 (and store)

      {6, MVT::v2i8, 7},   // interleave 6 x 2i8 into 12i8 (and store)
      {6, MVT::v4i8, 9},   // interleave 6 x 4i8 into 24i8 (and store)
      {6, MVT::v8i8, 16},  // interleave 6 x 8i8 into 48i8 (and store)
      {6, MVT::v16i8, 27}, // interleave 6 x 16i8 into 96i8 (and store)
      {6, MVT::v32i8, 90}, // interleave 6 x 32i8 into 192i8 (and store)

      {6, MVT::v2i16, 10},  // interleave 6 x 2i16 into 12i16 (and store)
      {6, MVT::v4i16, 15},  // interleave 6 x 4i16 into 24i16 (and store)
      {6, MVT::v8i16, 21},  // interleave 6 x 8i16 into 48i16 (and store)
      {6, MVT::v16i16, 58}, // interleave 6 x 16i16 into 96i16 (and store)
      {6, MVT::v32i16, 90}, // interleave 6 x 32i16 into 192i16 (and store)

      {6, MVT::v2i32, 9},   // interleave 6 x 2i32 into 12i32 (and store)
      {6, MVT::v4i32, 12},  // interleave 6 x 4i32 into 24i32 (and store)
      {6, MVT::v8i32, 33},  // interleave 6 x 8i32 into 48i32 (and store)
      {6, MVT::v16i32, 66}, // interleave 6 x 16i32 into 96i32 (and store)

      {6, MVT::v2i64, 8},  // interleave 6 x 2i64 into 12i64 (and store)
      {6, MVT::v4i64, 15}, // interleave 6 x 4i64 into 24i64 (and store)
      {6, MVT::v8i64, 30}, // interleave 6 x 8i64 into 48i64 (and store)
  };

  static const CostTblEntry SSE2InterleavedStoreTbl[] = {
      {2, MVT::v2i8, 1},   // interleave 2 x 2i8 into 4i8 (and store)
      {2, MVT::v4i8, 1},   // interleave 2 x 4i8 into 8i8 (and store)
      {2, MVT::v8i8, 1},   // interleave 2 x 8i8 into 16i8 (and store)

      {2, MVT::v2i16, 1},  // interleave 2 x 2i16 into 4i16 (and store)
      {2, MVT::v4i16, 1},  // interleave 2 x 4i16 into 8i16 (and store)

      {2, MVT::v2i32, 1},  // interleave 2 x 2i32 into 4i32 (and store)
  };

  if (Opcode == Instruction::Load) {
    auto GetDiscountedCost = [Factor, NumMembers = Indices.size(),
                              MemOpCosts](const CostTblEntry *Entry) {
      // NOTE: this is just an approximation!
      //       It can over/under -estimate the cost!
      return MemOpCosts + divideCeil(NumMembers * Entry->Cost, Factor);
    };

    if (ST->hasAVX2())
      if (const auto *Entry = CostTableLookup(AVX2InterleavedLoadTbl, Factor,
                                              ETy.getSimpleVT()))
        return GetDiscountedCost(Entry);

    if (ST->hasSSSE3())
      if (const auto *Entry = CostTableLookup(SSSE3InterleavedLoadTbl, Factor,
                                              ETy.getSimpleVT()))
        return GetDiscountedCost(Entry);

    if (ST->hasSSE2())
      if (const auto *Entry = CostTableLookup(SSE2InterleavedLoadTbl, Factor,
                                              ETy.getSimpleVT()))
        return GetDiscountedCost(Entry);
  } else {
    assert(Opcode == Instruction::Store &&
           "Expected Store Instruction at this point");
    assert((!Indices.size() || Indices.size() == Factor) &&
           "Interleaved store only supports fully-interleaved groups.");
    if (ST->hasAVX2())
      if (const auto *Entry = CostTableLookup(AVX2InterleavedStoreTbl, Factor,
                                              ETy.getSimpleVT()))
        return MemOpCosts + Entry->Cost;

    if (ST->hasSSE2())
      if (const auto *Entry = CostTableLookup(SSE2InterleavedStoreTbl, Factor,
                                              ETy.getSimpleVT()))
        return MemOpCosts + Entry->Cost;
  }

  return BaseT::getInterleavedMemoryOpCost(Opcode, VecTy, Factor, Indices,
                                           Alignment, AddressSpace, CostKind,
                                           UseMaskForCond, UseMaskForGaps);
}

InstructionCost X86TTIImpl::getScalingFactorCost(Type *Ty, GlobalValue *BaseGV,
<<<<<<< HEAD
                                                 int64_t BaseOffset,
                                                 bool HasBaseReg, Type *BaseTy,
                                                 int64_t Scale, Type *ScaleTy,
=======
                                                 StackOffset BaseOffset,
                                                 bool HasBaseReg, int64_t Scale,
>>>>>>> 4c68de5a
                                                 unsigned AddrSpace) const {
  // Scaling factors are not free at all.
  // An indexed folded instruction, i.e., inst (reg1, reg2, scale),
  // will take 2 allocations in the out of order engine instead of 1
  // for plain addressing mode, i.e. inst (reg1).
  // E.g.,
  // vaddps (%rsi,%rdx), %ymm0, %ymm1
  // Requires two allocations (one for the load, one for the computation)
  // whereas:
  // vaddps (%rsi), %ymm0, %ymm1
  // Requires just 1 allocation, i.e., freeing allocations for other operations
  // and having less micro operations to execute.
  //
  // For some X86 architectures, this is even worse because for instance for
  // stores, the complex addressing mode forces the instruction to use the
  // "load" ports instead of the dedicated "store" port.
  // E.g., on Haswell:
  // vmovaps %ymm1, (%r8, %rdi) can use port 2 or 3.
  // vmovaps %ymm1, (%r8) can use port 2, 3, or 7.
  TargetLoweringBase::AddrMode AM;
  AM.BaseGV = BaseGV;
  AM.BaseOffs = BaseOffset.getFixed();
  AM.HasBaseReg = HasBaseReg;
  AM.Scale = Scale;
  AM.ScalableOffset = BaseOffset.getScalable();
  if (getTLI()->isLegalAddressingMode(DL, AM, Ty, AddrSpace))
    // Scale represents reg2 * scale, thus account for 1
    // as soon as we use a second register.
    return AM.Scale != 0;
  return -1;
}<|MERGE_RESOLUTION|>--- conflicted
+++ resolved
@@ -6698,14 +6698,9 @@
 }
 
 InstructionCost X86TTIImpl::getScalingFactorCost(Type *Ty, GlobalValue *BaseGV,
-<<<<<<< HEAD
-                                                 int64_t BaseOffset,
+                                                 StackOffset BaseOffset,
                                                  bool HasBaseReg, Type *BaseTy,
                                                  int64_t Scale, Type *ScaleTy,
-=======
-                                                 StackOffset BaseOffset,
-                                                 bool HasBaseReg, int64_t Scale,
->>>>>>> 4c68de5a
                                                  unsigned AddrSpace) const {
   // Scaling factors are not free at all.
   // An indexed folded instruction, i.e., inst (reg1, reg2, scale),
