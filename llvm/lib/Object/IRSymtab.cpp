//===- IRSymtab.cpp - implementation of IR symbol tables ------------------===//
//
// Part of the LLVM Project, under the Apache License v2.0 with LLVM Exceptions.
// See https://llvm.org/LICENSE.txt for license information.
// SPDX-License-Identifier: Apache-2.0 WITH LLVM-exception
//
//===----------------------------------------------------------------------===//


#include "llvm/Object/IRSymtab.h"
#include "llvm/ADT/ArrayRef.h"
#include "llvm/ADT/DenseMap.h"
#include "llvm/ADT/SmallPtrSet.h"
#include "llvm/ADT/SmallString.h"
#include "llvm/ADT/SmallVector.h"
#include "llvm/ADT/StringRef.h"
#include "llvm/ADT/Triple.h"
#include "llvm/Config/llvm-config.h"
#include "llvm/IR/Comdat.h"
#include "llvm/IR/DataLayout.h"
#include "llvm/IR/GlobalAlias.h"
#include "llvm/IR/GlobalObject.h"
#include "llvm/IR/Mangler.h"
#include "llvm/IR/Metadata.h"
#include "llvm/IR/Module.h"
#include "llvm/Bitcode/BitcodeReader.h"
#include "llvm/MC/StringTableBuilder.h"
#include "llvm/Object/IRObjectFile.h"
#include "llvm/Object/ModuleSymbolTable.h"
#include "llvm/Object/SymbolicFile.h"
#include "llvm/Support/Allocator.h"
#include "llvm/Support/Casting.h"
#include "llvm/Support/Error.h"
#include "llvm/Support/StringSaver.h"
#include "llvm/Support/VCSRevision.h"
#include "llvm/Support/raw_ostream.h"
#include <cassert>
#include <string>
#include <utility>
#include <vector>

using namespace llvm;
using namespace irsymtab;

static const char *PreservedSymbols[] = {
#define HANDLE_LIBCALL(code, name) name,
#include "llvm/IR/RuntimeLibcalls.def"
#undef HANDLE_LIBCALL
<<<<<<< HEAD
  // Needed by MOS target.
  "__memset",
=======
    // There are global variables, so put it here instead of in
    // RuntimeLibcalls.def.
    // TODO: Are there similar such variables?
    "__ssp_canary_word",
    "__stack_chk_guard",
>>>>>>> f108c7f5
};

namespace {

const char *getExpectedProducerName() {
  static char DefaultName[] = LLVM_VERSION_STRING
#ifdef LLVM_REVISION
      " " LLVM_REVISION
#endif
      ;
  // Allows for testing of the irsymtab writer and upgrade mechanism. This
  // environment variable should not be set by users.
  if (char *OverrideName = getenv("LLVM_OVERRIDE_PRODUCER"))
    return OverrideName;
  return DefaultName;
}

const char *kExpectedProducerName = getExpectedProducerName();

/// Stores the temporary state that is required to build an IR symbol table.
struct Builder {
  SmallVector<char, 0> &Symtab;
  StringTableBuilder &StrtabBuilder;
  StringSaver Saver;

  // This ctor initializes a StringSaver using the passed in BumpPtrAllocator.
  // The StringTableBuilder does not create a copy of any strings added to it,
  // so this provides somewhere to store any strings that we create.
  Builder(SmallVector<char, 0> &Symtab, StringTableBuilder &StrtabBuilder,
          BumpPtrAllocator &Alloc)
      : Symtab(Symtab), StrtabBuilder(StrtabBuilder), Saver(Alloc) {}

  DenseMap<const Comdat *, int> ComdatMap;
  Mangler Mang;
  Triple TT;

  std::vector<storage::Comdat> Comdats;
  std::vector<storage::Module> Mods;
  std::vector<storage::Symbol> Syms;
  std::vector<storage::Uncommon> Uncommons;

  std::string COFFLinkerOpts;
  raw_string_ostream COFFLinkerOptsOS{COFFLinkerOpts};

  std::vector<storage::Str> DependentLibraries;

  void setStr(storage::Str &S, StringRef Value) {
    S.Offset = StrtabBuilder.add(Value);
    S.Size = Value.size();
  }

  template <typename T>
  void writeRange(storage::Range<T> &R, const std::vector<T> &Objs) {
    R.Offset = Symtab.size();
    R.Size = Objs.size();
    Symtab.insert(Symtab.end(), reinterpret_cast<const char *>(Objs.data()),
                  reinterpret_cast<const char *>(Objs.data() + Objs.size()));
  }

  Expected<int> getComdatIndex(const Comdat *C, const Module *M);

  Error addModule(Module *M);
  Error addSymbol(const ModuleSymbolTable &Msymtab,
                  const SmallPtrSet<GlobalValue *, 4> &Used,
                  ModuleSymbolTable::Symbol Sym);

  Error build(ArrayRef<Module *> Mods);
};

Error Builder::addModule(Module *M) {
  if (M->getDataLayoutStr().empty())
    return make_error<StringError>("input module has no datalayout",
                                   inconvertibleErrorCode());

  // Symbols in the llvm.used list will get the FB_Used bit and will not be
  // internalized. We do this for llvm.compiler.used as well:
  //
  // IR symbol table tracks module-level asm symbol references but not inline
  // asm. A symbol only referenced by inline asm is not in the IR symbol table,
  // so we may not know that the definition (in another translation unit) is
  // referenced. That definition may have __attribute__((used)) (which lowers to
  // llvm.compiler.used on ELF targets) to communicate to the compiler that it
  // may be used by inline asm. The usage is perfectly fine, so we treat
  // llvm.compiler.used conservatively as llvm.used to work around our own
  // limitation.
  SmallVector<GlobalValue *, 4> UsedV;
  collectUsedGlobalVariables(*M, UsedV, /*CompilerUsed=*/false);
  collectUsedGlobalVariables(*M, UsedV, /*CompilerUsed=*/true);
  SmallPtrSet<GlobalValue *, 4> Used(UsedV.begin(), UsedV.end());

  ModuleSymbolTable Msymtab;
  Msymtab.addModule(M);

  storage::Module Mod;
  Mod.Begin = Syms.size();
  Mod.End = Syms.size() + Msymtab.symbols().size();
  Mod.UncBegin = Uncommons.size();
  Mods.push_back(Mod);

  if (TT.isOSBinFormatCOFF()) {
    if (auto E = M->materializeMetadata())
      return E;
    if (NamedMDNode *LinkerOptions =
            M->getNamedMetadata("llvm.linker.options")) {
      for (MDNode *MDOptions : LinkerOptions->operands())
        for (const MDOperand &MDOption : cast<MDNode>(MDOptions)->operands())
          COFFLinkerOptsOS << " " << cast<MDString>(MDOption)->getString();
    }
  }

  if (TT.isOSBinFormatELF()) {
    if (auto E = M->materializeMetadata())
      return E;
    if (NamedMDNode *N = M->getNamedMetadata("llvm.dependent-libraries")) {
      for (MDNode *MDOptions : N->operands()) {
        const auto OperandStr =
            cast<MDString>(cast<MDNode>(MDOptions)->getOperand(0))->getString();
        storage::Str Specifier;
        setStr(Specifier, OperandStr);
        DependentLibraries.emplace_back(Specifier);
      }
    }
  }

  for (ModuleSymbolTable::Symbol Msym : Msymtab.symbols())
    if (Error Err = addSymbol(Msymtab, Used, Msym))
      return Err;

  return Error::success();
}

Expected<int> Builder::getComdatIndex(const Comdat *C, const Module *M) {
  auto P = ComdatMap.insert(std::make_pair(C, Comdats.size()));
  if (P.second) {
    std::string Name;
    if (TT.isOSBinFormatCOFF()) {
      const GlobalValue *GV = M->getNamedValue(C->getName());
      if (!GV)
        return make_error<StringError>("Could not find leader",
                                       inconvertibleErrorCode());
      // Internal leaders do not affect symbol resolution, therefore they do not
      // appear in the symbol table.
      if (GV->hasLocalLinkage()) {
        P.first->second = -1;
        return -1;
      }
      llvm::raw_string_ostream OS(Name);
      Mang.getNameWithPrefix(OS, GV, false);
    } else {
      Name = std::string(C->getName());
    }

    storage::Comdat Comdat;
    setStr(Comdat.Name, Saver.save(Name));
    Comdat.SelectionKind = C->getSelectionKind();
    Comdats.push_back(Comdat);
  }

  return P.first->second;
}

Error Builder::addSymbol(const ModuleSymbolTable &Msymtab,
                         const SmallPtrSet<GlobalValue *, 4> &Used,
                         ModuleSymbolTable::Symbol Msym) {
  Syms.emplace_back();
  storage::Symbol &Sym = Syms.back();
  Sym = {};

  storage::Uncommon *Unc = nullptr;
  auto Uncommon = [&]() -> storage::Uncommon & {
    if (Unc)
      return *Unc;
    Sym.Flags |= 1 << storage::Symbol::FB_has_uncommon;
    Uncommons.emplace_back();
    Unc = &Uncommons.back();
    *Unc = {};
    setStr(Unc->COFFWeakExternFallbackName, "");
    setStr(Unc->SectionName, "");
    return *Unc;
  };

  SmallString<64> Name;
  {
    raw_svector_ostream OS(Name);
    Msymtab.printSymbolName(OS, Msym);
  }
  setStr(Sym.Name, Saver.save(Name.str()));

  auto Flags = Msymtab.getSymbolFlags(Msym);
  if (Flags & object::BasicSymbolRef::SF_Undefined)
    Sym.Flags |= 1 << storage::Symbol::FB_undefined;
  if (Flags & object::BasicSymbolRef::SF_Weak)
    Sym.Flags |= 1 << storage::Symbol::FB_weak;
  if (Flags & object::BasicSymbolRef::SF_Common)
    Sym.Flags |= 1 << storage::Symbol::FB_common;
  if (Flags & object::BasicSymbolRef::SF_Indirect)
    Sym.Flags |= 1 << storage::Symbol::FB_indirect;
  if (Flags & object::BasicSymbolRef::SF_Global)
    Sym.Flags |= 1 << storage::Symbol::FB_global;
  if (Flags & object::BasicSymbolRef::SF_FormatSpecific)
    Sym.Flags |= 1 << storage::Symbol::FB_format_specific;
  if (Flags & object::BasicSymbolRef::SF_Executable)
    Sym.Flags |= 1 << storage::Symbol::FB_executable;

  Sym.ComdatIndex = -1;
  auto *GV = Msym.dyn_cast<GlobalValue *>();
  if (!GV) {
    // Undefined module asm symbols act as GC roots and are implicitly used.
    if (Flags & object::BasicSymbolRef::SF_Undefined)
      Sym.Flags |= 1 << storage::Symbol::FB_used;
    setStr(Sym.IRName, "");
    return Error::success();
  }

  setStr(Sym.IRName, GV->getName());

  bool IsPreservedSymbol = llvm::is_contained(PreservedSymbols, GV->getName());

  if (Used.count(GV) || IsPreservedSymbol)
    Sym.Flags |= 1 << storage::Symbol::FB_used;
  if (GV->isThreadLocal())
    Sym.Flags |= 1 << storage::Symbol::FB_tls;
  if (GV->hasGlobalUnnamedAddr())
    Sym.Flags |= 1 << storage::Symbol::FB_unnamed_addr;
  if (GV->canBeOmittedFromSymbolTable())
    Sym.Flags |= 1 << storage::Symbol::FB_may_omit;
  Sym.Flags |= unsigned(GV->getVisibility()) << storage::Symbol::FB_visibility;

  if (Flags & object::BasicSymbolRef::SF_Common) {
    auto *GVar = dyn_cast<GlobalVariable>(GV);
    if (!GVar)
      return make_error<StringError>("Only variables can have common linkage!",
                                     inconvertibleErrorCode());
    Uncommon().CommonSize =
        GV->getParent()->getDataLayout().getTypeAllocSize(GV->getValueType());
    Uncommon().CommonAlign = GVar->getAlignment();
  }

  const GlobalObject *GO = GV->getAliaseeObject();
  if (!GO) {
    if (isa<GlobalIFunc>(GV))
      GO = cast<GlobalIFunc>(GV)->getResolverFunction();
    if (!GO)
      return make_error<StringError>("Unable to determine comdat of alias!",
                                     inconvertibleErrorCode());
  }
  if (const Comdat *C = GO->getComdat()) {
    Expected<int> ComdatIndexOrErr = getComdatIndex(C, GV->getParent());
    if (!ComdatIndexOrErr)
      return ComdatIndexOrErr.takeError();
    Sym.ComdatIndex = *ComdatIndexOrErr;
  }

  if (TT.isOSBinFormatCOFF()) {
    emitLinkerFlagsForGlobalCOFF(COFFLinkerOptsOS, GV, TT, Mang);

    if ((Flags & object::BasicSymbolRef::SF_Weak) &&
        (Flags & object::BasicSymbolRef::SF_Indirect)) {
      auto *Fallback = dyn_cast<GlobalValue>(
          cast<GlobalAlias>(GV)->getAliasee()->stripPointerCasts());
      if (!Fallback)
        return make_error<StringError>("Invalid weak external",
                                       inconvertibleErrorCode());
      std::string FallbackName;
      raw_string_ostream OS(FallbackName);
      Msymtab.printSymbolName(OS, Fallback);
      OS.flush();
      setStr(Uncommon().COFFWeakExternFallbackName, Saver.save(FallbackName));
    }
  }

  if (!GO->getSection().empty())
    setStr(Uncommon().SectionName, Saver.save(GO->getSection()));

  return Error::success();
}

Error Builder::build(ArrayRef<Module *> IRMods) {
  storage::Header Hdr;

  assert(!IRMods.empty());
  Hdr.Version = storage::Header::kCurrentVersion;
  setStr(Hdr.Producer, kExpectedProducerName);
  setStr(Hdr.TargetTriple, IRMods[0]->getTargetTriple());
  setStr(Hdr.SourceFileName, IRMods[0]->getSourceFileName());
  TT = Triple(IRMods[0]->getTargetTriple());

  for (auto *M : IRMods)
    if (Error Err = addModule(M))
      return Err;

  COFFLinkerOptsOS.flush();
  setStr(Hdr.COFFLinkerOpts, Saver.save(COFFLinkerOpts));

  // We are about to fill in the header's range fields, so reserve space for it
  // and copy it in afterwards.
  Symtab.resize(sizeof(storage::Header));
  writeRange(Hdr.Modules, Mods);
  writeRange(Hdr.Comdats, Comdats);
  writeRange(Hdr.Symbols, Syms);
  writeRange(Hdr.Uncommons, Uncommons);
  writeRange(Hdr.DependentLibraries, DependentLibraries);
  *reinterpret_cast<storage::Header *>(Symtab.data()) = Hdr;
  return Error::success();
}

} // end anonymous namespace

Error irsymtab::build(ArrayRef<Module *> Mods, SmallVector<char, 0> &Symtab,
                      StringTableBuilder &StrtabBuilder,
                      BumpPtrAllocator &Alloc) {
  return Builder(Symtab, StrtabBuilder, Alloc).build(Mods);
}

// Upgrade a vector of bitcode modules created by an old version of LLVM by
// creating an irsymtab for them in the current format.
static Expected<FileContents> upgrade(ArrayRef<BitcodeModule> BMs) {
  FileContents FC;

  LLVMContext Ctx;
  std::vector<Module *> Mods;
  std::vector<std::unique_ptr<Module>> OwnedMods;
  for (auto BM : BMs) {
    Expected<std::unique_ptr<Module>> MOrErr =
        BM.getLazyModule(Ctx, /*ShouldLazyLoadMetadata*/ true,
                         /*IsImporting*/ false);
    if (!MOrErr)
      return MOrErr.takeError();

    Mods.push_back(MOrErr->get());
    OwnedMods.push_back(std::move(*MOrErr));
  }

  StringTableBuilder StrtabBuilder(StringTableBuilder::RAW);
  BumpPtrAllocator Alloc;
  if (Error E = build(Mods, FC.Symtab, StrtabBuilder, Alloc))
    return std::move(E);

  StrtabBuilder.finalizeInOrder();
  FC.Strtab.resize(StrtabBuilder.getSize());
  StrtabBuilder.write((uint8_t *)FC.Strtab.data());

  FC.TheReader = {{FC.Symtab.data(), FC.Symtab.size()},
                  {FC.Strtab.data(), FC.Strtab.size()}};
  return std::move(FC);
}

Expected<FileContents> irsymtab::readBitcode(const BitcodeFileContents &BFC) {
  if (BFC.Mods.empty())
    return make_error<StringError>("Bitcode file does not contain any modules",
                                   inconvertibleErrorCode());

  if (BFC.StrtabForSymtab.empty() ||
      BFC.Symtab.size() < sizeof(storage::Header))
    return upgrade(BFC.Mods);

  // We cannot use the regular reader to read the version and producer, because
  // it will expect the header to be in the current format. The only thing we
  // can rely on is that the version and producer will be present as the first
  // struct elements.
  auto *Hdr = reinterpret_cast<const storage::Header *>(BFC.Symtab.data());
  unsigned Version = Hdr->Version;
  StringRef Producer = Hdr->Producer.get(BFC.StrtabForSymtab);
  if (Version != storage::Header::kCurrentVersion ||
      Producer != kExpectedProducerName)
    return upgrade(BFC.Mods);

  FileContents FC;
  FC.TheReader = {{BFC.Symtab.data(), BFC.Symtab.size()},
                  {BFC.StrtabForSymtab.data(), BFC.StrtabForSymtab.size()}};

  // Finally, make sure that the number of modules in the symbol table matches
  // the number of modules in the bitcode file. If they differ, it may mean that
  // the bitcode file was created by binary concatenation, so we need to create
  // a new symbol table from scratch.
  if (FC.TheReader.getNumModules() != BFC.Mods.size())
    return upgrade(std::move(BFC.Mods));

  return std::move(FC);
}<|MERGE_RESOLUTION|>--- conflicted
+++ resolved
@@ -46,16 +46,13 @@
 #define HANDLE_LIBCALL(code, name) name,
 #include "llvm/IR/RuntimeLibcalls.def"
 #undef HANDLE_LIBCALL
-<<<<<<< HEAD
-  // Needed by MOS target.
-  "__memset",
-=======
+    // Needed by MOS target.
+    "__memset",
     // There are global variables, so put it here instead of in
     // RuntimeLibcalls.def.
     // TODO: Are there similar such variables?
     "__ssp_canary_word",
     "__stack_chk_guard",
->>>>>>> f108c7f5
 };
 
 namespace {
