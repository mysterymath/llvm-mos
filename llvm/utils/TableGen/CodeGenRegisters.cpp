//===- CodeGenRegisters.cpp - Register and RegisterClass Info -------------===//
//
// Part of the LLVM Project, under the Apache License v2.0 with LLVM Exceptions.
// See https://llvm.org/LICENSE.txt for license information.
// SPDX-License-Identifier: Apache-2.0 WITH LLVM-exception
//
//===----------------------------------------------------------------------===//
//
// This file defines structures to encapsulate information gleaned from the
// target register and register class definitions.
//
//===----------------------------------------------------------------------===//


#include "CodeGenRegisters.h"
#include "llvm/ADT/ArrayRef.h"
#include "llvm/ADT/BitVector.h"
#include "llvm/ADT/DenseMap.h"
#include "llvm/ADT/IntEqClasses.h"
#include "llvm/ADT/STLExtras.h"
#include "llvm/ADT/SetVector.h"
#include "llvm/ADT/SmallPtrSet.h"
#include "llvm/ADT/SmallSet.h"
#include "llvm/ADT/SmallVector.h"
#include "llvm/ADT/StringRef.h"
#include "llvm/ADT/Twine.h"
#include "llvm/Support/Debug.h"
#include "llvm/Support/raw_ostream.h"
#include "llvm/TableGen/Error.h"
#include "llvm/TableGen/Record.h"
#include <algorithm>
#include <cassert>
#include <cstdint>
#include <iterator>
#include <map>
#include <queue>
#include <set>
#include <string>
#include <tuple>
#include <utility>
#include <vector>

using namespace llvm;

#define DEBUG_TYPE "regalloc-emitter"

//===----------------------------------------------------------------------===//
//                             CodeGenSubRegIndex
//===----------------------------------------------------------------------===//

CodeGenSubRegIndex::CodeGenSubRegIndex(Record *R, unsigned Enum)
    : TheDef(R), EnumValue(Enum), AllSuperRegsCovered(true), Artificial(true) {
  Name = std::string(R->getName());
  if (R->getValue("Namespace"))
    Namespace = std::string(R->getValueAsString("Namespace"));
  Size = R->getValueAsInt("Size");
  Offset = R->getValueAsInt("Offset");
}

CodeGenSubRegIndex::CodeGenSubRegIndex(StringRef N, StringRef Nspace,
                                       unsigned Enum)
    : TheDef(nullptr), Name(std::string(N)), Namespace(std::string(Nspace)),
      Size(-1), Offset(-1), EnumValue(Enum), AllSuperRegsCovered(true),
      Artificial(true) {}

std::string CodeGenSubRegIndex::getQualifiedName() const {
  std::string N = getNamespace();
  if (!N.empty())
    N += "::";
  N += getName();
  return N;
}

void CodeGenSubRegIndex::updateComponents(CodeGenRegBank &RegBank) {
  if (!TheDef)
    return;

  std::vector<Record *> Comps = TheDef->getValueAsListOfDefs("ComposedOf");
  if (!Comps.empty()) {
    if (Comps.size() != 2)
      PrintFatalError(TheDef->getLoc(),
                      "ComposedOf must have exactly two entries");
    CodeGenSubRegIndex *A = RegBank.getSubRegIdx(Comps[0]);
    CodeGenSubRegIndex *B = RegBank.getSubRegIdx(Comps[1]);
    CodeGenSubRegIndex *X = A->addComposite(B, this);
    if (X)
      PrintFatalError(TheDef->getLoc(), "Ambiguous ComposedOf entries");
  }

  std::vector<Record *> Parts =
      TheDef->getValueAsListOfDefs("CoveringSubRegIndices");
  if (!Parts.empty()) {
    if (Parts.size() < 2)
      PrintFatalError(TheDef->getLoc(),
                      "CoveredBySubRegs must have two or more entries");
    SmallVector<CodeGenSubRegIndex *, 8> IdxParts;
    for (Record *Part : Parts)
      IdxParts.push_back(RegBank.getSubRegIdx(Part));
    setConcatenationOf(IdxParts);
  }
}

LaneBitmask CodeGenSubRegIndex::computeLaneMask() const {
  // Already computed?
  if (LaneMask.any())
    return LaneMask;

  // Recursion guard, shouldn't be required.
  LaneMask = LaneBitmask::getAll();

  // The lane mask is simply the union of all sub-indices.
  LaneBitmask M;
  for (const auto &C : Composed)
    M |= C.second->computeLaneMask();
  assert(M.any() && "Missing lane mask, sub-register cycle?");
  LaneMask = M;
  return LaneMask;
}

void CodeGenSubRegIndex::setConcatenationOf(
    ArrayRef<CodeGenSubRegIndex *> Parts) {
  if (ConcatenationOf.empty())
    ConcatenationOf.assign(Parts.begin(), Parts.end());
  else
    assert(std::equal(Parts.begin(), Parts.end(), ConcatenationOf.begin()) &&
           "parts consistent");
}

void CodeGenSubRegIndex::computeConcatTransitiveClosure() {
  for (SmallVectorImpl<CodeGenSubRegIndex *>::iterator I =
           ConcatenationOf.begin();
       I != ConcatenationOf.end();
       /*empty*/) {
    CodeGenSubRegIndex *SubIdx = *I;
    SubIdx->computeConcatTransitiveClosure();
#ifndef NDEBUG
    for (CodeGenSubRegIndex *SRI : SubIdx->ConcatenationOf)
      assert(SRI->ConcatenationOf.empty() && "No transitive closure?");
#endif

    if (SubIdx->ConcatenationOf.empty()) {
      ++I;
    } else {
      I = ConcatenationOf.erase(I);
      I = ConcatenationOf.insert(I, SubIdx->ConcatenationOf.begin(),
                                 SubIdx->ConcatenationOf.end());
      I += SubIdx->ConcatenationOf.size();
    }
  }
}

//===----------------------------------------------------------------------===//
//                              CodeGenRegister
//===----------------------------------------------------------------------===//

CodeGenRegister::CodeGenRegister(Record *R, unsigned Enum)
    : TheDef(R), EnumValue(Enum),
      CostPerUse(R->getValueAsListOfInts("CostPerUse")),
      CoveredBySubRegs(R->getValueAsBit("CoveredBySubRegs")),
      HasDisjunctSubRegs(false), Constant(R->getValueAsBit("isConstant")),
      SubRegsComplete(false), SuperRegsComplete(false), TopoSig(~0u) {
  Artificial = R->getValueAsBit("isArtificial");
}

void CodeGenRegister::buildObjectGraph(CodeGenRegBank &RegBank) {
  std::vector<Record *> SRIs = TheDef->getValueAsListOfDefs("SubRegIndices");
  std::vector<Record *> SRs = TheDef->getValueAsListOfDefs("SubRegs");

  if (SRIs.size() != SRs.size())
    PrintFatalError(TheDef->getLoc(),
                    "SubRegs and SubRegIndices must have the same size");

  for (unsigned i = 0, e = SRIs.size(); i != e; ++i) {
    ExplicitSubRegIndices.push_back(RegBank.getSubRegIdx(SRIs[i]));
    ExplicitSubRegs.push_back(RegBank.getReg(SRs[i]));
  }

  // Also compute leading super-registers. Each register has a list of
  // covered-by-subregs super-registers where it appears as the first explicit
  // sub-register.
  //
  // This is used by computeSecondarySubRegs() to find candidates.
  if (CoveredBySubRegs && !ExplicitSubRegs.empty())
    ExplicitSubRegs.front()->LeadingSuperRegs.push_back(this);

  // Add ad hoc alias links. This is a symmetric relationship between two
  // registers, so build a symmetric graph by adding links in both ends.
  std::vector<Record *> Aliases = TheDef->getValueAsListOfDefs("Aliases");
  for (Record *Alias : Aliases) {
    CodeGenRegister *Reg = RegBank.getReg(Alias);
    ExplicitAliases.push_back(Reg);
    Reg->ExplicitAliases.push_back(this);
  }
}

StringRef CodeGenRegister::getName() const {
  assert(TheDef && "no def");
  return TheDef->getName();
}

namespace {

// Iterate over all register units in a set of registers.
class RegUnitIterator {
  CodeGenRegister::Vec::const_iterator RegI, RegE;
  CodeGenRegister::RegUnitList::iterator UnitI, UnitE;
  static CodeGenRegister::RegUnitList Sentinel;

public:
  RegUnitIterator(const CodeGenRegister::Vec &Regs)
      : RegI(Regs.begin()), RegE(Regs.end()) {

    if (RegI == RegE) {
      UnitI = Sentinel.end();
      UnitE = Sentinel.end();
    } else {
      UnitI = (*RegI)->getRegUnits().begin();
      UnitE = (*RegI)->getRegUnits().end();
      advance();
    }
  }

  bool isValid() const { return UnitI != UnitE; }

  unsigned operator*() const {
    assert(isValid());
    return *UnitI;
  }

  const CodeGenRegister *getReg() const {
    assert(isValid());
    return *RegI;
  }

  /// Preincrement.  Move to the next unit.
  void operator++() {
    assert(isValid() && "Cannot advance beyond the last operand");
    ++UnitI;
    advance();
  }

protected:
  void advance() {
    while (UnitI == UnitE) {
      if (++RegI == RegE)
        break;
      UnitI = (*RegI)->getRegUnits().begin();
      UnitE = (*RegI)->getRegUnits().end();
    }
  }
};

CodeGenRegister::RegUnitList RegUnitIterator::Sentinel;

} // end anonymous namespace

// Inherit register units from subregisters.
// Return true if the RegUnits changed.
bool CodeGenRegister::inheritRegUnits(CodeGenRegBank &RegBank) {
  bool changed = false;
  for (const auto &SubReg : SubRegs) {
    CodeGenRegister *SR = SubReg.second;
    // Merge the subregister's units into this register's RegUnits.
    changed |= (RegUnits |= SR->RegUnits);
  }

  return changed;
}

const CodeGenRegister::SubRegMap &
CodeGenRegister::computeSubRegs(CodeGenRegBank &RegBank) {
  // Only compute this map once.
  if (SubRegsComplete)
    return SubRegs;
  SubRegsComplete = true;

  HasDisjunctSubRegs = ExplicitSubRegs.size() > 1;

  // First insert the explicit subregs and make sure they are fully indexed.
  for (unsigned i = 0, e = ExplicitSubRegs.size(); i != e; ++i) {
    CodeGenRegister *SR = ExplicitSubRegs[i];
    CodeGenSubRegIndex *Idx = ExplicitSubRegIndices[i];
    if (!SR->Artificial)
      Idx->Artificial = false;
    if (!SubRegs.insert(std::make_pair(Idx, SR)).second)
      PrintFatalError(TheDef->getLoc(), "SubRegIndex " + Idx->getName() +
                                            " appears twice in Register " +
                                            getName());
    // Map explicit sub-registers first, so the names take precedence.
    // The inherited sub-registers are mapped below.
    SubReg2Idx.insert(std::make_pair(SR, Idx));
  }

  // Keep track of inherited subregs and how they can be reached.
  SmallPtrSet<CodeGenRegister *, 8> Orphans;

  // Clone inherited subregs and place duplicate entries in Orphans.
  // Here the order is important - earlier subregs take precedence.
  for (CodeGenRegister *ESR : ExplicitSubRegs) {
    const SubRegMap &Map = ESR->computeSubRegs(RegBank);
    HasDisjunctSubRegs |= ESR->HasDisjunctSubRegs;

    for (const auto &SR : Map) {
      if (!SubRegs.insert(SR).second)
        Orphans.insert(SR.second);
    }
  }

  // Expand any composed subreg indices.
  // If dsub_2 has ComposedOf = [qsub_1, dsub_0], and this register has a
  // qsub_1 subreg, add a dsub_2 subreg.  Keep growing Indices and process
  // expanded subreg indices recursively.
  SmallVector<CodeGenSubRegIndex *, 8> Indices = ExplicitSubRegIndices;
  for (unsigned i = 0; i != Indices.size(); ++i) {
    CodeGenSubRegIndex *Idx = Indices[i];
    const CodeGenSubRegIndex::CompMap &Comps = Idx->getComposites();
    CodeGenRegister *SR = SubRegs[Idx];
    const SubRegMap &Map = SR->computeSubRegs(RegBank);

    // Look at the possible compositions of Idx.
    // They may not all be supported by SR.
    for (auto Comp : Comps) {
      SubRegMap::const_iterator SRI = Map.find(Comp.first);
      if (SRI == Map.end())
        continue; // Idx + I->first doesn't exist in SR.
      // Add I->second as a name for the subreg SRI->second, assuming it is
      // orphaned, and the name isn't already used for something else.
      if (SubRegs.count(Comp.second) || !Orphans.erase(SRI->second))
        continue;
      // We found a new name for the orphaned sub-register.
      SubRegs.insert(std::make_pair(Comp.second, SRI->second));
      Indices.push_back(Comp.second);
    }
  }

  // Now Orphans contains the inherited subregisters without a direct index.
  // Create inferred indexes for all missing entries.
  // Work backwards in the Indices vector in order to compose subregs bottom-up.
  // Consider this subreg sequence:
  //
  //   qsub_1 -> dsub_0 -> ssub_0
  //
  // The qsub_1 -> dsub_0 composition becomes dsub_2, so the ssub_0 register
  // can be reached in two different ways:
  //
  //   qsub_1 -> ssub_0
  //   dsub_2 -> ssub_0
  //
  // We pick the latter composition because another register may have [dsub_0,
  // dsub_1, dsub_2] subregs without necessarily having a qsub_1 subreg.  The
  // dsub_2 -> ssub_0 composition can be shared.
  while (!Indices.empty() && !Orphans.empty()) {
    CodeGenSubRegIndex *Idx = Indices.pop_back_val();
    CodeGenRegister *SR = SubRegs[Idx];
    const SubRegMap &Map = SR->computeSubRegs(RegBank);
    for (const auto &SubReg : Map)
      if (Orphans.erase(SubReg.second))
        SubRegs[RegBank.getCompositeSubRegIndex(Idx, SubReg.first)] =
            SubReg.second;
  }

  // Compute the inverse SubReg -> Idx map.
  for (const auto &SubReg : SubRegs) {
    if (SubReg.second == this) {
      ArrayRef<SMLoc> Loc;
      if (TheDef)
        Loc = TheDef->getLoc();
      PrintFatalError(Loc, "Register " + getName() +
                               " has itself as a sub-register");
    }

    // Compute AllSuperRegsCovered.
    if (!CoveredBySubRegs)
      SubReg.first->AllSuperRegsCovered = false;

    // Ensure that every sub-register has a unique name.
    DenseMap<const CodeGenRegister *, CodeGenSubRegIndex *>::iterator Ins =
        SubReg2Idx.insert(std::make_pair(SubReg.second, SubReg.first)).first;
    if (Ins->second == SubReg.first)
      continue;
    // Trouble: Two different names for SubReg.second.
    ArrayRef<SMLoc> Loc;
    if (TheDef)
      Loc = TheDef->getLoc();
    PrintFatalError(
        Loc, "Sub-register can't have two names: " + SubReg.second->getName() +
                 " available as " + SubReg.first->getName() + " and " +
                 Ins->second->getName());
  }

  // Derive possible names for sub-register concatenations from any explicit
  // sub-registers. By doing this before computeSecondarySubRegs(), we ensure
  // that getConcatSubRegIndex() won't invent any concatenated indices that the
  // user already specified.
  for (unsigned i = 0, e = ExplicitSubRegs.size(); i != e; ++i) {
    CodeGenRegister *SR = ExplicitSubRegs[i];
    if (!SR->CoveredBySubRegs || SR->ExplicitSubRegs.size() <= 1 ||
        SR->Artificial)
      continue;

    // SR is composed of multiple sub-regs. Find their names in this register.
    SmallVector<CodeGenSubRegIndex *, 8> Parts;
    for (unsigned j = 0, e = SR->ExplicitSubRegs.size(); j != e; ++j) {
      CodeGenSubRegIndex &I = *SR->ExplicitSubRegIndices[j];
      if (!I.Artificial)
        Parts.push_back(getSubRegIndex(SR->ExplicitSubRegs[j]));
    }

    // Offer this as an existing spelling for the concatenation of Parts.
    CodeGenSubRegIndex &Idx = *ExplicitSubRegIndices[i];
    Idx.setConcatenationOf(Parts);
  }

  // Initialize RegUnitList. Because getSubRegs is called recursively, this
  // processes the register hierarchy in postorder.
  //
  // Inherit all sub-register units. It is good enough to look at the explicit
  // sub-registers, the other registers won't contribute any more units.
  for (unsigned i = 0, e = ExplicitSubRegs.size(); i != e; ++i) {
    CodeGenRegister *SR = ExplicitSubRegs[i];
    RegUnits |= SR->RegUnits;
  }

  // Absent any ad hoc aliasing, we create one register unit per leaf register.
  // These units correspond to the maximal cliques in the register overlap
  // graph which is optimal.
  //
  // When there is ad hoc aliasing, we simply create one unit per edge in the
  // undirected ad hoc aliasing graph. Technically, we could do better by
  // identifying maximal cliques in the ad hoc graph, but cliques larger than 2
  // are extremely rare anyway (I've never seen one), so we don't bother with
  // the added complexity.
  for (unsigned i = 0, e = ExplicitAliases.size(); i != e; ++i) {
    CodeGenRegister *AR = ExplicitAliases[i];
    // Only visit each edge once.
    if (AR->SubRegsComplete)
      continue;
    // Create a RegUnit representing this alias edge, and add it to both
    // registers.
    unsigned Unit = RegBank.newRegUnit(this, AR);
    RegUnits.set(Unit);
    AR->RegUnits.set(Unit);
  }

  // Finally, create units for leaf registers without ad hoc aliases. Note that
  // a leaf register with ad hoc aliases doesn't get its own unit - it isn't
  // necessary. This means the aliasing leaf registers can share a single unit.
  if (RegUnits.empty())
    RegUnits.set(RegBank.newRegUnit(this));

  // We have now computed the native register units. More may be adopted later
  // for balancing purposes.
  NativeRegUnits = RegUnits;

  return SubRegs;
}

// In a register that is covered by its sub-registers, try to find redundant
// sub-registers. For example:
//
//   QQ0 = {Q0, Q1}
//   Q0 = {D0, D1}
//   Q1 = {D2, D3}
//
// We can infer that D1_D2 is also a sub-register, even if it wasn't named in
// the register definition.
//
// The explicitly specified registers form a tree. This function discovers
// sub-register relationships that would force a DAG.
//
void CodeGenRegister::computeSecondarySubRegs(CodeGenRegBank &RegBank) {
  SmallVector<SubRegMap::value_type, 8> NewSubRegs;

  std::queue<std::pair<CodeGenSubRegIndex *, CodeGenRegister *>> SubRegQueue;
  for (std::pair<CodeGenSubRegIndex *, CodeGenRegister *> P : SubRegs)
    SubRegQueue.push(P);

  // Look at the leading super-registers of each sub-register. Those are the
  // candidates for new sub-registers, assuming they are fully contained in
  // this register.
  while (!SubRegQueue.empty()) {
    CodeGenSubRegIndex *SubRegIdx;
    const CodeGenRegister *SubReg;
    std::tie(SubRegIdx, SubReg) = SubRegQueue.front();
    SubRegQueue.pop();

    const CodeGenRegister::SuperRegList &Leads = SubReg->LeadingSuperRegs;
    for (unsigned i = 0, e = Leads.size(); i != e; ++i) {
      CodeGenRegister *Cand = const_cast<CodeGenRegister *>(Leads[i]);
      // Already got this sub-register?
      if (Cand == this || getSubRegIndex(Cand))
        continue;
      // Check if each component of Cand is already a sub-register.
      assert(!Cand->ExplicitSubRegs.empty() &&
             "Super-register has no sub-registers");
      if (Cand->ExplicitSubRegs.size() == 1)
        continue;
      SmallVector<CodeGenSubRegIndex *, 8> Parts;
      // We know that the first component is (SubRegIdx,SubReg). However we
      // may still need to split it into smaller subregister parts.
      assert(Cand->ExplicitSubRegs[0] == SubReg && "LeadingSuperRegs correct");
      assert(getSubRegIndex(SubReg) == SubRegIdx && "LeadingSuperRegs correct");
      for (CodeGenRegister *SubReg : Cand->ExplicitSubRegs) {
        if (CodeGenSubRegIndex *SubRegIdx = getSubRegIndex(SubReg)) {
          if (SubRegIdx->ConcatenationOf.empty())
            Parts.push_back(SubRegIdx);
          else
            append_range(Parts, SubRegIdx->ConcatenationOf);
        } else {
          // Sub-register doesn't exist.
          Parts.clear();
          break;
        }
      }
      // There is nothing to do if some Cand sub-register is not part of this
      // register.
      if (Parts.empty())
        continue;

      // Each part of Cand is a sub-register of this. Make the full Cand also
      // a sub-register with a concatenated sub-register index.
      CodeGenSubRegIndex *Concat = RegBank.getConcatSubRegIndex(Parts);
      std::pair<CodeGenSubRegIndex *, CodeGenRegister *> NewSubReg =
          std::make_pair(Concat, Cand);

      if (!SubRegs.insert(NewSubReg).second)
        continue;

      // We inserted a new subregister.
      NewSubRegs.push_back(NewSubReg);
      SubRegQueue.push(NewSubReg);
      SubReg2Idx.insert(std::make_pair(Cand, Concat));
    }
  }

  // Create sub-register index composition maps for the synthesized indices.
  for (unsigned i = 0, e = NewSubRegs.size(); i != e; ++i) {
    CodeGenSubRegIndex *NewIdx = NewSubRegs[i].first;
    CodeGenRegister *NewSubReg = NewSubRegs[i].second;
    for (auto SubReg : NewSubReg->SubRegs) {
      CodeGenSubRegIndex *SubIdx = getSubRegIndex(SubReg.second);
      if (!SubIdx)
        PrintFatalError(TheDef->getLoc(), "No SubRegIndex for " +
                                              SubReg.second->getName() +
                                              " in " + getName());
      NewIdx->addComposite(SubReg.first, SubIdx);
    }
  }
}

void CodeGenRegister::computeSuperRegs(CodeGenRegBank &RegBank) {
  // Only visit each register once.
  if (SuperRegsComplete)
    return;
  SuperRegsComplete = true;

  // Make sure all sub-registers have been visited first, so the super-reg
  // lists will be topologically ordered.
  for (auto SubReg : SubRegs)
    SubReg.second->computeSuperRegs(RegBank);

  // Now add this as a super-register on all sub-registers.
  // Also compute the TopoSigId in post-order.
  TopoSigId Id;
  for (auto SubReg : SubRegs) {
    // Topological signature computed from SubIdx, TopoId(SubReg).
    // Loops and idempotent indices have TopoSig = ~0u.
    Id.push_back(SubReg.first->EnumValue);
    Id.push_back(SubReg.second->TopoSig);

    // Don't add duplicate entries.
    if (!SubReg.second->SuperRegs.empty() &&
        SubReg.second->SuperRegs.back() == this)
      continue;
    SubReg.second->SuperRegs.push_back(this);
  }
  TopoSig = RegBank.getTopoSig(Id);
}

void CodeGenRegister::addSubRegsPreOrder(
    SetVector<const CodeGenRegister *> &OSet, CodeGenRegBank &RegBank) const {
  assert(SubRegsComplete && "Must precompute sub-registers");
  for (unsigned i = 0, e = ExplicitSubRegs.size(); i != e; ++i) {
    CodeGenRegister *SR = ExplicitSubRegs[i];
    if (OSet.insert(SR))
      SR->addSubRegsPreOrder(OSet, RegBank);
  }
  // Add any secondary sub-registers that weren't part of the explicit tree.
  for (auto SubReg : SubRegs)
    OSet.insert(SubReg.second);
}

// Get the sum of this register's unit weights.
unsigned CodeGenRegister::getWeight(const CodeGenRegBank &RegBank) const {
  unsigned Weight = 0;
  for (unsigned RegUnit : RegUnits) {
    Weight += RegBank.getRegUnit(RegUnit).Weight;
  }
  return Weight;
}

//===----------------------------------------------------------------------===//
//                               RegisterTuples
//===----------------------------------------------------------------------===//

// A RegisterTuples def is used to generate pseudo-registers from lists of
// sub-registers. We provide a SetTheory expander class that returns the new
// registers.
namespace {

struct TupleExpander : SetTheory::Expander {
  // Reference to SynthDefs in the containing CodeGenRegBank, to keep track of
  // the synthesized definitions for their lifetime.
  std::vector<std::unique_ptr<Record>> &SynthDefs;

  TupleExpander(std::vector<std::unique_ptr<Record>> &SynthDefs)
      : SynthDefs(SynthDefs) {}

  void expand(SetTheory &ST, Record *Def, SetTheory::RecSet &Elts) override {
    std::vector<Record *> Indices = Def->getValueAsListOfDefs("SubRegIndices");
    unsigned Dim = Indices.size();
    ListInit *SubRegs = Def->getValueAsListInit("SubRegs");
    if (Dim != SubRegs->size())
      PrintFatalError(Def->getLoc(), "SubRegIndices and SubRegs size mismatch");
    if (Dim < 2)
      PrintFatalError(Def->getLoc(),
                      "Tuples must have at least 2 sub-registers");

    // Evaluate the sub-register lists to be zipped.
    unsigned Length = ~0u;
    SmallVector<SetTheory::RecSet, 4> Lists(Dim);
    for (unsigned i = 0; i != Dim; ++i) {
      ST.evaluate(SubRegs->getElement(i), Lists[i], Def->getLoc());
      Length = std::min(Length, unsigned(Lists[i].size()));
    }

    if (Length == 0)
      return;

    // Precompute some types.
    Record *RegisterCl = Def->getRecords().getClass("Register");
    RecTy *RegisterRecTy = RecordRecTy::get(RegisterCl);
    std::vector<StringRef> RegNames =
        Def->getValueAsListOfStrings("RegAsmNames");

    // Zip them up.
    RecordKeeper &RK = Def->getRecords();
    for (unsigned n = 0; n != Length; ++n) {
      std::string Name;
      Record *Proto = Lists[0][n];
      std::vector<Init *> Tuple;
      for (unsigned i = 0; i != Dim; ++i) {
        Record *Reg = Lists[i][n];
        if (i)
          Name += '_';
        Name += Reg->getName();
        Tuple.push_back(DefInit::get(Reg));
      }

      // Take the cost list of the first register in the tuple.
      ListInit *CostList = Proto->getValueAsListInit("CostPerUse");
      SmallVector<Init *, 2> CostPerUse;
      CostPerUse.insert(CostPerUse.end(), CostList->begin(), CostList->end());

      StringInit *AsmName = StringInit::get(RK, "");
      if (!RegNames.empty()) {
        if (RegNames.size() <= n)
          PrintFatalError(Def->getLoc(),
                          "Register tuple definition missing name for '" +
                              Name + "'.");
        AsmName = StringInit::get(RK, RegNames[n]);
      }

      // Create a new Record representing the synthesized register. This record
      // is only for consumption by CodeGenRegister, it is not added to the
      // RecordKeeper.
      SynthDefs.emplace_back(
          std::make_unique<Record>(Name, Def->getLoc(), Def->getRecords()));
      Record *NewReg = SynthDefs.back().get();
      Elts.insert(NewReg);

      // Copy Proto super-classes.
      ArrayRef<std::pair<Record *, SMRange>> Supers = Proto->getSuperClasses();
      for (const auto &SuperPair : Supers)
        NewReg->addSuperClass(SuperPair.first, SuperPair.second);

      // Copy Proto fields.
      for (unsigned i = 0, e = Proto->getValues().size(); i != e; ++i) {
        RecordVal RV = Proto->getValues()[i];

        // Skip existing fields, like NAME.
        if (NewReg->getValue(RV.getNameInit()))
          continue;

        StringRef Field = RV.getName();

        // Replace the sub-register list with Tuple.
        if (Field == "SubRegs")
          RV.setValue(ListInit::get(Tuple, RegisterRecTy));

        if (Field == "AsmName")
          RV.setValue(AsmName);

        // CostPerUse is aggregated from all Tuple members.
        if (Field == "CostPerUse")
          RV.setValue(ListInit::get(CostPerUse, CostList->getElementType()));

        // Composite registers are always covered by sub-registers.
        if (Field == "CoveredBySubRegs")
          RV.setValue(BitInit::get(RK, true));

        // Copy fields from the RegisterTuples def.
        if (Field == "SubRegIndices" || Field == "CompositeIndices") {
          NewReg->addValue(*Def->getValue(Field));
          continue;
        }

        // Some fields get their default uninitialized value.
        if (Field == "DwarfNumbers" || Field == "DwarfAlias" ||
            Field == "Aliases") {
          if (const RecordVal *DefRV = RegisterCl->getValue(Field))
            NewReg->addValue(*DefRV);
          continue;
        }

        // Everything else is copied from Proto.
        NewReg->addValue(RV);
      }
    }
  }
};

} // end anonymous namespace

//===----------------------------------------------------------------------===//
//                            CodeGenRegisterClass
//===----------------------------------------------------------------------===//

static void sortAndUniqueRegisters(CodeGenRegister::Vec &M) {
  llvm::sort(M, deref<std::less<>>());
  M.erase(std::unique(M.begin(), M.end(), deref<std::equal_to<>>()), M.end());
}

CodeGenRegisterClass::CodeGenRegisterClass(CodeGenRegBank &RegBank, Record *R)
    : TheDef(R), Name(std::string(R->getName())),
      TopoSigs(RegBank.getNumTopoSigs()), EnumValue(-1), TSFlags(0) {
  GeneratePressureSet = R->getValueAsBit("GeneratePressureSet");
<<<<<<< HEAD
  IsPressureFineGrained = R->getValueAsBit("isPressureFineGrained");
  std::vector<Record*> TypeList = R->getValueAsListOfDefs("RegTypes");
=======
  std::vector<Record *> TypeList = R->getValueAsListOfDefs("RegTypes");
>>>>>>> 0de2b269
  if (TypeList.empty())
    PrintFatalError(R->getLoc(), "RegTypes list must not be empty!");
  for (unsigned i = 0, e = TypeList.size(); i != e; ++i) {
    Record *Type = TypeList[i];
    if (!Type->isSubClassOf("ValueType"))
      PrintFatalError(R->getLoc(),
                      "RegTypes list member '" + Type->getName() +
                          "' does not derive from the ValueType class!");
    VTs.push_back(getValueTypeByHwMode(Type, RegBank.getHwModes()));
  }

  // Allocation order 0 is the full set. AltOrders provides others.
  const SetTheory::RecVec *Elements = RegBank.getSets().expand(R);
  ListInit *AltOrders = R->getValueAsListInit("AltOrders");
  Orders.resize(1 + AltOrders->size());

  // Default allocation order always contains all registers.
  Artificial = true;
  for (unsigned i = 0, e = Elements->size(); i != e; ++i) {
    Orders[0].push_back((*Elements)[i]);
    const CodeGenRegister *Reg = RegBank.getReg((*Elements)[i]);
    Members.push_back(Reg);
    Artificial &= Reg->Artificial;
    TopoSigs.set(Reg->getTopoSig());
  }
  sortAndUniqueRegisters(Members);

  // Alternative allocation orders may be subsets.
  SetTheory::RecSet Order;
  for (unsigned i = 0, e = AltOrders->size(); i != e; ++i) {
    RegBank.getSets().evaluate(AltOrders->getElement(i), Order, R->getLoc());
    Orders[1 + i].append(Order.begin(), Order.end());
    // Verify that all altorder members are regclass members.
    while (!Order.empty()) {
      CodeGenRegister *Reg = RegBank.getReg(Order.back());
      Order.pop_back();
      if (!contains(Reg))
        PrintFatalError(R->getLoc(), " AltOrder register " + Reg->getName() +
                                         " is not a class member");
    }
  }

  Namespace = R->getValueAsString("Namespace");

  if (const RecordVal *RV = R->getValue("RegInfos"))
    if (DefInit *DI = dyn_cast_or_null<DefInit>(RV->getValue()))
      RSI = RegSizeInfoByHwMode(DI->getDef(), RegBank.getHwModes());
  unsigned Size = R->getValueAsInt("Size");
  assert((RSI.hasDefault() || Size != 0 || VTs[0].isSimple()) &&
         "Impossible to determine register size");
  if (!RSI.hasDefault()) {
    RegSizeInfo RI;
    RI.RegSize = RI.SpillSize =
        Size ? Size : VTs[0].getSimple().getSizeInBits();
    RI.SpillAlignment = R->getValueAsInt("Alignment");
    RSI.insertRegSizeForMode(DefaultMode, RI);
  }

  CopyCost = R->getValueAsInt("CopyCost");
  Allocatable = R->getValueAsBit("isAllocatable");
  AltOrderSelect = R->getValueAsString("AltOrderSelect");
  int AllocationPriority = R->getValueAsInt("AllocationPriority");
  if (!isUInt<5>(AllocationPriority))
    PrintFatalError(R->getLoc(), "AllocationPriority out of range [0,31]");
  this->AllocationPriority = AllocationPriority;

  GlobalPriority = R->getValueAsBit("GlobalPriority");

  BitsInit *TSF = R->getValueAsBitsInit("TSFlags");
  for (unsigned I = 0, E = TSF->getNumBits(); I != E; ++I) {
    BitInit *Bit = cast<BitInit>(TSF->getBit(I));
    TSFlags |= uint8_t(Bit->getValue()) << I;
  }
}

// Create an inferred register class that was missing from the .td files.
// Most properties will be inherited from the closest super-class after the
// class structure has been computed.
CodeGenRegisterClass::CodeGenRegisterClass(CodeGenRegBank &RegBank,
                                           StringRef Name, Key Props)
    : Members(*Props.Members), TheDef(nullptr), Name(std::string(Name)),
      TopoSigs(RegBank.getNumTopoSigs()), EnumValue(-1), RSI(Props.RSI),
      CopyCost(0), Allocatable(true), AllocationPriority(0),
      GlobalPriority(false), TSFlags(0) {
  Artificial = true;
  GeneratePressureSet = false;
  IsPressureFineGrained = false;
  for (const auto R : Members) {
    TopoSigs.set(R->getTopoSig());
    Artificial &= R->Artificial;
  }
}

// Compute inherited propertied for a synthesized register class.
void CodeGenRegisterClass::inheritProperties(CodeGenRegBank &RegBank) {
  assert(!getDef() && "Only synthesized classes can inherit properties");
  assert(!SuperClasses.empty() && "Synthesized class without super class");

  // The last super-class is the smallest one.
  CodeGenRegisterClass &Super = *SuperClasses.back();

  // Most properties are copied directly.
  // Exceptions are members, size, and alignment
  Namespace = Super.Namespace;
  VTs = Super.VTs;
  CopyCost = Super.CopyCost;
  // Check for allocatable superclasses.
  Allocatable = any_of(SuperClasses, [&](const CodeGenRegisterClass *S) {
    return S->Allocatable;
  });
  AltOrderSelect = Super.AltOrderSelect;
  AllocationPriority = Super.AllocationPriority;
  GlobalPriority = Super.GlobalPriority;
  TSFlags = Super.TSFlags;
  GeneratePressureSet |= Super.GeneratePressureSet;
  IsPressureFineGrained |= Super.IsPressureFineGrained;

  // Copy all allocation orders, filter out foreign registers from the larger
  // super-class.
  Orders.resize(Super.Orders.size());
  for (unsigned i = 0, ie = Super.Orders.size(); i != ie; ++i)
    for (unsigned j = 0, je = Super.Orders[i].size(); j != je; ++j)
      if (contains(RegBank.getReg(Super.Orders[i][j])))
        Orders[i].push_back(Super.Orders[i][j]);
}

bool CodeGenRegisterClass::hasType(const ValueTypeByHwMode &VT) const {
  if (llvm::is_contained(VTs, VT))
    return true;

  // If VT is not identical to any of this class's types, but is a simple
  // type, check if any of the types for this class contain it under some
  // mode.
  // The motivating example came from RISC-V, where (likely because of being
  // guarded by "64-bit" predicate), the type of X5 was {*:[i64]}, but the
  // type in GRC was {*:[i32], m1:[i64]}.
  if (VT.isSimple()) {
    MVT T = VT.getSimple();
    for (const ValueTypeByHwMode &OurVT : VTs) {
      if (llvm::count_if(OurVT, [T](auto &&P) { return P.second == T; }))
        return true;
    }
  }
  return false;
}

bool CodeGenRegisterClass::contains(const CodeGenRegister *Reg) const {
  return std::binary_search(Members.begin(), Members.end(), Reg,
                            deref<std::less<>>());
}

unsigned CodeGenRegisterClass::getWeight(const CodeGenRegBank &RegBank) const {
  if (TheDef && !TheDef->isValueUnset("Weight"))
    return TheDef->getValueAsInt("Weight");

  if (Members.empty() || Artificial)
    return 0;

  return (*Members.begin())->getWeight(RegBank);
}

namespace llvm {

raw_ostream &operator<<(raw_ostream &OS, const CodeGenRegisterClass::Key &K) {
  OS << "{ " << K.RSI;
  for (const auto R : *K.Members)
    OS << ", " << R->getName();
  return OS << " }";
}

} // end namespace llvm

// This is a simple lexicographical order that can be used to search for sets.
// It is not the same as the topological order provided by TopoOrderRC.
bool CodeGenRegisterClass::Key::operator<(
    const CodeGenRegisterClass::Key &B) const {
  assert(Members && B.Members);
  return std::tie(*Members, RSI) < std::tie(*B.Members, B.RSI);
}

// Returns true if RC is a strict subclass.
// RC is a sub-class of this class if it is a valid replacement for any
// instruction operand where a register of this classis required. It must
// satisfy these conditions:
//
// 1. All RC registers are also in this.
// 2. The RC spill size must not be smaller than our spill size.
// 3. RC spill alignment must be compatible with ours.
//
static bool testSubClass(const CodeGenRegisterClass *A,
                         const CodeGenRegisterClass *B) {
  return A->RSI.isSubClassOf(B->RSI) &&
         std::includes(A->getMembers().begin(), A->getMembers().end(),
                       B->getMembers().begin(), B->getMembers().end(),
                       deref<std::less<>>());
}

/// Sorting predicate for register classes.  This provides a topological
/// ordering that arranges all register classes before their sub-classes.
///
/// Register classes with the same registers, spill size, and alignment form a
/// clique.  They will be ordered alphabetically.
///
static bool TopoOrderRC(const CodeGenRegisterClass &PA,
                        const CodeGenRegisterClass &PB) {
  auto *A = &PA;
  auto *B = &PB;
  if (A == B)
    return false;

  if (A->RSI < B->RSI)
    return true;
  if (A->RSI != B->RSI)
    return false;

  // Order by descending set size.  Note that the classes' allocation order may
  // not have been computed yet.  The Members set is always vaild.
  if (A->getMembers().size() > B->getMembers().size())
    return true;
  if (A->getMembers().size() < B->getMembers().size())
    return false;

  // Finally order by name as a tie breaker.
  return StringRef(A->getName()) < B->getName();
}

std::string CodeGenRegisterClass::getNamespaceQualification() const {
  return Namespace.empty() ? "" : (Namespace + "::").str();
}

std::string CodeGenRegisterClass::getQualifiedName() const {
  return getNamespaceQualification() + getName();
}

std::string CodeGenRegisterClass::getIdName() const {
  return getName() + "RegClassID";
}

std::string CodeGenRegisterClass::getQualifiedIdName() const {
  return getNamespaceQualification() + getIdName();
}

// Compute sub-classes of all register classes.
// Assume the classes are ordered topologically.
void CodeGenRegisterClass::computeSubClasses(CodeGenRegBank &RegBank) {
  auto &RegClasses = RegBank.getRegClasses();

  // Visit backwards so sub-classes are seen first.
  for (auto I = RegClasses.rbegin(), E = RegClasses.rend(); I != E; ++I) {
    CodeGenRegisterClass &RC = *I;
    RC.SubClasses.resize(RegClasses.size());
    RC.SubClasses.set(RC.EnumValue);
    if (RC.Artificial)
      continue;

    // Normally, all subclasses have IDs >= rci, unless RC is part of a clique.
    for (auto I2 = I.base(), E2 = RegClasses.end(); I2 != E2; ++I2) {
      CodeGenRegisterClass &SubRC = *I2;
      if (RC.SubClasses.test(SubRC.EnumValue))
        continue;
      if (!testSubClass(&RC, &SubRC))
        continue;
      // SubRC is a sub-class. Grap all its sub-classes so we won't have to
      // check them again.
      RC.SubClasses |= SubRC.SubClasses;
    }

    // Sweep up missed clique members.  They will be immediately preceding RC.
    for (auto I2 = std::next(I); I2 != E && testSubClass(&RC, &*I2); ++I2)
      RC.SubClasses.set(I2->EnumValue);
  }

  // Compute the SuperClasses lists from the SubClasses vectors.
  for (auto &RC : RegClasses) {
    const BitVector &SC = RC.getSubClasses();
    auto I = RegClasses.begin();
    for (int s = 0, next_s = SC.find_first(); next_s != -1;
         next_s = SC.find_next(s)) {
      std::advance(I, next_s - s);
      s = next_s;
      if (&*I == &RC)
        continue;
      I->SuperClasses.push_back(&RC);
    }
  }

  // With the class hierarchy in place, let synthesized register classes inherit
  // properties from their closest super-class. The iteration order here can
  // propagate properties down multiple levels.
  for (auto &RC : RegClasses)
    if (!RC.getDef())
      RC.inheritProperties(RegBank);
}

std::optional<std::pair<CodeGenRegisterClass *, CodeGenRegisterClass *>>
CodeGenRegisterClass::getMatchingSubClassWithSubRegs(
    CodeGenRegBank &RegBank, const CodeGenSubRegIndex *SubIdx) const {
  auto WeakSizeOrder = [this](const CodeGenRegisterClass *A,
                              const CodeGenRegisterClass *B) {
    // If there are multiple, identical register classes, prefer the original
    // register class.
    if (A == B)
      return false;
    if (A->getMembers().size() == B->getMembers().size())
      return A == this;
    return A->getMembers().size() > B->getMembers().size();
  };

  auto &RegClasses = RegBank.getRegClasses();

  // Find all the subclasses of this one that fully support the sub-register
  // index and order them by size. BiggestSuperRC should always be first.
  CodeGenRegisterClass *BiggestSuperRegRC = getSubClassWithSubReg(SubIdx);
  if (!BiggestSuperRegRC)
    return std::nullopt;
  BitVector SuperRegRCsBV = BiggestSuperRegRC->getSubClasses();
  std::vector<CodeGenRegisterClass *> SuperRegRCs;
  for (auto &RC : RegClasses)
    if (SuperRegRCsBV[RC.EnumValue])
      SuperRegRCs.emplace_back(&RC);
  llvm::stable_sort(SuperRegRCs, WeakSizeOrder);

  assert(SuperRegRCs.front() == BiggestSuperRegRC &&
         "Biggest class wasn't first");

  // Find all the subreg classes and order them by size too.
  std::vector<std::pair<CodeGenRegisterClass *, BitVector>> SuperRegClasses;
  for (auto &RC : RegClasses) {
    BitVector SuperRegClassesBV(RegClasses.size());
    RC.getSuperRegClasses(SubIdx, SuperRegClassesBV);
    if (SuperRegClassesBV.any())
      SuperRegClasses.push_back(std::make_pair(&RC, SuperRegClassesBV));
  }
  llvm::stable_sort(SuperRegClasses,
                    [&](const std::pair<CodeGenRegisterClass *, BitVector> &A,
                        const std::pair<CodeGenRegisterClass *, BitVector> &B) {
                      return WeakSizeOrder(A.first, B.first);
                    });

  // Find the biggest subclass and subreg class such that R:subidx is in the
  // subreg class for all R in subclass.
  //
  // For example:
  // All registers in X86's GR64 have a sub_32bit subregister but no class
  // exists that contains all the 32-bit subregisters because GR64 contains RIP
  // but GR32 does not contain EIP. Instead, we constrain SuperRegRC to
  // GR32_with_sub_8bit (which is identical to GR32_with_sub_32bit) and then,
  // having excluded RIP, we are able to find a SubRegRC (GR32).
  CodeGenRegisterClass *ChosenSuperRegClass = nullptr;
  CodeGenRegisterClass *SubRegRC = nullptr;
  for (auto *SuperRegRC : SuperRegRCs) {
    for (const auto &SuperRegClassPair : SuperRegClasses) {
      const BitVector &SuperRegClassBV = SuperRegClassPair.second;
      if (SuperRegClassBV[SuperRegRC->EnumValue]) {
        SubRegRC = SuperRegClassPair.first;
        ChosenSuperRegClass = SuperRegRC;

        // If SubRegRC is bigger than SuperRegRC then there are members of
        // SubRegRC that don't have super registers via SubIdx. Keep looking to
        // find a better fit and fall back on this one if there isn't one.
        //
        // This is intended to prevent X86 from making odd choices such as
        // picking LOW32_ADDR_ACCESS_RBP instead of GR32 in the example above.
        // LOW32_ADDR_ACCESS_RBP is a valid choice but contains registers that
        // aren't subregisters of SuperRegRC whereas GR32 has a direct 1:1
        // mapping.
        if (SuperRegRC->getMembers().size() >= SubRegRC->getMembers().size())
          return std::make_pair(ChosenSuperRegClass, SubRegRC);
      }
    }

    // If we found a fit but it wasn't quite ideal because SubRegRC had excess
    // registers, then we're done.
    if (ChosenSuperRegClass)
      return std::make_pair(ChosenSuperRegClass, SubRegRC);
  }

  return std::nullopt;
}

void CodeGenRegisterClass::getSuperRegClasses(const CodeGenSubRegIndex *SubIdx,
                                              BitVector &Out) const {
  auto FindI = SuperRegClasses.find(SubIdx);
  if (FindI == SuperRegClasses.end())
    return;
  for (CodeGenRegisterClass *RC : FindI->second)
    Out.set(RC->EnumValue);
}

// Populate a unique sorted list of units from a register set.
void CodeGenRegisterClass::buildRegUnitSet(
    const CodeGenRegBank &RegBank, std::vector<unsigned> &RegUnits) const {
  std::vector<unsigned> TmpUnits;
  for (RegUnitIterator UnitI(Members); UnitI.isValid(); ++UnitI) {
    const RegUnit &RU = RegBank.getRegUnit(*UnitI);
    if (!RU.Artificial)
      TmpUnits.push_back(*UnitI);
  }
  llvm::sort(TmpUnits);
  std::unique_copy(TmpUnits.begin(), TmpUnits.end(),
                   std::back_inserter(RegUnits));
}

//===----------------------------------------------------------------------===//
//                           CodeGenRegisterCategory
//===----------------------------------------------------------------------===//

CodeGenRegisterCategory::CodeGenRegisterCategory(CodeGenRegBank &RegBank,
                                                 Record *R)
    : TheDef(R), Name(std::string(R->getName())) {
  for (Record *RegClass : R->getValueAsListOfDefs("Classes"))
    Classes.push_back(RegBank.getRegClass(RegClass));
}

//===----------------------------------------------------------------------===//
//                               CodeGenRegBank
//===----------------------------------------------------------------------===//

CodeGenRegBank::CodeGenRegBank(RecordKeeper &Records,
                               const CodeGenHwModes &Modes)
    : CGH(Modes) {
  // Configure register Sets to understand register classes and tuples.
  Sets.addFieldExpander("RegisterClass", "MemberList");
  Sets.addFieldExpander("CalleeSavedRegs", "SaveList");
  Sets.addExpander("RegisterTuples",
                   std::make_unique<TupleExpander>(SynthDefs));

  // Read in the user-defined (named) sub-register indices.
  // More indices will be synthesized later.
  std::vector<Record *> SRIs = Records.getAllDerivedDefinitions("SubRegIndex");
  llvm::sort(SRIs, LessRecord());
  for (unsigned i = 0, e = SRIs.size(); i != e; ++i)
    getSubRegIdx(SRIs[i]);
  // Build composite maps from ComposedOf fields.
  for (auto &Idx : SubRegIndices)
    Idx.updateComponents(*this);

  // Read in the register and register tuple definitions.
  std::vector<Record *> Regs = Records.getAllDerivedDefinitions("Register");
  if (!Regs.empty() && Regs[0]->isSubClassOf("X86Reg")) {
    // For X86, we need to sort Registers and RegisterTuples together to list
    // new registers and register tuples at a later position. So that we can
    // reduce unnecessary iterations on unsupported registers in LiveVariables.
    // TODO: Remove this logic when migrate from LiveVariables to LiveIntervals
    // completely.
    std::vector<Record *> Tups =
        Records.getAllDerivedDefinitions("RegisterTuples");
    for (Record *R : Tups) {
      // Expand tuples and merge the vectors
      std::vector<Record *> TupRegs = *Sets.expand(R);
      Regs.insert(Regs.end(), TupRegs.begin(), TupRegs.end());
    }

    llvm::sort(Regs, LessRecordRegister());
    // Assign the enumeration values.
    for (unsigned i = 0, e = Regs.size(); i != e; ++i)
      getReg(Regs[i]);
  } else {
    llvm::sort(Regs, LessRecordRegister());
    // Assign the enumeration values.
    for (unsigned i = 0, e = Regs.size(); i != e; ++i)
      getReg(Regs[i]);

    // Expand tuples and number the new registers.
    std::vector<Record *> Tups =
        Records.getAllDerivedDefinitions("RegisterTuples");

    for (Record *R : Tups) {
      std::vector<Record *> TupRegs = *Sets.expand(R);
      llvm::sort(TupRegs, LessRecordRegister());
      for (Record *RC : TupRegs)
        getReg(RC);
    }
  }

  // Now all the registers are known. Build the object graph of explicit
  // register-register references.
  for (auto &Reg : Registers)
    Reg.buildObjectGraph(*this);

  // Compute register name map.
  for (auto &Reg : Registers)
    // FIXME: This could just be RegistersByName[name] = register, except that
    // causes some failures in MIPS - perhaps they have duplicate register name
    // entries? (or maybe there's a reason for it - I don't know much about this
    // code, just drive-by refactoring)
    RegistersByName.insert(
        std::make_pair(Reg.TheDef->getValueAsString("AsmName"), &Reg));

  // Precompute all sub-register maps.
  // This will create Composite entries for all inferred sub-register indices.
  for (auto &Reg : Registers)
    Reg.computeSubRegs(*this);

  // Compute transitive closure of subregister index ConcatenationOf vectors
  // and initialize ConcatIdx map.
  for (CodeGenSubRegIndex &SRI : SubRegIndices) {
    SRI.computeConcatTransitiveClosure();
    if (!SRI.ConcatenationOf.empty())
      ConcatIdx.insert(std::make_pair(
          SmallVector<CodeGenSubRegIndex *, 8>(SRI.ConcatenationOf.begin(),
                                               SRI.ConcatenationOf.end()),
          &SRI));
  }

  // Infer even more sub-registers by combining leading super-registers.
  for (auto &Reg : Registers)
    if (Reg.CoveredBySubRegs)
      Reg.computeSecondarySubRegs(*this);

  // After the sub-register graph is complete, compute the topologically
  // ordered SuperRegs list.
  for (auto &Reg : Registers)
    Reg.computeSuperRegs(*this);

  // For each pair of Reg:SR, if both are non-artificial, mark the
  // corresponding sub-register index as non-artificial.
  for (auto &Reg : Registers) {
    if (Reg.Artificial)
      continue;
    for (auto P : Reg.getSubRegs()) {
      const CodeGenRegister *SR = P.second;
      if (!SR->Artificial)
        P.first->Artificial = false;
    }
  }

  // Native register units are associated with a leaf register. They've all been
  // discovered now.
  NumNativeRegUnits = RegUnits.size();

  // Read in register class definitions.
  std::vector<Record *> RCs = Records.getAllDerivedDefinitions("RegisterClass");
  if (RCs.empty())
    PrintFatalError("No 'RegisterClass' subclasses defined!");

  // Allocate user-defined register classes.
  for (auto *R : RCs) {
    RegClasses.emplace_back(*this, R);
    CodeGenRegisterClass &RC = RegClasses.back();
    if (!RC.Artificial)
      addToMaps(&RC);
  }

  // Infer missing classes to create a full algebra.
  computeInferredRegisterClasses();

  // Order register classes topologically and assign enum values.
  RegClasses.sort(TopoOrderRC);
  unsigned i = 0;
  for (auto &RC : RegClasses)
    RC.EnumValue = i++;
  CodeGenRegisterClass::computeSubClasses(*this);

  // Read in the register category definitions.
  std::vector<Record *> RCats =
      Records.getAllDerivedDefinitions("RegisterCategory");
  for (auto *R : RCats)
    RegCategories.emplace_back(*this, R);
}

// Create a synthetic CodeGenSubRegIndex without a corresponding Record.
CodeGenSubRegIndex *CodeGenRegBank::createSubRegIndex(StringRef Name,
                                                      StringRef Namespace) {
  SubRegIndices.emplace_back(Name, Namespace, SubRegIndices.size() + 1);
  return &SubRegIndices.back();
}

CodeGenSubRegIndex *CodeGenRegBank::getSubRegIdx(Record *Def) {
  CodeGenSubRegIndex *&Idx = Def2SubRegIdx[Def];
  if (Idx)
    return Idx;
  SubRegIndices.emplace_back(Def, SubRegIndices.size() + 1);
  Idx = &SubRegIndices.back();
  return Idx;
}

const CodeGenSubRegIndex *
CodeGenRegBank::findSubRegIdx(const Record *Def) const {
  return Def2SubRegIdx.lookup(Def);
}

CodeGenRegister *CodeGenRegBank::getReg(Record *Def) {
  CodeGenRegister *&Reg = Def2Reg[Def];
  if (Reg)
    return Reg;
  Registers.emplace_back(Def, Registers.size() + 1);
  Reg = &Registers.back();
  return Reg;
}

void CodeGenRegBank::addToMaps(CodeGenRegisterClass *RC) {
  if (Record *Def = RC->getDef())
    Def2RC.insert(std::make_pair(Def, RC));

  // Duplicate classes are rejected by insert().
  // That's OK, we only care about the properties handled by CGRC::Key.
  CodeGenRegisterClass::Key K(*RC);
  Key2RC.insert(std::make_pair(K, RC));
}

// Create a synthetic sub-class if it is missing.
CodeGenRegisterClass *
CodeGenRegBank::getOrCreateSubClass(const CodeGenRegisterClass *RC,
                                    const CodeGenRegister::Vec *Members,
                                    StringRef Name) {
  // Synthetic sub-class has the same size and alignment as RC.
  CodeGenRegisterClass::Key K(Members, RC->RSI);
  RCKeyMap::const_iterator FoundI = Key2RC.find(K);
  if (FoundI != Key2RC.end())
    return FoundI->second;

  // Sub-class doesn't exist, create a new one.
  RegClasses.emplace_back(*this, Name, K);
  addToMaps(&RegClasses.back());
  return &RegClasses.back();
}

CodeGenRegisterClass *CodeGenRegBank::getRegClass(const Record *Def) const {
  if (CodeGenRegisterClass *RC = Def2RC.lookup(Def))
    return RC;

  PrintFatalError(Def->getLoc(), "Not a known RegisterClass!");
}

CodeGenSubRegIndex *
CodeGenRegBank::getCompositeSubRegIndex(CodeGenSubRegIndex *A,
                                        CodeGenSubRegIndex *B) {
  // Look for an existing entry.
  CodeGenSubRegIndex *Comp = A->compose(B);
  if (Comp)
    return Comp;

  // None exists, synthesize one.
  std::string Name = A->getName() + "_then_" + B->getName();
  Comp = createSubRegIndex(Name, A->getNamespace());
  A->addComposite(B, Comp);
  return Comp;
}

CodeGenSubRegIndex *CodeGenRegBank::getConcatSubRegIndex(
    const SmallVector<CodeGenSubRegIndex *, 8> &Parts) {
  assert(Parts.size() > 1 && "Need two parts to concatenate");
#ifndef NDEBUG
  for (CodeGenSubRegIndex *Idx : Parts) {
    assert(Idx->ConcatenationOf.empty() && "No transitive closure?");
  }
#endif

  // Look for an existing entry.
  CodeGenSubRegIndex *&Idx = ConcatIdx[Parts];
  if (Idx)
    return Idx;

  // None exists, synthesize one.
  std::string Name = Parts.front()->getName();
  // Determine whether all parts are contiguous.
  bool isContinuous = true;
  unsigned Size = Parts.front()->Size;
  unsigned LastOffset = Parts.front()->Offset;
  unsigned LastSize = Parts.front()->Size;
  unsigned UnknownSize = (uint16_t)-1;
  for (unsigned i = 1, e = Parts.size(); i != e; ++i) {
    Name += '_';
    Name += Parts[i]->getName();
    if (Size == UnknownSize || Parts[i]->Size == UnknownSize)
      Size = UnknownSize;
    else
      Size += Parts[i]->Size;
    if (LastSize == UnknownSize || Parts[i]->Offset != (LastOffset + LastSize))
      isContinuous = false;
    LastOffset = Parts[i]->Offset;
    LastSize = Parts[i]->Size;
  }
  Idx = createSubRegIndex(Name, Parts.front()->getNamespace());
  Idx->Size = Size;
  Idx->Offset = isContinuous ? Parts.front()->Offset : -1;
  Idx->ConcatenationOf.assign(Parts.begin(), Parts.end());
  return Idx;
}

void CodeGenRegBank::computeComposites() {
  using RegMap = std::map<const CodeGenRegister *, const CodeGenRegister *>;

  // Subreg -> { Reg->Reg }, where the right-hand side is the mapping from
  // register to (sub)register associated with the action of the left-hand
  // side subregister.
  std::map<const CodeGenSubRegIndex *, RegMap> SubRegAction;
  for (const CodeGenRegister &R : Registers) {
    const CodeGenRegister::SubRegMap &SM = R.getSubRegs();
    for (std::pair<const CodeGenSubRegIndex *, const CodeGenRegister *> P : SM)
      SubRegAction[P.first].insert({&R, P.second});
  }

  // Calculate the composition of two subregisters as compositions of their
  // associated actions.
  auto compose = [&SubRegAction](const CodeGenSubRegIndex *Sub1,
                                 const CodeGenSubRegIndex *Sub2) {
    RegMap C;
    const RegMap &Img1 = SubRegAction.at(Sub1);
    const RegMap &Img2 = SubRegAction.at(Sub2);
    for (std::pair<const CodeGenRegister *, const CodeGenRegister *> P : Img1) {
      auto F = Img2.find(P.second);
      if (F != Img2.end())
        C.insert({P.first, F->second});
    }
    return C;
  };

  // Check if the two maps agree on the intersection of their domains.
  auto agree = [](const RegMap &Map1, const RegMap &Map2) {
    // Technically speaking, an empty map agrees with any other map, but
    // this could flag false positives. We're interested in non-vacuous
    // agreements.
    if (Map1.empty() || Map2.empty())
      return false;
    for (std::pair<const CodeGenRegister *, const CodeGenRegister *> P : Map1) {
      auto F = Map2.find(P.first);
      if (F == Map2.end() || P.second != F->second)
        return false;
    }
    return true;
  };

  using CompositePair =
      std::pair<const CodeGenSubRegIndex *, const CodeGenSubRegIndex *>;
  SmallSet<CompositePair, 4> UserDefined;
  for (const CodeGenSubRegIndex &Idx : SubRegIndices)
    for (auto P : Idx.getComposites())
      UserDefined.insert(std::make_pair(&Idx, P.first));

  // Keep track of TopoSigs visited. We only need to visit each TopoSig once,
  // and many registers will share TopoSigs on regular architectures.
  BitVector TopoSigs(getNumTopoSigs());

  for (const auto &Reg1 : Registers) {
    // Skip identical subreg structures already processed.
    if (TopoSigs.test(Reg1.getTopoSig()))
      continue;
    TopoSigs.set(Reg1.getTopoSig());

    const CodeGenRegister::SubRegMap &SRM1 = Reg1.getSubRegs();
    for (auto I1 : SRM1) {
      CodeGenSubRegIndex *Idx1 = I1.first;
      CodeGenRegister *Reg2 = I1.second;
      // Ignore identity compositions.
      if (&Reg1 == Reg2)
        continue;
      const CodeGenRegister::SubRegMap &SRM2 = Reg2->getSubRegs();
      // Try composing Idx1 with another SubRegIndex.
      for (auto I2 : SRM2) {
        CodeGenSubRegIndex *Idx2 = I2.first;
        CodeGenRegister *Reg3 = I2.second;
        // Ignore identity compositions.
        if (Reg2 == Reg3)
          continue;
        // OK Reg1:IdxPair == Reg3. Find the index with Reg:Idx == Reg3.
        CodeGenSubRegIndex *Idx3 = Reg1.getSubRegIndex(Reg3);
        assert(Idx3 && "Sub-register doesn't have an index");

        // Conflicting composition? Emit a warning but allow it.
        if (CodeGenSubRegIndex *Prev = Idx1->addComposite(Idx2, Idx3)) {
          // If the composition was not user-defined, always emit a warning.
          if (!UserDefined.count({Idx1, Idx2}) ||
              agree(compose(Idx1, Idx2), SubRegAction.at(Idx3)))
            PrintWarning(Twine("SubRegIndex ") + Idx1->getQualifiedName() +
                         " and " + Idx2->getQualifiedName() +
                         " compose ambiguously as " + Prev->getQualifiedName() +
                         " or " + Idx3->getQualifiedName());
        }
      }
    }
  }
}

// Compute lane masks. This is similar to register units, but at the
// sub-register index level. Each bit in the lane mask is like a register unit
// class, and two lane masks will have a bit in common if two sub-register
// indices overlap in some register.
//
// Conservatively share a lane mask bit if two sub-register indices overlap in
// some registers, but not in others. That shouldn't happen a lot.
void CodeGenRegBank::computeSubRegLaneMasks() {
  // First assign individual bits to all the leaf indices.
  unsigned Bit = 0;
  // Determine mask of lanes that cover their registers.
  CoveringLanes = LaneBitmask::getAll();
  for (auto &Idx : SubRegIndices) {
    if (Idx.getComposites().empty()) {
      if (Bit > LaneBitmask::BitWidth) {
        PrintFatalError(
            Twine("Ran out of lanemask bits to represent subregister ") +
            Idx.getName());
      }
      Idx.LaneMask = LaneBitmask::getLane(Bit);
      ++Bit;
    } else {
      Idx.LaneMask = LaneBitmask::getNone();
    }
  }

  // Compute transformation sequences for composeSubRegIndexLaneMask. The idea
  // here is that for each possible target subregister we look at the leafs
  // in the subregister graph that compose for this target and create
  // transformation sequences for the lanemasks. Each step in the sequence
  // consists of a bitmask and a bitrotate operation. As the rotation amounts
  // are usually the same for many subregisters we can easily combine the steps
  // by combining the masks.
  for (const auto &Idx : SubRegIndices) {
    const auto &Composites = Idx.getComposites();
    auto &LaneTransforms = Idx.CompositionLaneMaskTransform;

    if (Composites.empty()) {
      // Moving from a class with no subregisters we just had a single lane:
      // The subregister must be a leaf subregister and only occupies 1 bit.
      // Move the bit from the class without subregisters into that position.
      unsigned DstBit = Idx.LaneMask.getHighestLane();
      assert(Idx.LaneMask == LaneBitmask::getLane(DstBit) &&
             "Must be a leaf subregister");
      MaskRolPair MaskRol = {LaneBitmask::getLane(0), (uint8_t)DstBit};
      LaneTransforms.push_back(MaskRol);
    } else {
      // Go through all leaf subregisters and find the ones that compose with
      // Idx. These make out all possible valid bits in the lane mask we want to
      // transform. Looking only at the leafs ensure that only a single bit in
      // the mask is set.
      unsigned NextBit = 0;
      for (auto &Idx2 : SubRegIndices) {
        // Skip non-leaf subregisters.
        if (!Idx2.getComposites().empty())
          continue;
        // Replicate the behaviour from the lane mask generation loop above.
        unsigned SrcBit = NextBit;
        LaneBitmask SrcMask = LaneBitmask::getLane(SrcBit);
        if (NextBit < LaneBitmask::BitWidth - 1)
          ++NextBit;
        assert(Idx2.LaneMask == SrcMask);

        // Get the composed subregister if there is any.
        auto C = Composites.find(&Idx2);
        if (C == Composites.end())
          continue;
        const CodeGenSubRegIndex *Composite = C->second;
        // The Composed subreg should be a leaf subreg too
        assert(Composite->getComposites().empty());

        // Create Mask+Rotate operation and merge with existing ops if possible.
        unsigned DstBit = Composite->LaneMask.getHighestLane();
        int Shift = DstBit - SrcBit;
        uint8_t RotateLeft =
            Shift >= 0 ? (uint8_t)Shift : LaneBitmask::BitWidth + Shift;
        for (auto &I : LaneTransforms) {
          if (I.RotateLeft == RotateLeft) {
            I.Mask |= SrcMask;
            SrcMask = LaneBitmask::getNone();
          }
        }
        if (SrcMask.any()) {
          MaskRolPair MaskRol = {SrcMask, RotateLeft};
          LaneTransforms.push_back(MaskRol);
        }
      }
    }

    // Optimize if the transformation consists of one step only: Set mask to
    // 0xffffffff (including some irrelevant invalid bits) so that it should
    // merge with more entries later while compressing the table.
    if (LaneTransforms.size() == 1)
      LaneTransforms[0].Mask = LaneBitmask::getAll();

    // Further compression optimization: For invalid compositions resulting
    // in a sequence with 0 entries we can just pick any other. Choose
    // Mask 0xffffffff with Rotation 0.
    if (LaneTransforms.size() == 0) {
      MaskRolPair P = {LaneBitmask::getAll(), 0};
      LaneTransforms.push_back(P);
    }
  }

  // FIXME: What if ad-hoc aliasing introduces overlaps that aren't represented
  // by the sub-register graph? This doesn't occur in any known targets.

  // Inherit lanes from composites.
  for (const auto &Idx : SubRegIndices) {
    LaneBitmask Mask = Idx.computeLaneMask();
    // If some super-registers without CoveredBySubRegs use this index, we can
    // no longer assume that the lanes are covering their registers.
    if (!Idx.AllSuperRegsCovered)
      CoveringLanes &= ~Mask;
  }

  // Compute lane mask combinations for register classes.
  for (auto &RegClass : RegClasses) {
    LaneBitmask LaneMask;
    for (const auto &SubRegIndex : SubRegIndices) {
      if (RegClass.getSubClassWithSubReg(&SubRegIndex) == nullptr)
        continue;
      LaneMask |= SubRegIndex.LaneMask;
    }

    // For classes without any subregisters set LaneMask to 1 instead of 0.
    // This makes it easier for client code to handle classes uniformly.
    if (LaneMask.none())
      LaneMask = LaneBitmask::getLane(0);

    RegClass.LaneMask = LaneMask;
  }
}

namespace {

// UberRegSet is a helper class for computeRegUnitWeights. Each UberRegSet is
// the transitive closure of the union of overlapping register
// classes. Together, the UberRegSets form a partition of the registers. If we
// consider overlapping register classes to be connected, then each UberRegSet
// is a set of connected components.
//
// An UberRegSet will likely be a horizontal slice of register names of
// the same width. Nontrivial subregisters should then be in a separate
// UberRegSet. But this property isn't required for valid computation of
// register unit weights.
//
// A Weight field caches the max per-register unit weight in each UberRegSet.
//
// A set of SingularDeterminants flags single units of some register in this set
// for which the unit weight equals the set weight. These units should not have
// their weight increased.
struct UberRegSet {
  CodeGenRegister::Vec Regs;
  unsigned Weight = 0;
  CodeGenRegister::RegUnitList SingularDeterminants;

  UberRegSet() = default;
};

} // end anonymous namespace

// Partition registers into UberRegSets, where each set is the transitive
// closure of the union of overlapping register classes.
//
// UberRegSets[0] is a special non-allocatable set.
static void computeUberSets(std::vector<UberRegSet> &UberSets,
                            std::vector<UberRegSet *> &RegSets,
                            CodeGenRegBank &RegBank) {
  const auto &Registers = RegBank.getRegisters();

  // The Register EnumValue is one greater than its index into Registers.
  assert(Registers.size() == Registers.back().EnumValue &&
         "register enum value mismatch");

  // For simplicitly make the SetID the same as EnumValue.
  IntEqClasses UberSetIDs(Registers.size() + 1);
  BitVector AllocatableRegs(Registers.size() + 1);
  for (auto &RegClass : RegBank.getRegClasses()) {
    if (!RegClass.Allocatable)
      continue;

    const CodeGenRegister::Vec &Regs = RegClass.getMembers();
    if (Regs.empty())
      continue;

    unsigned USetID = UberSetIDs.findLeader((*Regs.begin())->EnumValue);
    assert(USetID && "register number 0 is invalid");

    AllocatableRegs.set((*Regs.begin())->EnumValue);
    for (const CodeGenRegister *CGR : llvm::drop_begin(Regs)) {
      AllocatableRegs.set(CGR->EnumValue);
      UberSetIDs.join(USetID, CGR->EnumValue);
    }
  }
  // Combine non-allocatable regs.
  for (const auto &Reg : Registers) {
    unsigned RegNum = Reg.EnumValue;
    if (AllocatableRegs.test(RegNum))
      continue;

    UberSetIDs.join(0, RegNum);
  }
  UberSetIDs.compress();

  // Make the first UberSet a special unallocatable set.
  unsigned ZeroID = UberSetIDs[0];

  // Insert Registers into the UberSets formed by union-find.
  // Do not resize after this.
  UberSets.resize(UberSetIDs.getNumClasses());
  unsigned i = 0;
  for (const CodeGenRegister &Reg : Registers) {
    unsigned USetID = UberSetIDs[Reg.EnumValue];
    if (!USetID)
      USetID = ZeroID;
    else if (USetID == ZeroID)
      USetID = 0;

    UberRegSet *USet = &UberSets[USetID];
    USet->Regs.push_back(&Reg);
    RegSets[i++] = USet;
  }
}

// Recompute each UberSet weight after changing unit weights.
static void computeUberWeights(std::vector<UberRegSet> &UberSets,
                               CodeGenRegBank &RegBank) {
  // Skip the first unallocatable set.
  for (std::vector<UberRegSet>::iterator I = std::next(UberSets.begin()),
                                         E = UberSets.end();
       I != E; ++I) {

    // Initialize all unit weights in this set, and remember the max units/reg.
    const CodeGenRegister *Reg = nullptr;
    unsigned MaxWeight = 0, Weight = 0;
    for (RegUnitIterator UnitI(I->Regs); UnitI.isValid(); ++UnitI) {
      if (Reg != UnitI.getReg()) {
        if (Weight > MaxWeight)
          MaxWeight = Weight;
        Reg = UnitI.getReg();
        Weight = 0;
      }
      if (!RegBank.getRegUnit(*UnitI).Artificial) {
        unsigned UWeight = RegBank.getRegUnit(*UnitI).Weight;
        if (!UWeight) {
          UWeight = 1;
          RegBank.increaseRegUnitWeight(*UnitI, UWeight);
        }
        Weight += UWeight;
      }
    }
    if (Weight > MaxWeight)
      MaxWeight = Weight;
    if (I->Weight != MaxWeight) {
      LLVM_DEBUG(dbgs() << "UberSet " << I - UberSets.begin() << " Weight "
                        << MaxWeight;
                 for (auto &Unit
                      : I->Regs) dbgs()
                 << " " << Unit->getName();
                 dbgs() << "\n");
      // Update the set weight.
      I->Weight = MaxWeight;
    }

    // Find singular determinants.
    for (const auto R : I->Regs) {
      if (R->getRegUnits().count() == 1 && R->getWeight(RegBank) == I->Weight) {
        I->SingularDeterminants |= R->getRegUnits();
      }
    }
  }
}

// normalizeWeight is a computeRegUnitWeights helper that adjusts the weight of
// a register and its subregisters so that they have the same weight as their
// UberSet. Self-recursion processes the subregister tree in postorder so
// subregisters are normalized first.
//
// Side effects:
// - creates new adopted register units
// - causes superregisters to inherit adopted units
// - increases the weight of "singular" units
// - induces recomputation of UberWeights.
static bool normalizeWeight(CodeGenRegister *Reg,
                            std::vector<UberRegSet> &UberSets,
                            std::vector<UberRegSet *> &RegSets,
                            BitVector &NormalRegs,
                            CodeGenRegister::RegUnitList &NormalUnits,
                            CodeGenRegBank &RegBank) {
  NormalRegs.resize(std::max(Reg->EnumValue + 1, NormalRegs.size()));
  if (NormalRegs.test(Reg->EnumValue))
    return false;
  NormalRegs.set(Reg->EnumValue);

  bool Changed = false;
  const CodeGenRegister::SubRegMap &SRM = Reg->getSubRegs();
  for (auto SRI : SRM) {
    if (SRI.second == Reg)
      continue; // self-cycles happen

    Changed |= normalizeWeight(SRI.second, UberSets, RegSets, NormalRegs,
                               NormalUnits, RegBank);
  }
  // Postorder register normalization.

  // Inherit register units newly adopted by subregisters.
  if (Reg->inheritRegUnits(RegBank))
    computeUberWeights(UberSets, RegBank);

  // Check if this register is too skinny for its UberRegSet.
  UberRegSet *UberSet = RegSets[RegBank.getRegIndex(Reg)];

  unsigned RegWeight = Reg->getWeight(RegBank);
  if (UberSet->Weight > RegWeight) {
    // A register unit's weight can be adjusted only if it is the singular unit
    // for this register, has not been used to normalize a subregister's set,
    // and has not already been used to singularly determine this UberRegSet.
    unsigned AdjustUnit = *Reg->getRegUnits().begin();
    if (Reg->getRegUnits().count() != 1 || NormalUnits.test(AdjustUnit) ||
        UberSet->SingularDeterminants.test(AdjustUnit)) {
      // We don't have an adjustable unit, so adopt a new one.
      AdjustUnit = RegBank.newRegUnit(UberSet->Weight - RegWeight);
      Reg->adoptRegUnit(AdjustUnit);
      // Adopting a unit does not immediately require recomputing set weights.
    } else {
      // Adjust the existing single unit.
      if (!RegBank.getRegUnit(AdjustUnit).Artificial)
        RegBank.increaseRegUnitWeight(AdjustUnit, UberSet->Weight - RegWeight);
      // The unit may be shared among sets and registers within this set.
      computeUberWeights(UberSets, RegBank);
    }
    Changed = true;
  }

  // Mark these units normalized so superregisters can't change their weights.
  NormalUnits |= Reg->getRegUnits();

  return Changed;
}

// Compute a weight for each register unit created during getSubRegs.
//
// The goal is that two registers in the same class will have the same weight,
// where each register's weight is defined as sum of its units' weights.
void CodeGenRegBank::computeRegUnitWeights() {
  std::vector<UberRegSet> UberSets;
  std::vector<UberRegSet *> RegSets(Registers.size());
  computeUberSets(UberSets, RegSets, *this);
  // UberSets and RegSets are now immutable.

  computeUberWeights(UberSets, *this);

  // Iterate over each Register, normalizing the unit weights until reaching
  // a fix point.
  unsigned NumIters = 0;
  for (bool Changed = true; Changed; ++NumIters) {
    assert(NumIters <= NumNativeRegUnits && "Runaway register unit weights");
    (void)NumIters;
    Changed = false;
    for (auto &Reg : Registers) {
      CodeGenRegister::RegUnitList NormalUnits;
      BitVector NormalRegs;
      Changed |= normalizeWeight(&Reg, UberSets, RegSets, NormalRegs,
                                 NormalUnits, *this);
    }
  }
}

// Find a set in UniqueSets with the same elements as Set.
// Return an iterator into UniqueSets.
static std::vector<RegUnitSet>::const_iterator
findRegUnitSet(const std::vector<RegUnitSet> &UniqueSets,
               const RegUnitSet &Set) {
  return find_if(UniqueSets,
                 [&Set](const RegUnitSet &I) { return I.Units == Set.Units; });
}

// Return true if the RUSubSet is a subset of RUSuperSet.
static bool isRegUnitSubSet(const std::vector<unsigned> &RUSubSet,
                            const std::vector<unsigned> &RUSuperSet) {
  return std::includes(RUSuperSet.begin(), RUSuperSet.end(), RUSubSet.begin(),
                       RUSubSet.end());
}

/// Iteratively prune unit sets. Prune subsets that are close to the superset,
/// but with one or two registers removed. We occasionally have registers like
/// APSR and PC thrown in with the general registers. We also see many
/// special-purpose register subsets, such as tail-call and Thumb
/// encodings. Generating all possible overlapping sets is combinatorial and
/// overkill for modeling pressure. Ideally we could fix this statically in
/// tablegen by (1) having the target define register classes that only include
/// the allocatable registers and marking other classes as non-allocatable and
/// (2) having a way to mark special purpose classes as "don't-care" classes for
/// the purpose of pressure.  However, we make an attempt to handle targets that
/// are not nicely defined by merging nearly identical register unit sets
/// statically. This generates smaller tables. Then, dynamically, we adjust the
/// set limit by filtering the reserved registers.
///
/// Merge sets only if the units have the same weight. For example, on ARM,
/// Q-tuples with ssub index 0 include all S regs but also include D16+. We
/// should not expand the S set to include D regs.
void CodeGenRegBank::pruneUnitSets() {
  assert(RegClassUnitSets.empty() && "this invalidates RegClassUnitSets");

  // Form an equivalence class of UnitSets with no significant difference.
  std::vector<unsigned> SuperSetIDs;
  for (unsigned SubIdx = 0, EndIdx = RegUnitSets.size(); SubIdx != EndIdx;
       ++SubIdx) {
    const RegUnitSet &SubSet = RegUnitSets[SubIdx];
    unsigned SuperIdx = 0;
    for (; SuperIdx != EndIdx; ++SuperIdx) {
      if (SuperIdx == SubIdx)
        continue;

      unsigned UnitWeight = RegUnits[SubSet.Units[0]].Weight;
      const RegUnitSet &SuperSet = RegUnitSets[SuperIdx];
<<<<<<< HEAD
      if (isRegUnitSubSet(SubSet.Units, SuperSet.Units)
          && (SubSet.Units.size() + 3 > SuperSet.Units.size())
          && UnitWeight == RegUnits[SuperSet.Units[0]].Weight
          && UnitWeight == RegUnits[SuperSet.Units.back()].Weight
          && !SubSet.IsFineGrained) {
=======
      if (isRegUnitSubSet(SubSet.Units, SuperSet.Units) &&
          (SubSet.Units.size() + 3 > SuperSet.Units.size()) &&
          UnitWeight == RegUnits[SuperSet.Units[0]].Weight &&
          UnitWeight == RegUnits[SuperSet.Units.back()].Weight) {
>>>>>>> 0de2b269
        LLVM_DEBUG(dbgs() << "UnitSet " << SubIdx << " subsumed by " << SuperIdx
                          << "\n");
        // We can pick any of the set names for the merged set. Go for the
        // shortest one to avoid picking the name of one of the classes that are
        // artificially created by tablegen. So "FPR128_lo" instead of
        // "QQQQ_with_qsub3_in_FPR128_lo".
        if (RegUnitSets[SubIdx].Name.size() < RegUnitSets[SuperIdx].Name.size())
          RegUnitSets[SuperIdx].Name = RegUnitSets[SubIdx].Name;
        break;
      }
    }
    if (SuperIdx == EndIdx)
      SuperSetIDs.push_back(SubIdx);
  }
  // Populate PrunedUnitSets with each equivalence class's superset.
  std::vector<RegUnitSet> PrunedUnitSets(SuperSetIDs.size());
  for (unsigned i = 0, e = SuperSetIDs.size(); i != e; ++i) {
    unsigned SuperIdx = SuperSetIDs[i];
    PrunedUnitSets[i].Name = RegUnitSets[SuperIdx].Name;
<<<<<<< HEAD
    PrunedUnitSets[i].Units.swap(RegUnitSets[SuperIdx].Units);
    PrunedUnitSets[i].IsFineGrained = RegUnitSets[SuperIdx].IsFineGrained;
=======
    PrunedUnitSets[i].Units = std::move(RegUnitSets[SuperIdx].Units);
>>>>>>> 0de2b269
  }
  RegUnitSets = std::move(PrunedUnitSets);
}

// Create a RegUnitSet for each RegClass that contains all units in the class
// including adopted units that are necessary to model register pressure. Then
// iteratively compute RegUnitSets such that the union of any two overlapping
// RegUnitSets is repreresented.
//
// RegisterInfoEmitter will map each RegClass to its RegUnitClass and any
// RegUnitSet that is a superset of that RegUnitClass.
void CodeGenRegBank::computeRegUnitSets() {
  assert(RegUnitSets.empty() && "dirty RegUnitSets");

  // Compute a unique RegUnitSet for each RegClass.
  auto &RegClasses = getRegClasses();
  for (auto &RC : RegClasses) {
    if (!RC.Allocatable || RC.Artificial || !RC.GeneratePressureSet)
      continue;

<<<<<<< HEAD
    // Speculatively grow the RegUnitSets to hold the new set.
    RegUnitSets.resize(RegUnitSets.size() + 1);
    RegUnitSets.back().Name = RC.getName();
    RegUnitSets.back().IsFineGrained = RC.IsPressureFineGrained;

=======
>>>>>>> 0de2b269
    // Compute a sorted list of units in this class.
    RegUnitSet RUSet;
    RUSet.Name = RC.getName();
    RC.buildRegUnitSet(*this, RUSet.Units);

    // Find an existing RegUnitSet.
    if (findRegUnitSet(RegUnitSets, RUSet) == RegUnitSets.end())
      RegUnitSets.push_back(std::move(RUSet));
  }

  if (RegUnitSets.empty())
    PrintFatalError("RegUnitSets cannot be empty!");

  LLVM_DEBUG(dbgs() << "\nBefore pruning:\n"; for (unsigned USIdx = 0,
                                                   USEnd = RegUnitSets.size();
                                                   USIdx < USEnd; ++USIdx) {
    dbgs() << "UnitSet " << USIdx << " " << RegUnitSets[USIdx].Name << ":";
    for (auto &U : RegUnitSets[USIdx].Units)
      printRegUnitName(U);
    dbgs() << "\n";
  });

  // Iteratively prune unit sets.
  pruneUnitSets();

  LLVM_DEBUG(dbgs() << "\nBefore union:\n"; for (unsigned USIdx = 0,
                                                 USEnd = RegUnitSets.size();
                                                 USIdx < USEnd; ++USIdx) {
    dbgs() << "UnitSet " << USIdx << " " << RegUnitSets[USIdx].Name << ":";
    for (auto &U : RegUnitSets[USIdx].Units)
      printRegUnitName(U);
    dbgs() << "\n";
  } dbgs() << "\nUnion sets:\n");

  // Iterate over all unit sets, including new ones added by this loop.
  unsigned NumRegUnitSubSets = RegUnitSets.size();
  for (unsigned Idx = 0, EndIdx = RegUnitSets.size(); Idx != EndIdx; ++Idx) {
    // In theory, this is combinatorial. In practice, it needs to be bounded
    // by a small number of sets for regpressure to be efficient.
    // If the assert is hit, we need to implement pruning.
    assert(Idx < (2 * NumRegUnitSubSets) && "runaway unit set inference");

    // Compare new sets with all original classes.
    for (unsigned SearchIdx = (Idx >= NumRegUnitSubSets) ? 0 : Idx + 1;
         SearchIdx != EndIdx; ++SearchIdx) {
      std::vector<unsigned> Intersection;
      std::set_intersection(
          RegUnitSets[Idx].Units.begin(), RegUnitSets[Idx].Units.end(),
          RegUnitSets[SearchIdx].Units.begin(),
          RegUnitSets[SearchIdx].Units.end(), std::back_inserter(Intersection));
      if (Intersection.empty())
        continue;

<<<<<<< HEAD
      // Speculatively grow the RegUnitSets to hold the new set.
      RegUnitSets.resize(RegUnitSets.size() + 1);
      RegUnitSets.back().Name =
        RegUnitSets[Idx].Name + "_with_" + RegUnitSets[SearchIdx].Name;
      RegUnitSets.back().IsFineGrained =
        RegUnitSets[Idx].IsFineGrained || RegUnitSets[SearchIdx].IsFineGrained;

=======
      RegUnitSet RUSet;
      RUSet.Name =
          RegUnitSets[Idx].Name + "_with_" + RegUnitSets[SearchIdx].Name;
>>>>>>> 0de2b269
      std::set_union(RegUnitSets[Idx].Units.begin(),
                     RegUnitSets[Idx].Units.end(),
                     RegUnitSets[SearchIdx].Units.begin(),
                     RegUnitSets[SearchIdx].Units.end(),
                     std::inserter(RUSet.Units, RUSet.Units.begin()));

      // Find an existing RegUnitSet, or add the union to the unique sets.
      if (findRegUnitSet(RegUnitSets, RUSet) == RegUnitSets.end()) {
        LLVM_DEBUG(dbgs() << "UnitSet " << RegUnitSets.size() << " "
                          << RUSet.Name << ":";
                   for (auto &U
                        : RUSet.Units) printRegUnitName(U);
                   dbgs() << "\n";);
        RegUnitSets.push_back(std::move(RUSet));
      }
    }
  }

  // Iteratively prune unit sets after inferring supersets.
  pruneUnitSets();

  LLVM_DEBUG(
      dbgs() << "\n"; for (unsigned USIdx = 0, USEnd = RegUnitSets.size();
                           USIdx < USEnd; ++USIdx) {
        dbgs() << "UnitSet " << USIdx << " " << RegUnitSets[USIdx].Name << ":";
        for (auto &U : RegUnitSets[USIdx].Units)
          printRegUnitName(U);
        dbgs() << "\n";
      });

  // For each register class, list the UnitSets that are supersets.
  RegClassUnitSets.resize(RegClasses.size());
  int RCIdx = -1;
  for (auto &RC : RegClasses) {
    ++RCIdx;
    if (!RC.Allocatable)
      continue;

    // Recompute the sorted list of units in this class.
    std::vector<unsigned> RCRegUnits;
    RC.buildRegUnitSet(*this, RCRegUnits);

    // Don't increase pressure for unallocatable regclasses.
    if (RCRegUnits.empty())
      continue;

    LLVM_DEBUG(dbgs() << "RC " << RC.getName() << " Units:\n";
               for (auto U
                    : RCRegUnits) printRegUnitName(U);
               dbgs() << "\n  UnitSetIDs:");

    // Find all supersets.
    for (unsigned USIdx = 0, USEnd = RegUnitSets.size(); USIdx != USEnd;
         ++USIdx) {
      if (isRegUnitSubSet(RCRegUnits, RegUnitSets[USIdx].Units)) {
        LLVM_DEBUG(dbgs() << " " << USIdx);
        RegClassUnitSets[RCIdx].push_back(USIdx);
      }
    }
    LLVM_DEBUG(dbgs() << "\n");
    assert((!RegClassUnitSets[RCIdx].empty() || !RC.GeneratePressureSet) &&
           "missing unit set for regclass");
  }

  // For each register unit, ensure that we have the list of UnitSets that
  // contain the unit. Normally, this matches an existing list of UnitSets for a
  // register class. If not, we create a new entry in RegClassUnitSets as a
  // "fake" register class.
  for (unsigned UnitIdx = 0, UnitEnd = NumNativeRegUnits; UnitIdx < UnitEnd;
       ++UnitIdx) {
    std::vector<unsigned> RUSets;
    for (unsigned i = 0, e = RegUnitSets.size(); i != e; ++i) {
      if (is_contained(RegUnitSets[i].Units, UnitIdx))
        RUSets.push_back(i);
    }
    unsigned RCUnitSetsIdx = 0;
    for (unsigned e = RegClassUnitSets.size(); RCUnitSetsIdx != e;
         ++RCUnitSetsIdx) {
      if (RegClassUnitSets[RCUnitSetsIdx] == RUSets) {
        break;
      }
    }
    RegUnits[UnitIdx].RegClassUnitSetsIdx = RCUnitSetsIdx;
    if (RCUnitSetsIdx == RegClassUnitSets.size()) {
      // Create a new list of UnitSets as a "fake" register class.
      RegClassUnitSets.push_back(std::move(RUSets));
    }
  }
}

void CodeGenRegBank::computeRegUnitLaneMasks() {
  for (auto &Register : Registers) {
    // Create an initial lane mask for all register units.
    const auto &RegUnits = Register.getRegUnits();
    CodeGenRegister::RegUnitLaneMaskList RegUnitLaneMasks(
        RegUnits.count(), LaneBitmask::getAll());
    // Iterate through SubRegisters.
    typedef CodeGenRegister::SubRegMap SubRegMap;
    const SubRegMap &SubRegs = Register.getSubRegs();
    for (auto S : SubRegs) {
      CodeGenRegister *SubReg = S.second;
      // Ignore non-leaf subregisters, their lane masks are fully covered by
      // the leaf subregisters anyway.
      if (!SubReg->getSubRegs().empty())
        continue;
      CodeGenSubRegIndex *SubRegIndex = S.first;
      const CodeGenRegister *SubRegister = S.second;
      LaneBitmask LaneMask = SubRegIndex->LaneMask;
      // Distribute LaneMask to Register Units touched.
      for (unsigned SUI : SubRegister->getRegUnits()) {
        bool Found = false;
        unsigned u = 0;
        for (unsigned RU : RegUnits) {
          if (SUI == RU) {
            RegUnitLaneMasks[u] &= LaneMask;
            assert(!Found);
            Found = true;
          }
          ++u;
        }
        (void)Found;
        assert(Found);
      }
    }
    Register.setRegUnitLaneMasks(RegUnitLaneMasks);
  }
}

void CodeGenRegBank::computeDerivedInfo() {
  computeComposites();
  computeSubRegLaneMasks();

  // Compute a weight for each register unit created during getSubRegs.
  // This may create adopted register units (with unit # >= NumNativeRegUnits).
  computeRegUnitWeights();

  // Compute a unique set of RegUnitSets. One for each RegClass and inferred
  // supersets for the union of overlapping sets.
  computeRegUnitSets();

  computeRegUnitLaneMasks();

  // Compute register class HasDisjunctSubRegs/CoveredBySubRegs flag.
  for (CodeGenRegisterClass &RC : RegClasses) {
    RC.HasDisjunctSubRegs = false;
    RC.CoveredBySubRegs = true;
    for (const CodeGenRegister *Reg : RC.getMembers()) {
      RC.HasDisjunctSubRegs |= Reg->HasDisjunctSubRegs;
      RC.CoveredBySubRegs &= Reg->CoveredBySubRegs;
    }
  }

  // Get the weight of each set.
  for (unsigned Idx = 0, EndIdx = RegUnitSets.size(); Idx != EndIdx; ++Idx)
    RegUnitSets[Idx].Weight = getRegUnitSetWeight(RegUnitSets[Idx].Units);

  // Find the order of each set.
  RegUnitSetOrder.reserve(RegUnitSets.size());
  for (unsigned Idx = 0, EndIdx = RegUnitSets.size(); Idx != EndIdx; ++Idx)
    RegUnitSetOrder.push_back(Idx);

  llvm::stable_sort(RegUnitSetOrder, [this](unsigned ID1, unsigned ID2) {
    return getRegPressureSet(ID1).Units.size() <
           getRegPressureSet(ID2).Units.size();
  });
  for (unsigned Idx = 0, EndIdx = RegUnitSets.size(); Idx != EndIdx; ++Idx) {
    RegUnitSets[RegUnitSetOrder[Idx]].Order = Idx;
  }
}

//
// Synthesize missing register class intersections.
//
// Make sure that sub-classes of RC exists such that getCommonSubClass(RC, X)
// returns a maximal register class for all X.
//
void CodeGenRegBank::inferCommonSubClass(CodeGenRegisterClass *RC) {
  assert(!RegClasses.empty());
  // Stash the iterator to the last element so that this loop doesn't visit
  // elements added by the getOrCreateSubClass call within it.
  for (auto I = RegClasses.begin(), E = std::prev(RegClasses.end());
       I != std::next(E); ++I) {
    CodeGenRegisterClass *RC1 = RC;
    CodeGenRegisterClass *RC2 = &*I;
    if (RC1 == RC2)
      continue;

    // Compute the set intersection of RC1 and RC2.
    const CodeGenRegister::Vec &Memb1 = RC1->getMembers();
    const CodeGenRegister::Vec &Memb2 = RC2->getMembers();
    CodeGenRegister::Vec Intersection;
    std::set_intersection(Memb1.begin(), Memb1.end(), Memb2.begin(),
                          Memb2.end(),
                          std::inserter(Intersection, Intersection.begin()),
                          deref<std::less<>>());

    // Skip disjoint class pairs.
    if (Intersection.empty())
      continue;

    // If RC1 and RC2 have different spill sizes or alignments, use the
    // stricter one for sub-classing.  If they are equal, prefer RC1.
    if (RC2->RSI.hasStricterSpillThan(RC1->RSI))
      std::swap(RC1, RC2);

    getOrCreateSubClass(RC1, &Intersection,
                        RC1->getName() + "_and_" + RC2->getName());
  }
}

//
// Synthesize missing sub-classes for getSubClassWithSubReg().
//
// Make sure that the set of registers in RC with a given SubIdx sub-register
// form a register class.  Update RC->SubClassWithSubReg.
//
void CodeGenRegBank::inferSubClassWithSubReg(CodeGenRegisterClass *RC) {
  // Map SubRegIndex to set of registers in RC supporting that SubRegIndex.
  typedef std::map<const CodeGenSubRegIndex *, CodeGenRegister::Vec,
                   deref<std::less<>>>
      SubReg2SetMap;

  // Compute the set of registers supporting each SubRegIndex.
  SubReg2SetMap SRSets;
  for (const auto R : RC->getMembers()) {
    if (R->Artificial)
      continue;
    const CodeGenRegister::SubRegMap &SRM = R->getSubRegs();
    for (auto I : SRM) {
      if (!I.first->Artificial)
        SRSets[I.first].push_back(R);
    }
  }

  for (auto I : SRSets)
    sortAndUniqueRegisters(I.second);

  // Find matching classes for all SRSets entries.  Iterate in SubRegIndex
  // numerical order to visit synthetic indices last.
  for (const auto &SubIdx : SubRegIndices) {
    if (SubIdx.Artificial)
      continue;
    SubReg2SetMap::const_iterator I = SRSets.find(&SubIdx);
    // Unsupported SubRegIndex. Skip it.
    if (I == SRSets.end())
      continue;
    // In most cases, all RC registers support the SubRegIndex.
    if (I->second.size() == RC->getMembers().size()) {
      RC->setSubClassWithSubReg(&SubIdx, RC);
      continue;
    }
    // This is a real subset.  See if we have a matching class.
    CodeGenRegisterClass *SubRC = getOrCreateSubClass(
        RC, &I->second, RC->getName() + "_with_" + I->first->getName());
    RC->setSubClassWithSubReg(&SubIdx, SubRC);
  }
}

//
// Synthesize missing sub-classes of RC for getMatchingSuperRegClass().
//
// Create sub-classes of RC such that getMatchingSuperRegClass(RC, SubIdx, X)
// has a maximal result for any SubIdx and any X >= FirstSubRegRC.
//

void CodeGenRegBank::inferMatchingSuperRegClass(
    CodeGenRegisterClass *RC,
    std::list<CodeGenRegisterClass>::iterator FirstSubRegRC) {
  DenseMap<const CodeGenRegister *, std::vector<const CodeGenRegister *>>
      SubToSuperRegs;
  BitVector TopoSigs(getNumTopoSigs());

  // Iterate in SubRegIndex numerical order to visit synthetic indices last.
  for (auto &SubIdx : SubRegIndices) {
    // Skip indexes that aren't fully supported by RC's registers. This was
    // computed by inferSubClassWithSubReg() above which should have been
    // called first.
    if (RC->getSubClassWithSubReg(&SubIdx) != RC)
      continue;

    // Build list of (Super, Sub) pairs for this SubIdx.
    SubToSuperRegs.clear();
    TopoSigs.reset();
    for (const auto Super : RC->getMembers()) {
      const CodeGenRegister *Sub = Super->getSubRegs().find(&SubIdx)->second;
      assert(Sub && "Missing sub-register");
      SubToSuperRegs[Sub].push_back(Super);
      TopoSigs.set(Sub->getTopoSig());
    }

    // Iterate over sub-register class candidates.  Ignore classes created by
    // this loop. They will never be useful.
    // Store an iterator to the last element (not end) so that this loop doesn't
    // visit newly inserted elements.
    assert(!RegClasses.empty());
    for (auto I = FirstSubRegRC, E = std::prev(RegClasses.end());
         I != std::next(E); ++I) {
      CodeGenRegisterClass &SubRC = *I;
      if (SubRC.Artificial)
        continue;
      // Topological shortcut: SubRC members have the wrong shape.
      if (!TopoSigs.anyCommon(SubRC.getTopoSigs()))
        continue;
      // Compute the subset of RC that maps into SubRC.
      CodeGenRegister::Vec SubSetVec;
      for (const CodeGenRegister *R : SubRC.getMembers()) {
        auto It = SubToSuperRegs.find(R);
        if (It != SubToSuperRegs.end()) {
          const std::vector<const CodeGenRegister *> &SuperRegs = It->second;
          SubSetVec.insert(SubSetVec.end(), SuperRegs.begin(), SuperRegs.end());
        }
      }

      if (SubSetVec.empty())
        continue;

      // RC injects completely into SubRC.
      sortAndUniqueRegisters(SubSetVec);
      if (SubSetVec.size() == RC->getMembers().size()) {
        SubRC.addSuperRegClass(&SubIdx, RC);
        continue;
      }

      // Only a subset of RC maps into SubRC. Make sure it is represented by a
      // class.
      getOrCreateSubClass(RC, &SubSetVec,
                          RC->getName() + "_with_" + SubIdx.getName() + "_in_" +
                              SubRC.getName());
    }
  }
}

//
// Infer missing register classes.
//
void CodeGenRegBank::computeInferredRegisterClasses() {
  assert(!RegClasses.empty());
  // When this function is called, the register classes have not been sorted
  // and assigned EnumValues yet.  That means getSubClasses(),
  // getSuperClasses(), and hasSubClass() functions are defunct.

  // Use one-before-the-end so it doesn't move forward when new elements are
  // added.
  auto FirstNewRC = std::prev(RegClasses.end());

  // Visit all register classes, including the ones being added by the loop.
  // Watch out for iterator invalidation here.
  for (auto I = RegClasses.begin(), E = RegClasses.end(); I != E; ++I) {
    CodeGenRegisterClass *RC = &*I;
    if (RC->Artificial)
      continue;

    // Synthesize answers for getSubClassWithSubReg().
    inferSubClassWithSubReg(RC);

    // Synthesize answers for getCommonSubClass().
    inferCommonSubClass(RC);

    // Synthesize answers for getMatchingSuperRegClass().
    inferMatchingSuperRegClass(RC);

    // New register classes are created while this loop is running, and we need
    // to visit all of them.  I  particular, inferMatchingSuperRegClass needs
    // to match old super-register classes with sub-register classes created
    // after inferMatchingSuperRegClass was called.  At this point,
    // inferMatchingSuperRegClass has checked SuperRC = [0..rci] with SubRC =
    // [0..FirstNewRC).  We need to cover SubRC = [FirstNewRC..rci].
    if (I == FirstNewRC) {
      auto NextNewRC = std::prev(RegClasses.end());
      for (auto I2 = RegClasses.begin(), E2 = std::next(FirstNewRC); I2 != E2;
           ++I2)
        inferMatchingSuperRegClass(&*I2, E2);
      FirstNewRC = NextNewRC;
    }
  }
}

/// getRegisterClassForRegister - Find the register class that contains the
/// specified physical register.  If the register is not in a register class,
/// return null. If the register is in multiple classes, and the classes have a
/// superset-subset relationship and the same set of types, return the
/// superclass.  Otherwise return null.
const CodeGenRegisterClass *CodeGenRegBank::getRegClassForRegister(Record *R) {
  const CodeGenRegister *Reg = getReg(R);
  const CodeGenRegisterClass *FoundRC = nullptr;
  for (const auto &RC : getRegClasses()) {
    if (!RC.contains(Reg))
      continue;

    // If this is the first class that contains the register,
    // make a note of it and go on to the next class.
    if (!FoundRC) {
      FoundRC = &RC;
      continue;
    }

    // If a register's classes have different types, return null.
    if (RC.getValueTypes() != FoundRC->getValueTypes())
      return nullptr;

    // Check to see if the previously found class that contains
    // the register is a subclass of the current class. If so,
    // prefer the superclass.
    if (RC.hasSubClass(FoundRC)) {
      FoundRC = &RC;
      continue;
    }

    // Check to see if the previously found class that contains
    // the register is a superclass of the current class. If so,
    // prefer the superclass.
    if (FoundRC->hasSubClass(&RC))
      continue;

    // Multiple classes, and neither is a superclass of the other.
    // Return null.
    return nullptr;
  }
  return FoundRC;
}

const CodeGenRegisterClass *
CodeGenRegBank::getMinimalPhysRegClass(Record *RegRecord,
                                       ValueTypeByHwMode *VT) {
  const CodeGenRegister *Reg = getReg(RegRecord);
  const CodeGenRegisterClass *BestRC = nullptr;
  for (const auto &RC : getRegClasses()) {
    if ((!VT || RC.hasType(*VT)) && RC.contains(Reg) &&
        (!BestRC || BestRC->hasSubClass(&RC)))
      BestRC = &RC;
  }

  assert(BestRC && "Couldn't find the register class");
  return BestRC;
}

BitVector CodeGenRegBank::computeCoveredRegisters(ArrayRef<Record *> Regs) {
  SetVector<const CodeGenRegister *> Set;

  // First add Regs with all sub-registers.
  for (unsigned i = 0, e = Regs.size(); i != e; ++i) {
    CodeGenRegister *Reg = getReg(Regs[i]);
    if (Set.insert(Reg))
      // Reg is new, add all sub-registers.
      // The pre-ordering is not important here.
      Reg->addSubRegsPreOrder(Set, *this);
  }

  // Second, find all super-registers that are completely covered by the set.
  for (unsigned i = 0; i != Set.size(); ++i) {
    const CodeGenRegister::SuperRegList &SR = Set[i]->getSuperRegs();
    for (unsigned j = 0, e = SR.size(); j != e; ++j) {
      const CodeGenRegister *Super = SR[j];
      if (!Super->CoveredBySubRegs || Set.count(Super))
        continue;
      // This new super-register is covered by its sub-registers.
      bool AllSubsInSet = true;
      const CodeGenRegister::SubRegMap &SRM = Super->getSubRegs();
      for (auto I : SRM)
        if (!Set.count(I.second)) {
          AllSubsInSet = false;
          break;
        }
      // All sub-registers in Set, add Super as well.
      // We will visit Super later to recheck its super-registers.
      if (AllSubsInSet)
        Set.insert(Super);
    }
  }

  // Convert to BitVector.
  BitVector BV(Registers.size() + 1);
  for (unsigned i = 0, e = Set.size(); i != e; ++i)
    BV.set(Set[i]->EnumValue);
  return BV;
}

void CodeGenRegBank::printRegUnitName(unsigned Unit) const {
  if (Unit < NumNativeRegUnits)
    dbgs() << ' ' << RegUnits[Unit].Roots[0]->getName();
  else
    dbgs() << " #" << Unit;
}<|MERGE_RESOLUTION|>--- conflicted
+++ resolved
@@ -745,12 +745,8 @@
     : TheDef(R), Name(std::string(R->getName())),
       TopoSigs(RegBank.getNumTopoSigs()), EnumValue(-1), TSFlags(0) {
   GeneratePressureSet = R->getValueAsBit("GeneratePressureSet");
-<<<<<<< HEAD
   IsPressureFineGrained = R->getValueAsBit("isPressureFineGrained");
-  std::vector<Record*> TypeList = R->getValueAsListOfDefs("RegTypes");
-=======
   std::vector<Record *> TypeList = R->getValueAsListOfDefs("RegTypes");
->>>>>>> 0de2b269
   if (TypeList.empty())
     PrintFatalError(R->getLoc(), "RegTypes list must not be empty!");
   for (unsigned i = 0, e = TypeList.size(); i != e; ++i) {
@@ -1943,18 +1939,11 @@
 
       unsigned UnitWeight = RegUnits[SubSet.Units[0]].Weight;
       const RegUnitSet &SuperSet = RegUnitSets[SuperIdx];
-<<<<<<< HEAD
-      if (isRegUnitSubSet(SubSet.Units, SuperSet.Units)
-          && (SubSet.Units.size() + 3 > SuperSet.Units.size())
-          && UnitWeight == RegUnits[SuperSet.Units[0]].Weight
-          && UnitWeight == RegUnits[SuperSet.Units.back()].Weight
-          && !SubSet.IsFineGrained) {
-=======
       if (isRegUnitSubSet(SubSet.Units, SuperSet.Units) &&
           (SubSet.Units.size() + 3 > SuperSet.Units.size()) &&
           UnitWeight == RegUnits[SuperSet.Units[0]].Weight &&
-          UnitWeight == RegUnits[SuperSet.Units.back()].Weight) {
->>>>>>> 0de2b269
+          UnitWeight == RegUnits[SuperSet.Units.back()].Weight &&
+          !SubSet.IsFineGrained) {
         LLVM_DEBUG(dbgs() << "UnitSet " << SubIdx << " subsumed by " << SuperIdx
                           << "\n");
         // We can pick any of the set names for the merged set. Go for the
@@ -1974,12 +1963,8 @@
   for (unsigned i = 0, e = SuperSetIDs.size(); i != e; ++i) {
     unsigned SuperIdx = SuperSetIDs[i];
     PrunedUnitSets[i].Name = RegUnitSets[SuperIdx].Name;
-<<<<<<< HEAD
-    PrunedUnitSets[i].Units.swap(RegUnitSets[SuperIdx].Units);
+    PrunedUnitSets[i].Units = std::move(RegUnitSets[SuperIdx].Units);
     PrunedUnitSets[i].IsFineGrained = RegUnitSets[SuperIdx].IsFineGrained;
-=======
-    PrunedUnitSets[i].Units = std::move(RegUnitSets[SuperIdx].Units);
->>>>>>> 0de2b269
   }
   RegUnitSets = std::move(PrunedUnitSets);
 }
@@ -2000,14 +1985,6 @@
     if (!RC.Allocatable || RC.Artificial || !RC.GeneratePressureSet)
       continue;
 
-<<<<<<< HEAD
-    // Speculatively grow the RegUnitSets to hold the new set.
-    RegUnitSets.resize(RegUnitSets.size() + 1);
-    RegUnitSets.back().Name = RC.getName();
-    RegUnitSets.back().IsFineGrained = RC.IsPressureFineGrained;
-
-=======
->>>>>>> 0de2b269
     // Compute a sorted list of units in this class.
     RegUnitSet RUSet;
     RUSet.Name = RC.getName();
@@ -2061,19 +2038,11 @@
       if (Intersection.empty())
         continue;
 
-<<<<<<< HEAD
-      // Speculatively grow the RegUnitSets to hold the new set.
-      RegUnitSets.resize(RegUnitSets.size() + 1);
-      RegUnitSets.back().Name =
-        RegUnitSets[Idx].Name + "_with_" + RegUnitSets[SearchIdx].Name;
-      RegUnitSets.back().IsFineGrained =
-        RegUnitSets[Idx].IsFineGrained || RegUnitSets[SearchIdx].IsFineGrained;
-
-=======
       RegUnitSet RUSet;
       RUSet.Name =
           RegUnitSets[Idx].Name + "_with_" + RegUnitSets[SearchIdx].Name;
->>>>>>> 0de2b269
+      RUSet.IsFineGrained =
+        RegUnitSets[Idx].IsFineGrained || RegUnitSets[SearchIdx].IsFineGrained;
       std::set_union(RegUnitSets[Idx].Units.begin(),
                      RegUnitSets[Idx].Units.end(),
                      RegUnitSets[SearchIdx].Units.begin(),
