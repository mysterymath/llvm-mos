--- conflicted
+++ resolved
@@ -708,7 +708,6 @@
 set(mips64el_SOURCES ${GENERIC_TF_SOURCES}
                      ${mips_SOURCES})
 
-<<<<<<< HEAD
 set(mos_SOURCES ${GENERIC_SOURCES})
 # MOS SDK implementations are already smaller and faster.
 list(REMOVE_ITEM mos_SOURCES
@@ -739,9 +738,8 @@
   umodsi3.c
   umodti3.c
 )
-=======
+
 set(nvptx64_SOURCES ${GENERIC_SOURCES})
->>>>>>> cd6750fa
 
 set(powerpc_SOURCES ${GENERIC_SOURCES})
 
